--- conflicted
+++ resolved
@@ -11,14 +11,11 @@
 import org.apache.commons.lang3.tuple.Triple;
 import org.apache.tinkerpop.gremlin.structure.Property;
 import org.apache.tinkerpop.gremlin.structure.Vertex;
-<<<<<<< HEAD
 import org.postgis.Geometry;
 import org.postgis.PGgeometry;
 import org.postgis.Point;
 import org.postgis.Polygon;
-=======
 import org.postgresql.PGConnection;
->>>>>>> 20e883a6
 import org.postgresql.copy.CopyManager;
 import org.postgresql.copy.PGCopyOutputStream;
 import org.postgresql.core.BaseConnection;
@@ -34,12 +31,9 @@
 import java.io.ByteArrayInputStream;
 import java.io.IOException;
 import java.io.InputStream;
-<<<<<<< HEAD
 import java.lang.reflect.Method;
-=======
 import java.io.OutputStream;
 import java.lang.reflect.*;
->>>>>>> 20e883a6
 import java.sql.*;
 import java.time.*;
 import java.util.*;
@@ -1369,28 +1363,30 @@
     }
 
     @Override
-<<<<<<< HEAD
-    public boolean isPostgresql() {
-        return true;
-    }
-
-    @Override
-    public void registerGisDataTypes(Connection connection) {
-        try {
-            ((Jdbc4Connection)((com.mchange.v2.c3p0.impl.NewProxyConnection) connection).unwrap(Jdbc4Connection.class)).addDataType("geometry", "org.postgis.PGgeometry");
-=======
     public OutputStream streamSql(SqlgGraph sqlgGraph, String sql) {
         C3P0ProxyConnection conn = (C3P0ProxyConnection) sqlgGraph.tx().getConnection();
         PGConnection pgConnection;
         try {
             pgConnection = conn.unwrap(PGConnection.class);
             return new PGCopyOutputStream(pgConnection, sql);
->>>>>>> 20e883a6
         } catch (SQLException e) {
             throw new RuntimeException(e);
         }
     }
-<<<<<<< HEAD
+
+    @Override
+    public boolean isPostgresql() {
+        return true;
+    }
+
+    @Override
+    public void registerGisDataTypes(Connection connection) {
+        try {
+            ((Jdbc4Connection)((com.mchange.v2.c3p0.impl.NewProxyConnection) connection).unwrap(Jdbc4Connection.class)).addDataType("geometry", "org.postgis.PGgeometry");
+        } catch (SQLException e) {
+            throw new RuntimeException(e);
+        }
+    }
 
     @Override
     public <T> T getGis(SqlgGraph sqlgGraph) {
@@ -1398,6 +1394,4 @@
         gis.setSqlgGraph(sqlgGraph);
         return (T)gis;
     }
-=======
->>>>>>> 20e883a6
 }