package org.sqlg.benchmark;

import org.apache.commons.configuration.Configuration;
import org.apache.commons.configuration.ConfigurationException;
import org.apache.commons.configuration.PropertiesConfiguration;
import org.apache.tinkerpop.gremlin.structure.Transaction;
import org.umlg.sqlg.structure.SqlgGraph;
<<<<<<< HEAD
=======
import org.umlg.sqlg.util.SqlgUtil;
>>>>>>> 76ef8a5a

import java.net.URL;

/**
 * Created by pieter on 2015/09/26.
 */
public class BaseBenchmark {


    private Configuration getConfiguration() {
        try {
            URL sqlProperties = Thread.currentThread().getContextClassLoader().getResource("sqlg.properties");
            Configuration configuration = new PropertiesConfiguration(sqlProperties);
            if (!configuration.containsKey("jdbc.url"))
                throw new IllegalArgumentException(String.format("SqlGraph configuration requires that the %s be set", "jdbc.url"));
            return configuration;
        } catch (ConfigurationException e) {
            throw new RuntimeException(e);
        }
    }

<<<<<<< HEAD
=======
    protected void dropDb() {
        SqlgGraph sqlgGraph = getSqlgGraph();
        SqlgUtil.dropDb(sqlgGraph);
        closeSqlgGraph(sqlgGraph);
    }

>>>>>>> 76ef8a5a
    protected SqlgGraph getSqlgGraph() {
        return getSqlgGraph(false);
    }

    protected SqlgGraph getSqlgGraph(boolean distributed) {
        Configuration configuration = getConfiguration();
        configuration.addProperty("distributed", distributed);
        return SqlgGraph.open(configuration);
    }

    protected void closeSqlgGraph(SqlgGraph sqlgGraph) {
        sqlgGraph.tx().onClose(Transaction.CLOSE_BEHAVIOR.ROLLBACK);
        try {
            sqlgGraph.close();
        } catch (Exception e) {
            throw new RuntimeException(e);
        }
    }

    private Class<?> findSqlgDialect() {
        try {
            return Class.forName("org.umlg.sqlg.sql.dialect.PostgresDialect");
        } catch (ClassNotFoundException e) {
        }
        try {
            return Class.forName("org.umlg.sqlg.sql.dialect.MariaDbDialect");
        } catch (ClassNotFoundException e) {
        }
        try {
            return Class.forName("org.umlg.sqlg.sql.dialect.HsqldbDialect");
        } catch (ClassNotFoundException e) {
        }
        throw new IllegalStateException("No sqlg dialect found!");
    }
}<|MERGE_RESOLUTION|>--- conflicted
+++ resolved
@@ -5,10 +5,7 @@
 import org.apache.commons.configuration.PropertiesConfiguration;
 import org.apache.tinkerpop.gremlin.structure.Transaction;
 import org.umlg.sqlg.structure.SqlgGraph;
-<<<<<<< HEAD
-=======
 import org.umlg.sqlg.util.SqlgUtil;
->>>>>>> 76ef8a5a
 
 import java.net.URL;
 
@@ -30,15 +27,12 @@
         }
     }
 
-<<<<<<< HEAD
-=======
     protected void dropDb() {
         SqlgGraph sqlgGraph = getSqlgGraph();
         SqlgUtil.dropDb(sqlgGraph);
         closeSqlgGraph(sqlgGraph);
     }
 
->>>>>>> 76ef8a5a
     protected SqlgGraph getSqlgGraph() {
         return getSqlgGraph(false);
     }
