--- conflicted
+++ resolved
@@ -5,11 +5,7 @@
     <parent>
         <artifactId>sqlg-mssqlserver-parent</artifactId>
         <groupId>org.umlg</groupId>
-<<<<<<< HEAD
-        <version>2.0.2</version>
-=======
         <version>2.0.3-SNAPSHOT</version>
->>>>>>> 39bad7e0
     </parent>
     <modelVersion>4.0.0</modelVersion>
 
