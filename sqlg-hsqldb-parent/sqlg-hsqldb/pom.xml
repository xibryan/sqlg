<?xml version="1.0" encoding="UTF-8"?>
<project xmlns="http://maven.apache.org/POM/4.0.0" xmlns:xsi="http://www.w3.org/2001/XMLSchema-instance"
         xsi:schemaLocation="http://maven.apache.org/POM/4.0.0 http://maven.apache.org/maven-v4_0_0.xsd">
    <modelVersion>4.0.0</modelVersion>
    <parent>
        <groupId>org.umlg</groupId>
        <artifactId>sqlg-hsqldb-parent</artifactId>
<<<<<<< HEAD
        <version>2.0.2</version>
=======
        <version>2.0.3-SNAPSHOT</version>
>>>>>>> 39bad7e0
    </parent>
    <artifactId>sqlg-hsqldb</artifactId>
    <name>sqlg :: hsqldb</name>

    <build>
        <plugins>
            <plugin>
                <groupId>org.apache.maven.plugins</groupId>
                <artifactId>maven-surefire-plugin</artifactId>
                <configuration>
                    <argLine>-Xmx8192m -XX:+UseCompressedOops</argLine>
                    <argLine>-Dbuild.dir=${project.build.directory}</argLine>
                </configuration>
            </plugin>
        </plugins>
    </build>

    <dependencies>
        <dependency>
            <groupId>org.apache.tinkerpop</groupId>
            <artifactId>gremlin-groovy</artifactId>
        </dependency>
        <dependency>
            <groupId>org.umlg</groupId>
            <artifactId>sqlg-hsqldb-dialect</artifactId>
        </dependency>
        <dependency>
            <groupId>org.umlg</groupId>
            <artifactId>sqlg-test</artifactId>
            <scope>test</scope>
        </dependency>
    </dependencies>

</project><|MERGE_RESOLUTION|>--- conflicted
+++ resolved
@@ -5,11 +5,7 @@
     <parent>
         <groupId>org.umlg</groupId>
         <artifactId>sqlg-hsqldb-parent</artifactId>
-<<<<<<< HEAD
-        <version>2.0.2</version>
-=======
         <version>2.0.3-SNAPSHOT</version>
->>>>>>> 39bad7e0
     </parent>
     <artifactId>sqlg-hsqldb</artifactId>
     <name>sqlg :: hsqldb</name>
