--- conflicted
+++ resolved
@@ -1,4 +1,3 @@
-<<<<<<< HEAD
 ##2.0.0
 * Add user supplied primary key support.
 * Add partitioning support on Postgresql 10.
@@ -9,14 +8,12 @@
 
 ##1.5.1
 * Fix concurrency bug on Postgresql streaming batch mode. The id sequence is incremented before the copy insert happens.
-=======
 ##1.5.2
 * Upgrade to TinkerPop 3.3.3
 * Add docker image for Postgresql
 * Support additional properties on BulkAddEdge [#300](https://github.com/pietermartin/sqlg/issues/300)
 * Fix concurrency bug on MsSqlServer batch mode. Take table lock on BulkCopy.
 * Fix concurrency bug on Postgresql batch mode. The id sequence is incremented before the copy insert happens.
->>>>>>> 125ab4cc
 * Added MySql support. Uses MariaDb dialect but the MySql driver.
 * Improve memory consumption by removing closed prepared statements from the cache.
 
