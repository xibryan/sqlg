package org.umlg.sqlg.sql.dialect;

import com.fasterxml.jackson.databind.JsonNode;
import com.fasterxml.jackson.databind.ObjectMapper;
import com.google.common.base.Preconditions;
import com.google.common.collect.ImmutableSet;
import org.apache.commons.lang3.StringEscapeUtils;
import org.apache.commons.lang3.StringUtils;
import org.apache.commons.lang3.tuple.Pair;
import org.apache.commons.lang3.tuple.Triple;
import org.apache.tinkerpop.gremlin.structure.Property;
import org.apache.tinkerpop.gremlin.structure.T;
import org.apache.tinkerpop.gremlin.util.tools.MultiMap;
import org.postgis.*;
import org.postgresql.PGConnection;
import org.postgresql.PGNotification;
import org.postgresql.copy.PGCopyOutputStream;
import org.postgresql.util.PGbytea;
import org.postgresql.util.PGobject;
import org.umlg.sqlg.gis.GeographyPoint;
import org.umlg.sqlg.gis.GeographyPolygon;
import org.umlg.sqlg.gis.Gis;
import org.umlg.sqlg.predicate.FullText;
import org.umlg.sqlg.sql.parse.SchemaTableTree;
import org.umlg.sqlg.strategy.SqlgSqlExecutor;
import org.umlg.sqlg.structure.*;
import org.umlg.sqlg.structure.topology.*;
import org.umlg.sqlg.util.SqlgUtil;

import java.io.*;
import java.security.SecureRandom;
import java.sql.*;
import java.sql.Date;
import java.time.*;
import java.time.format.DateTimeFormatter;
import java.util.*;
import java.util.concurrent.*;
import java.util.concurrent.atomic.AtomicBoolean;

import static java.util.concurrent.TimeUnit.MILLISECONDS;
import static org.umlg.sqlg.structure.PropertyType.*;
import static org.umlg.sqlg.structure.topology.Topology.*;

/**
 * Date: 2014/07/16
 * Time: 1:42 PM
 */
@SuppressWarnings("unused")
public class PostgresDialect extends BaseSqlDialect implements SqlBulkDialect {

    private static final String BATCH_NULL = "";
    private static final String COPY_COMMAND_DELIMITER = "\t";
    //this strange character is apparently an illegal json char so its good as a quote
    private static final String COPY_COMMAND_QUOTE = "e'\\x01'";
    private static final char QUOTE = 0x01;
    private static final char ESCAPE = '\\';
    private static final int PARAMETER_LIMIT = 32767;
    private static final String COPY_DUMMY = "_copy_dummy";
    private PropertyType postGisType;

    private ScheduledFuture<?> future;
    private ExecutorService executorService;
    private ScheduledExecutorService scheduledExecutorService;
    private TopologyChangeListener listener;

    public PostgresDialect() {
        super();
    }

    @Override
    public boolean supportsDistribution() {
        return true;
    }

    @Override
    public String dialectName() {
        return "Postgresql";
    }

    @Override
    public String createSchemaStatement(String schemaName) {
        // if ever schema is created outside of sqlg while the graph is already instantiated
        return "CREATE SCHEMA IF NOT EXISTS " + maybeWrapInQoutes(schemaName);
    }

    @Override
    public boolean supportsBatchMode() {
        return true;
    }

    @Override
    public boolean supportsStreamingBatchMode() {
        return true;
    }

    @Override
    public Set<String> getInternalSchemas() {
        return ImmutableSet.copyOf(Arrays.asList("pg_catalog", "information_schema", "tiger", "tiger_data", "topology"));
    }

    @Override
    public Set<String> getSpacialRefTable() {
        return ImmutableSet.copyOf(Arrays.asList("spatial_ref_sys", "us_gaz", "us_lex", "us_rules"));
    }

    @Override
    public List<String> getGisSchemas() {
        return Arrays.asList("tiger", "tiger_data", "topology");
    }

    @Override
    public String getForeignKeyTypeDefinition() {
        return "BIGINT";
    }

    @Override
    public String getColumnEscapeKey() {
        return "\"";
    }

    @Override
    public String getPrimaryKeyType() {
        return "BIGINT NOT NULL PRIMARY KEY";
    }

    @Override
    public String getAutoIncrementPrimaryKeyConstruct() {
        return "BIGSERIAL PRIMARY KEY";
    }

    @Override
    public String getAutoIncrement() {
        return "BIGSERIAL NOT NULL";
    }

    public void assertTableName(String tableName) {
        if (!StringUtils.isEmpty(tableName) && tableName.length() > 63) {
            throw SqlgExceptions.invalidTableName(String.format("Postgres table names must be 63 characters or less! Given table name is %s", tableName));
        }
    }

    @Override
    public String getArrayDriverType(PropertyType propertyType) {
        switch (propertyType) {
            case BYTE_ARRAY:
                return "bytea";
            case byte_ARRAY:
                return "bytea";
            case boolean_ARRAY:
                return "bool";
            case BOOLEAN_ARRAY:
                return "bool";
            case SHORT_ARRAY:
                return "smallint";
            case short_ARRAY:
                return "smallint";
            case INTEGER_ARRAY:
                return "integer";
            case int_ARRAY:
                return "integer";
            case LONG_ARRAY:
                return "bigint";
            case long_ARRAY:
                return "bigint";
            case FLOAT_ARRAY:
                return "float";
            case float_ARRAY:
                return "float";
            case DOUBLE_ARRAY:
                return "float";
            case double_ARRAY:
                return "float";
            case STRING_ARRAY:
                return "varchar";
            case LOCALDATETIME_ARRAY:
                return "timestamptz";
            case LOCALDATE_ARRAY:
                return "date";
            case LOCALTIME_ARRAY:
                return "timetz";
            case ZONEDDATETIME_ARRAY:
                return "timestamptz";
            case JSON_ARRAY:
                return "jsonb";
            default:
                throw new IllegalStateException("propertyType " + propertyType.name() + " unknown!");
        }
    }

    @Override
    public String existIndexQuery(SchemaTable schemaTable, String prefix, String indexName) {
        StringBuilder sb = new StringBuilder("SELECT 1 FROM pg_class c JOIN pg_namespace n ON n.oid = c.relnamespace");
        sb.append(" WHERE  c.relname = '");
        sb.append(indexName);
        sb.append("' AND n.nspname = '");
        sb.append(schemaTable.getSchema());
        sb.append("'");
        return sb.toString();
    }

    /**
     * flushes the cache via the copy command.
     *
     * @param vertexCache A rather complex object.
     *                    The map's key is the vertex being cached.
     *                    The Triple holds,
     *                    1) The in labels
     *                    2) The out labels
     *                    3) The properties as a map of key values
     */
    @Override
    public void flushVertexCache(SqlgGraph sqlgGraph, Map<SchemaTable, Pair<SortedSet<String>, Map<SqlgVertex, Map<String, Object>>>> vertexCache) {
        Connection con = sqlgGraph.tx().getConnection();
        for (SchemaTable schemaTable : vertexCache.keySet()) {
            Pair<SortedSet<String>, Map<SqlgVertex, Map<String, Object>>> vertices = vertexCache.get(schemaTable);
            String sql = internalConstructCompleteCopyCommandSqlVertex(sqlgGraph, schemaTable.isTemporary(), schemaTable.getSchema(), schemaTable.getTable(), vertices.getLeft());
            int numberInserted = 0;
            try (Writer writer = streamSql(sqlgGraph, sql)) {
                for (Map<String, Object> keyValueMap : vertices.getRight().values()) {
                    //The map must contain all the keys, so make a copy with it all.
                    LinkedHashMap<String, Object> values = new LinkedHashMap<>();
                    for (String key : vertices.getLeft()) {
                        values.put(key, keyValueMap.get(key));
                    }
                    writeStreamingVertex(writer, values);
                    numberInserted++;
                }
            } catch (IOException e) {
                throw new RuntimeException(e);
            }
            if (!schemaTable.isTemporary() && numberInserted > 0) {
                long endHigh;
                sql = "SELECT CURRVAL('" + maybeWrapInQoutes(schemaTable.getSchema()) + "." + maybeWrapInQoutes(VERTEX_PREFIX + schemaTable.getTable() + "_ID_seq") + "');";
                if (logger.isDebugEnabled()) {
                    logger.debug(sql);
                }
                try (PreparedStatement preparedStatement = con.prepareStatement(sql)) {
                    ResultSet resultSet = preparedStatement.executeQuery();
                    resultSet.next();
                    endHigh = resultSet.getLong(1);
                    resultSet.close();
                } catch (SQLException e) {
                    throw new RuntimeException(e);
                }
                //set the id on the vertex
                long id = endHigh - numberInserted + 1;
                for (SqlgVertex sqlgVertex : vertices.getRight().keySet()) {
                    sqlgVertex.setInternalPrimaryKey(RecordId.from(schemaTable, id++));
                }
            }
        }
    }

    @Override
    public void flushEdgeGlobalUniqueIndexes(SqlgGraph sqlgGraph, Map<MetaEdge, Pair<SortedSet<String>, Map<SqlgEdge, Triple<SqlgVertex, SqlgVertex, Map<String, Object>>>>> edgeCache) {
        for (MetaEdge metaEdge : edgeCache.keySet()) {

            Pair<SortedSet<String>, Map<SqlgEdge, Triple<SqlgVertex, SqlgVertex, Map<String, Object>>>> triples = edgeCache.get(metaEdge);
            Map<SqlgEdge, Triple<SqlgVertex, SqlgVertex, Map<String, Object>>> edgeMap = triples.getRight();
            Map<String, PropertyColumn> propertyColumnMap = sqlgGraph.getTopology().getPropertiesFor(metaEdge.getSchemaTable().withPrefix(EDGE_PREFIX));


            for (Map.Entry<String, PropertyColumn> propertyColumnEntry : propertyColumnMap.entrySet()) {
                PropertyColumn propertyColumn = propertyColumnEntry.getValue();
                for (GlobalUniqueIndex globalUniqueIndex : propertyColumn.getGlobalUniqueIndices()) {
                    String sql = constructCompleteCopyCommandSqlVertex(
                            sqlgGraph,
                            Schema.GLOBAL_UNIQUE_INDEX_SCHEMA,
                            globalUniqueIndex.getName(),
                            new HashSet<>(Arrays.asList(GlobalUniqueIndex.GLOBAL_UNIQUE_INDEX_VALUE, GlobalUniqueIndex.GLOBAL_UNIQUE_INDEX_RECORD_ID, GlobalUniqueIndex.GLOBAL_UNIQUE_INDEX_PROPERTY_NAME))
                    );
                    try (Writer writer = streamSql(sqlgGraph, sql)) {
                        for (Map.Entry<SqlgEdge, Triple<SqlgVertex, SqlgVertex, Map<String, Object>>> sqlgEdgeTripleEntry : edgeMap.entrySet()) {
                            SqlgEdge sqlgEdge = sqlgEdgeTripleEntry.getKey();
                            Triple<SqlgVertex, SqlgVertex, Map<String, Object>> triple = sqlgEdgeTripleEntry.getValue();
                            Map<String, Object> keyValueMap = triple.getRight();
                            Object value = keyValueMap.get(propertyColumn.getName());
                            Map<String, Object> globalUniqueIndexValues = new HashMap<>();
                            if (value != null) {
                                globalUniqueIndexValues.put(GlobalUniqueIndex.GLOBAL_UNIQUE_INDEX_VALUE, value);
                                globalUniqueIndexValues.put(GlobalUniqueIndex.GLOBAL_UNIQUE_INDEX_RECORD_ID, sqlgEdge.id().toString());
                                globalUniqueIndexValues.put(GlobalUniqueIndex.GLOBAL_UNIQUE_INDEX_PROPERTY_NAME, propertyColumn.getName());
                                writeStreamingVertex(writer, globalUniqueIndexValues);
                            } else {
                                globalUniqueIndexValues.put(GlobalUniqueIndex.GLOBAL_UNIQUE_INDEX_VALUE, null);
                                globalUniqueIndexValues.put(GlobalUniqueIndex.GLOBAL_UNIQUE_INDEX_RECORD_ID, sqlgEdge.id().toString());
                                globalUniqueIndexValues.put(GlobalUniqueIndex.GLOBAL_UNIQUE_INDEX_PROPERTY_NAME, propertyColumn.getName());
                                writeStreamingVertex(writer, globalUniqueIndexValues);
                            }
                        }
                    } catch (IOException e) {
                        throw new RuntimeException(e);
                    }
                }
            }
        }
    }

    @Override
    public void flushVertexGlobalUniqueIndexes(SqlgGraph sqlgGraph, Map<SchemaTable, Pair<SortedSet<String>, Map<SqlgVertex, Map<String, Object>>>> vertexCache) {
        for (SchemaTable schemaTable : vertexCache.keySet()) {
            Pair<SortedSet<String>, Map<SqlgVertex, Map<String, Object>>> vertices = vertexCache.get(schemaTable);

            Map<String, PropertyColumn> propertyColumnMap = sqlgGraph.getTopology().getPropertiesFor(schemaTable.withPrefix(VERTEX_PREFIX));
            for (Map.Entry<String, PropertyColumn> propertyColumnEntry : propertyColumnMap.entrySet()) {
                PropertyColumn propertyColumn = propertyColumnEntry.getValue();
                for (GlobalUniqueIndex globalUniqueIndex : propertyColumn.getGlobalUniqueIndices()) {

                    String sql = constructCompleteCopyCommandSqlVertex(
                            sqlgGraph,
                            Schema.GLOBAL_UNIQUE_INDEX_SCHEMA,
                            globalUniqueIndex.getName(),
                            new HashSet<>(Arrays.asList(GlobalUniqueIndex.GLOBAL_UNIQUE_INDEX_VALUE, GlobalUniqueIndex.GLOBAL_UNIQUE_INDEX_RECORD_ID, GlobalUniqueIndex.GLOBAL_UNIQUE_INDEX_PROPERTY_NAME))
                    );
                    try (Writer writer = streamSql(sqlgGraph, sql)) {
                        Map<SqlgVertex, Map<String, Object>> a = vertices.getRight();
                        for (Map.Entry<SqlgVertex, Map<String, Object>> sqlgVertexMapEntry : a.entrySet()) {
                            SqlgVertex sqlgVertex = sqlgVertexMapEntry.getKey();
                            Map<String, Object> keyValueMap = sqlgVertexMapEntry.getValue();
                            Object value = keyValueMap.get(propertyColumn.getName());
                            Map<String, Object> globalUniqueIndexValues = new HashMap<>();
                            if (value != null) {
                                globalUniqueIndexValues.put(GlobalUniqueIndex.GLOBAL_UNIQUE_INDEX_VALUE, value);
                                globalUniqueIndexValues.put(GlobalUniqueIndex.GLOBAL_UNIQUE_INDEX_RECORD_ID, sqlgVertex.id().toString());
                                globalUniqueIndexValues.put(GlobalUniqueIndex.GLOBAL_UNIQUE_INDEX_PROPERTY_NAME, propertyColumn.getName());
                                writeStreamingVertex(writer, globalUniqueIndexValues);
                            } else {
                                globalUniqueIndexValues.put(GlobalUniqueIndex.GLOBAL_UNIQUE_INDEX_VALUE, null);
                                globalUniqueIndexValues.put(GlobalUniqueIndex.GLOBAL_UNIQUE_INDEX_RECORD_ID, sqlgVertex.id().toString());
                                globalUniqueIndexValues.put(GlobalUniqueIndex.GLOBAL_UNIQUE_INDEX_PROPERTY_NAME, propertyColumn.getName());
                                writeStreamingVertex(writer, globalUniqueIndexValues);
                            }
                        }
                    } catch (IOException e) {
                        throw new RuntimeException(e);
                    }
                }
            }
        }
    }

    @Override
    public void flushEdgeCache(SqlgGraph sqlgGraph, Map<MetaEdge, Pair<SortedSet<String>, Map<SqlgEdge, Triple<SqlgVertex, SqlgVertex, Map<String, Object>>>>> edgeCache) {
        Connection con = sqlgGraph.tx().getConnection();
        try {
            for (MetaEdge metaEdge : edgeCache.keySet()) {
                Pair<SortedSet<String>, Map<SqlgEdge, Triple<SqlgVertex, SqlgVertex, Map<String, Object>>>> triples = edgeCache.get(metaEdge);
                Map<String, PropertyType> propertyTypeMap = sqlgGraph.getTopology().getTableFor(metaEdge.getSchemaTable().withPrefix(EDGE_PREFIX));

                StringBuilder sql = new StringBuilder();
                sql.append("COPY ");
                sql.append(maybeWrapInQoutes(metaEdge.getSchemaTable().getSchema()));
                sql.append(".");
                sql.append(maybeWrapInQoutes(EDGE_PREFIX + metaEdge.getSchemaTable().getTable()));
                sql.append(" (");
                for (Triple<SqlgVertex, SqlgVertex, Map<String, Object>> triple : triples.getRight().values()) {
                    int count = 1;
                    sql.append(maybeWrapInQoutes(triple.getLeft().getSchema() + "." + triple.getLeft().getTable() + Topology.OUT_VERTEX_COLUMN_END));
                    sql.append(", ");
                    sql.append(maybeWrapInQoutes(triple.getMiddle().getSchema() + "." + triple.getMiddle().getTable() + Topology.IN_VERTEX_COLUMN_END));
                    for (String key : triples.getLeft()) {
                        if (count <= triples.getLeft().size()) {
                            sql.append(", ");
                        }
                        count++;
                        appendKeyForStream(propertyTypeMap.get(key), sql, key);
                    }
                    break;
                }
                sql.append(") ");

                sql.append(" FROM stdin CSV DELIMITER '");
                sql.append(COPY_COMMAND_DELIMITER);
                sql.append("' ");
                sql.append("QUOTE ");
                sql.append(COPY_COMMAND_QUOTE);
                sql.append(" ESCAPE '");
                sql.append(ESCAPE);
                sql.append("';");
                if (logger.isDebugEnabled()) {
                    logger.debug(sql.toString());
                }
                long numberInserted = 0;
                try (Writer writer = streamSql(sqlgGraph, sql.toString())) {
                    for (Map.Entry<SqlgEdge, Triple<SqlgVertex, SqlgVertex, Map<String, Object>>> sqlgEdgeTripleEntry : triples.getRight().entrySet()) {
                        SqlgEdge sqlgEdge = sqlgEdgeTripleEntry.getKey();
                        Triple<SqlgVertex, SqlgVertex, Map<String, Object>> outInVertexKeyValueMap = sqlgEdgeTripleEntry.getValue();
                        LinkedHashMap<String, Object> values = new LinkedHashMap<>();
                        for (String key : triples.getLeft()) {
                            values.put(key, outInVertexKeyValueMap.getRight().get(key));
                        }
                        writeStreamingEdge(writer, sqlgEdge, outInVertexKeyValueMap.getLeft(), outInVertexKeyValueMap.getMiddle(), values);
                        numberInserted++;
                    }
                }
                long endHigh;
                sql.setLength(0);
                sql.append("SELECT CURRVAL('" + maybeWrapInQoutes(metaEdge.getSchemaTable().getSchema()) + "." + maybeWrapInQoutes(EDGE_PREFIX + metaEdge.getSchemaTable().getTable() + "_ID_seq") + "');");
                if(logger.isDebugEnabled()) {
                    logger.debug(sql.toString());
                }
                try (PreparedStatement preparedStatement = con.prepareStatement(sql.toString())) {
                    ResultSet resultSet = preparedStatement.executeQuery();
                    resultSet.next();
                    endHigh = resultSet.getLong(1);
                    resultSet.close();
                }
                //set the id on the vertex
                long id = endHigh - numberInserted + 1;
                for (SqlgEdge sqlgEdge : triples.getRight().keySet()) {
                    sqlgEdge.setInternalPrimaryKey(RecordId.from(metaEdge.getSchemaTable(), id++));
                }
            }
        } catch (Exception e) {
            throw new RuntimeException(e);
        }
    }

    @Override
    public void flushVertexPropertyCache(SqlgGraph sqlgGraph, Map<SchemaTable, Pair<SortedSet<String>, Map<SqlgVertex, Map<String, Object>>>> schemaVertexPropertyCache) {
        flushElementPropertyCache(sqlgGraph, true, schemaVertexPropertyCache);
    }

    @Override
    public void flushVertexGlobalUniqueIndexPropertyCache(SqlgGraph sqlgGraph, Map<SchemaTable, Pair<SortedSet<String>, Map<SqlgVertex, Map<String, Object>>>> schemaVertexPropertyCache) {
        flushElementGlobalUniqueIndexPropertyCache(sqlgGraph, true, schemaVertexPropertyCache);
    }

    @Override
    public void flushEdgePropertyCache(SqlgGraph sqlgGraph, Map<SchemaTable, Pair<SortedSet<String>, Map<SqlgEdge, Map<String, Object>>>> edgePropertyCache) {
        flushElementPropertyCache(sqlgGraph, false, edgePropertyCache);
    }

    @Override
    public void flushEdgeGlobalUniqueIndexPropertyCache(SqlgGraph sqlgGraph, Map<SchemaTable, Pair<SortedSet<String>, Map<SqlgEdge, Map<String, Object>>>> edgePropertyCache) {
        flushElementGlobalUniqueIndexPropertyCache(sqlgGraph, false, edgePropertyCache);
    }

    private <T extends SqlgElement> void flushElementGlobalUniqueIndexPropertyCache(SqlgGraph sqlgGraph, boolean forVertices, Map<SchemaTable, Pair<SortedSet<String>, Map<T, Map<String, Object>>>> schemaVertexPropertyCache) {

        Connection conn = sqlgGraph.tx().getConnection();
        for (SchemaTable schemaTable : schemaVertexPropertyCache.keySet()) {

            Pair<SortedSet<String>, Map<T, Map<String, Object>>> vertexPropertyCache = schemaVertexPropertyCache.get(schemaTable);
            Map<String, PropertyColumn> globalUniqueIndexPropertyMap = sqlgGraph.getTopology().getPropertiesWithGlobalUniqueIndexFor(schemaTable.withPrefix(VERTEX_PREFIX));

            for (Map.Entry<String, PropertyColumn> propertyColumnEntry : globalUniqueIndexPropertyMap.entrySet()) {
                PropertyColumn propertyColumn = propertyColumnEntry.getValue();
                for (GlobalUniqueIndex globalUniqueIndex : propertyColumn.getGlobalUniqueIndices()) {
                    SortedSet<String> keys = new TreeSet<>();
                    keys.add("value");
                    StringBuilder sql = new StringBuilder();
                    sql.append("UPDATE ");
                    sql.append(maybeWrapInQoutes(Schema.GLOBAL_UNIQUE_INDEX_SCHEMA));
                    sql.append(".");
                    sql.append(maybeWrapInQoutes((forVertices ? VERTEX_PREFIX : EDGE_PREFIX) + globalUniqueIndex.getName()));
                    sql.append(" a \nSET\n\t(");
                    appendKeyForBatchUpdate(PropertyType.STRING, sql, "recordId", false);
                    sql.append(", ");
                    appendKeyForBatchUpdate(PropertyType.STRING, sql, "property", false);
                    sql.append(", ");
                    appendKeyForBatchUpdate(propertyColumn.getPropertyType(), sql, "value", false);
                    sql.append(") = \n\t(");
                    sql.append("v.");
                    appendKeyForBatchUpdate(PropertyType.STRING, sql, "recordId", true);
                    sql.append(", v.");
                    appendKeyForBatchUpdate(PropertyType.STRING, sql, "property", true);
                    sql.append(", ");
                    int count = 1;
                    for (String key : keys) {
                        sql.append("v.");
                        PropertyType propertyType = propertyColumn.getPropertyType();
                        appendKeyForBatchUpdate(propertyType, sql, key, true);
                        sqlCastArray(sql, propertyType);
                        if (count++ < keys.size()) {
                            sql.append(", ");
                        }
                    }
                    sql.append(")\nFROM (\nVALUES\n\t");
                    count = 1;
                    boolean foundSomething = false;
                    for (SqlgElement sqlgElement : vertexPropertyCache.getRight().keySet()) {
                        Map<String, Object> properties = vertexPropertyCache.getRight().get(sqlgElement);
                        if (!foundSomething && properties.containsKey(propertyColumn.getName())) {
                            foundSomething = true;
                        }
                        sql.append("($token$");
                        sql.append(sqlgElement.id().toString());
                        sql.append("$token$, $token$");
                        sql.append(propertyColumn.getName());
                        sql.append("$token$, ");
                        int countProperties = 1;
                        Object value = properties.get(propertyColumn.getName());
                        if (value == null) {
                            if (sqlgElement.property(propertyColumn.getName()).isPresent()) {
                                value = sqlgElement.value(propertyColumn.getName());
                            } else {
                                value = null;
                            }
                        }
                        PropertyType propertyType = propertyColumn.getPropertyType();
                        appendSqlValue(sql, value, propertyType);
                        sql.append(")");
                        if (count++ < vertexPropertyCache.getRight().size()) {
                            sql.append(",\n\t");
                        }
                    }

                    if (!foundSomething) {
                        continue;
                    }

                    sql.append("\n) AS v(\"recordId\", property, ");
                    count = 1;
                    for (String key : keys) {
                        PropertyType propertyType = propertyColumn.getPropertyType();
                        appendKeyForBatchUpdate(propertyType, sql, key, false);
                        if (count++ < keys.size()) {
                            sql.append(", ");
                        }
                    }
                    sql.append(")");
                    sql.append("\nWHERE a.\"recordId\" = v.\"recordId\" and a.property = v.property");
                    if (logger.isDebugEnabled()) {
                        logger.debug(sql.toString());
                    }
                    try (Statement statement = conn.createStatement()) {
                        statement.execute(sql.toString());
                    } catch (SQLException e) {
                        throw new RuntimeException(e);
                    }
                }
            }
        }

    }

    private void appendSqlValue(StringBuilder sql, Object value, PropertyType propertyType) {
        switch (propertyType) {
            case BOOLEAN:
                if (value != null) {
                    sql.append(value);
                } else {
                    sql.append("null");
                }
                break;
            case BYTE:
                if (value != null) {
                    sql.append(value);
                } else {
                    sql.append("null");
                }
                break;
            case SHORT:
                if (value != null) {
                    sql.append(value);
                } else {
                    sql.append("null");
                }
                break;
            case INTEGER:
                if (value != null) {
                    sql.append(value);
                } else {
                    sql.append("null");
                }
                break;
            case LONG:
                if (value != null) {
                    sql.append(value);
                } else {
                    sql.append("null");
                }
                break;
            case FLOAT:
                if (value != null) {
                    sql.append(value);
                } else {
                    sql.append("null");
                }
                break;
            case DOUBLE:
                if (value != null) {
                    sql.append(value);
                } else {
                    sql.append("null");
                }
                break;
            case STRING:
                if (value != null) {
                    sql.append("'");
                    sql.append(escapeQuotes(value));
                    sql.append("'");
                } else {
                    sql.append("null");
                }
                break;
            case LOCALDATETIME:
                if (value != null) {
                    sql.append("'");
                    sql.append(value.toString());
                    sql.append("'::TIMESTAMP");
                } else {
                    sql.append("null");
                }
                break;
            case LOCALDATE:
                if (value != null) {
                    sql.append("'");
                    sql.append(value.toString());
                    sql.append("'::DATE");
                } else {
                    sql.append("null");
                }
                break;
            case LOCALTIME:
                if (value != null) {
                    sql.append("'");
                    sql.append(shiftDST((LocalTime) value).toString());
                    sql.append("'::TIME");
                } else {
                    sql.append("null");
                }
                break;
            case ZONEDDATETIME:
                if (value != null) {
                    ZonedDateTime zonedDateTime = (ZonedDateTime) value;
                    LocalDateTime localDateTime = zonedDateTime.toLocalDateTime();
                    TimeZone timeZone = TimeZone.getTimeZone(zonedDateTime.getZone());
                    sql.append("'");
                    sql.append(localDateTime.toString());
                    sql.append("'::TIMESTAMP");
                    sql.append(",'");
                    sql.append(timeZone.getID());
                    sql.append("'");
                } else {
                    sql.append("null,null");
                }
                break;
            case DURATION:
                if (value != null) {
                    Duration duration = (Duration) value;
                    sql.append("'");
                    sql.append(duration.getSeconds());
                    sql.append("'::BIGINT");
                    sql.append(",'");
                    sql.append(duration.getNano());
                    sql.append("'::INTEGER");
                } else {
                    sql.append("null,null");
                }
                break;
            case PERIOD:
                if (value != null) {
                    Period period = (Period) value;
                    sql.append("'");
                    sql.append(period.getYears());
                    sql.append("'::INTEGER");
                    sql.append(",'");
                    sql.append(period.getMonths());
                    sql.append("'::INTEGER");
                    sql.append(",'");
                    sql.append(period.getDays());
                    sql.append("'::INTEGER");
                } else {
                    sql.append("null,null,null");
                }
                break;
            case JSON:
                if (value != null) {
                    sql.append("'");
                    sql.append(escapeQuotes(value));
                    sql.append("'::JSONB");
                } else {
                    sql.append("null");
                }
                break;
            case boolean_ARRAY:
                if (value != null) {
                    sql.append("'{");
                    boolean[] booleanArray = (boolean[]) value;
                    int countBooleanArray = 1;
                    for (Boolean b : booleanArray) {
                        sql.append(b);
                        if (countBooleanArray++ < booleanArray.length) {
                            sql.append(",");
                        }
                    }
                    sql.append("}'");
                } else {
                    sql.append("null");
                }
                break;
            case BOOLEAN_ARRAY:
                if (value != null) {
                    sql.append("'{");
                    Boolean[] BooleanArray = (Boolean[]) value;
                    int countBOOLEANArray = 1;
                    for (Boolean b : BooleanArray) {
                        sql.append(b);
                        if (countBOOLEANArray++ < BooleanArray.length) {
                            sql.append(",");
                        }
                    }
                    sql.append("}'");
                } else {
                    sql.append("null");
                }
                break;
            case byte_ARRAY:
                if (value != null) {
                    sql.append("'");
                    sql.append(escapeQuotes(PGbytea.toPGString((byte[]) value)));
                    sql.append("'");
                } else {
                    sql.append("null");
                }
                break;
            case BYTE_ARRAY:
                if (value != null) {
                    sql.append("'");
                    sql.append(escapeQuotes(PGbytea.toPGString((byte[]) SqlgUtil.convertByteArrayToPrimitiveArray((Byte[]) value))));
                    sql.append("'");
                } else {
                    sql.append("null");
                }
                break;
            case short_ARRAY:
                if (value != null) {
                    sql.append("'{");
                    short[] sortArray = (short[]) value;
                    int countShortArray = 1;
                    for (Short s : sortArray) {
                        sql.append(s);
                        if (countShortArray++ < sortArray.length) {
                            sql.append(",");
                        }
                    }
                    sql.append("}'");
                } else {
                    sql.append("null");
                }
                break;
            case SHORT_ARRAY:
                if (value != null) {
                    sql.append("'{");
                    Short[] shortObjectArray = (Short[]) value;
                    for (int i = 0; i < shortObjectArray.length; i++) {
                        Short s = shortObjectArray[i];
                        sql.append(s);
                        if (i < shortObjectArray.length - 1) {
                            sql.append(",");
                        }
                    }
                    sql.append("}'");
                } else {
                    sql.append("null");
                }
                break;
            case int_ARRAY:
                if (value != null) {
                    sql.append("'{");
                    int[] intArray = (int[]) value;
                    int countIntArray = 1;
                    for (Integer i : intArray) {
                        sql.append(i);
                        if (countIntArray++ < intArray.length) {
                            sql.append(",");
                        }
                    }
                    sql.append("}'");
                } else {
                    sql.append("null");
                }
                break;
            case INTEGER_ARRAY:
                if (value != null) {
                    sql.append("'{");
                    Integer[] integerArray = (Integer[]) value;
                    int countIntegerArray = 1;
                    for (Integer i : integerArray) {
                        sql.append(i);
                        if (countIntegerArray++ < integerArray.length) {
                            sql.append(",");
                        }
                    }
                    sql.append("}'");
                } else {
                    sql.append("null");
                }
                break;
            case LONG_ARRAY:
                if (value != null) {
                    sql.append("'{");
                    Long[] longArray = (Long[]) value;
                    int countLongArray = 1;
                    for (Long l : longArray) {
                        sql.append(l);
                        if (countLongArray++ < longArray.length) {
                            sql.append(",");
                        }
                    }
                    sql.append("}'");
                } else {
                    sql.append("null");
                }
                break;
            case long_ARRAY:
                if (value != null) {
                    sql.append("'{");
                    long[] longPrimitiveArray = (long[]) value;
                    int countLongPrimitiveArray = 1;
                    for (Long l : longPrimitiveArray) {
                        sql.append(l);
                        if (countLongPrimitiveArray++ < longPrimitiveArray.length) {
                            sql.append(",");
                        }
                    }
                    sql.append("}'");
                } else {
                    sql.append("null");
                }
                break;
            case FLOAT_ARRAY:
                if (value != null) {
                    sql.append("'{");
                    Float[] floatArray = (Float[]) value;
                    int countFloatArray = 1;
                    for (Float f : floatArray) {
                        sql.append(f);
                        if (countFloatArray++ < floatArray.length) {
                            sql.append(",");
                        }
                    }
                    sql.append("}'");
                } else {
                    sql.append("null");
                }
                break;
            case float_ARRAY:
                if (value != null) {
                    sql.append("'{");
                    float[] floatPrimitiveArray = (float[]) value;
                    int countFloatPrimitiveArray = 1;
                    for (Float f : floatPrimitiveArray) {
                        sql.append(f);
                        if (countFloatPrimitiveArray++ < floatPrimitiveArray.length) {
                            sql.append(",");
                        }
                    }
                    sql.append("}'");
                } else {
                    sql.append("null");
                }
                break;
            case DOUBLE_ARRAY:
                if (value != null) {
                    sql.append("'{");
                    Double[] doubleArray = (Double[]) value;
                    int countDoubleArray = 1;
                    for (Double d : doubleArray) {
                        sql.append(d);
                        if (countDoubleArray++ < doubleArray.length) {
                            sql.append(",");
                        }
                    }
                    sql.append("}'");
                } else {
                    sql.append("null");
                }
                break;
            case double_ARRAY:
                if (value != null) {
                    sql.append("'{");
                    double[] doublePrimitiveArray = (double[]) value;
                    int countDoublePrimitiveArray = 1;
                    for (Double d : doublePrimitiveArray) {
                        sql.append(d);
                        if (countDoublePrimitiveArray++ < doublePrimitiveArray.length) {
                            sql.append(",");
                        }
                    }
                    sql.append("}'");
                } else {
                    sql.append("null");
                }
                break;
            case STRING_ARRAY:
                if (value != null) {
                    sql.append("'{");
                    String[] stringArray = (String[]) value;
                    int countStringArray = 1;
                    for (String s : stringArray) {
                        sql.append("\"");
                        sql.append(s);
                        sql.append("\"");
                        if (countStringArray++ < stringArray.length) {
                            sql.append(",");
                        }
                    }
                    sql.append("}'");
                } else {
                    sql.append("null");
                }
                break;
            case LOCALDATETIME_ARRAY:
                if (value != null) {
                    sql.append("ARRAY[");
                    LocalDateTime[] localDateTimeArray = (LocalDateTime[]) value;
                    int countStringArray = 1;
                    for (LocalDateTime s : localDateTimeArray) {
                        sql.append("'");
                        sql.append(s.toString());
                        sql.append("'::TIMESTAMP");
                        if (countStringArray++ < localDateTimeArray.length) {
                            sql.append(",");
                        }
                    }
                    sql.append("]");
                } else {
                    sql.append("null");
                }
                break;
            case LOCALDATE_ARRAY:
                if (value != null) {
                    sql.append("ARRAY[");
                    LocalDate[] localDateArray = (LocalDate[]) value;
                    int countStringArray = 1;
                    for (LocalDate s : localDateArray) {
                        sql.append("'");
                        sql.append(s.toString());
                        sql.append("'::DATE");
                        if (countStringArray++ < localDateArray.length) {
                            sql.append(",");
                        }
                    }
                    sql.append("]");
                } else {
                    sql.append("null");
                }
                break;
            case LOCALTIME_ARRAY:
                if (value != null) {
                    sql.append("ARRAY[");
                    LocalTime[] localTimeArray = (LocalTime[]) value;
                    int countStringArray = 1;
                    for (LocalTime s : localTimeArray) {
                        sql.append("'");
                        sql.append(shiftDST(s).toLocalTime().toString());
                        sql.append("'::TIME");
                        if (countStringArray++ < localTimeArray.length) {
                            sql.append(",");
                        }
                    }
                    sql.append("]");
                } else {
                    sql.append("null");
                }
                break;
            case ZONEDDATETIME_ARRAY:
                if (value != null) {
                    sql.append("ARRAY[");
                    ZonedDateTime[] localZonedDateTimeArray = (ZonedDateTime[]) value;
                    int countStringArray = 1;
                    for (ZonedDateTime zonedDateTime : localZonedDateTimeArray) {
                        LocalDateTime localDateTime = zonedDateTime.toLocalDateTime();
                        TimeZone timeZone = TimeZone.getTimeZone(zonedDateTime.getZone());
                        sql.append("'");
                        sql.append(localDateTime.toString());
                        sql.append("'::TIMESTAMP");
                        if (countStringArray++ < localZonedDateTimeArray.length) {
                            sql.append(",");
                        }
                    }
                    sql.append("],");
                    sql.append("ARRAY[");
                    countStringArray = 1;
                    for (ZonedDateTime zonedDateTime : localZonedDateTimeArray) {
                        LocalDateTime localDateTime = zonedDateTime.toLocalDateTime();
                        TimeZone timeZone = TimeZone.getTimeZone(zonedDateTime.getZone());
                        sql.append("'");
                        sql.append(timeZone.getID());
                        sql.append("'");
                        if (countStringArray++ < localZonedDateTimeArray.length) {
                            sql.append(",");
                        }
                    }
                    sql.append("]");
                } else {
                    sql.append("null,null");
                }
                break;
            case DURATION_ARRAY:
                if (value != null) {
                    sql.append("ARRAY[");
                    Duration[] durationArray = (Duration[]) value;
                    int countStringArray = 1;
                    for (Duration duration : durationArray) {
                        sql.append("'");
                        sql.append(duration.getSeconds());
                        sql.append("'::BIGINT");
                        if (countStringArray++ < durationArray.length) {
                            sql.append(",");
                        }
                    }
                    sql.append("],");
                    sql.append("ARRAY[");
                    countStringArray = 1;
                    for (Duration duration : durationArray) {
                        sql.append("'");
                        sql.append(duration.getNano());
                        sql.append("'::INTEGER");
                        if (countStringArray++ < durationArray.length) {
                            sql.append(",");
                        }
                    }
                    sql.append("]");
                } else {
                    sql.append("null,null");
                }
                break;
            case PERIOD_ARRAY:
                if (value != null) {
                    sql.append("ARRAY[");
                    Period[] periodArray = (Period[]) value;
                    int countStringArray = 1;
                    for (Period period : periodArray) {
                        sql.append("'");
                        sql.append(period.getYears());
                        sql.append("'::INTEGER");
                        if (countStringArray++ < periodArray.length) {
                            sql.append(",");
                        }
                    }
                    sql.append("],");
                    sql.append("ARRAY[");
                    countStringArray = 1;
                    for (Period period : periodArray) {
                        sql.append("'");
                        sql.append(period.getMonths());
                        sql.append("'::INTEGER");
                        if (countStringArray++ < periodArray.length) {
                            sql.append(",");
                        }
                    }
                    sql.append("],");
                    sql.append("ARRAY[");
                    countStringArray = 1;
                    for (Period period : periodArray) {
                        sql.append("'");
                        sql.append(period.getDays());
                        sql.append("'::INTEGER");
                        if (countStringArray++ < periodArray.length) {
                            sql.append(",");
                        }
                    }
                    sql.append("]");
                } else {
                    sql.append("null,null,null");
                }
                break;
            case POINT:
                throw new IllegalStateException("JSON Arrays are not supported.");
            case LINESTRING:
                throw new IllegalStateException("JSON Arrays are not supported.");
            case POLYGON:
                throw new IllegalStateException("JSON Arrays are not supported.");
            case GEOGRAPHY_POINT:
                throw new IllegalStateException("JSON Arrays are not supported.");
            case GEOGRAPHY_POLYGON:
                throw new IllegalStateException("JSON Arrays are not supported.");
            case JSON_ARRAY:
                throw new IllegalStateException("JSON Arrays are not supported.");
            default:
                throw new IllegalStateException("Unknown propertyType " + propertyType.name());
        }
    }

    private void sqlCastArray(StringBuilder sql, PropertyType propertyType) {
        switch (propertyType) {
            case boolean_ARRAY:
                sql.append("::boolean[]");
                break;
            case byte_ARRAY:
                sql.append("::bytea");
                break;
            case short_ARRAY:
                sql.append("::smallint[]");
                break;
            case int_ARRAY:
                sql.append("::int[]");
                break;
            case long_ARRAY:
                sql.append("::bigint[]");
                break;
            case float_ARRAY:
                sql.append("::real[]");
                break;
            case double_ARRAY:
                sql.append("::double precision[]");
                break;
            case STRING_ARRAY:
                sql.append("::text[]");
                break;
            case BOOLEAN_ARRAY:
                sql.append("::boolean[]");
                break;
            case BYTE_ARRAY:
                sql.append("::bytea");
                break;
            case SHORT_ARRAY:
                sql.append("::smallint[]");
                break;
            case INTEGER_ARRAY:
                sql.append("::int[]");
                break;
            case LONG_ARRAY:
                sql.append("::bigint[]");
                break;
            case FLOAT_ARRAY:
                sql.append("::real[]");
                break;
            case DOUBLE_ARRAY:
                sql.append("::double precision[]");
                break;
            default:
                // noop
                break;
        }
    }

    private <T extends SqlgElement> void flushElementPropertyCache(SqlgGraph sqlgGraph, boolean forVertices, Map<SchemaTable, Pair<SortedSet<String>, Map<T, Map<String, Object>>>> schemaVertexPropertyCache) {

        Connection conn = sqlgGraph.tx().getConnection();
        for (SchemaTable schemaTable : schemaVertexPropertyCache.keySet()) {

            Pair<SortedSet<String>, Map<T, Map<String, Object>>> vertexKeysPropertyCache = schemaVertexPropertyCache.get(schemaTable);
            SortedSet<String> keys = vertexKeysPropertyCache.getLeft();
            Map<? extends SqlgElement, Map<String, Object>> vertexPropertyCache = vertexKeysPropertyCache.getRight();

            StringBuilder sql = new StringBuilder();
            sql.append("UPDATE ");
            sql.append(maybeWrapInQoutes(schemaTable.getSchema()));
            sql.append(".");
            sql.append(maybeWrapInQoutes((forVertices ? VERTEX_PREFIX : EDGE_PREFIX) + schemaTable.getTable()));
            sql.append(" a \nSET\n\t");
            if (keys.size() > 1) {
                sql.append("(");
            }
            int count = 1;
            //this map is for optimizations reason to not look up the property via all tables within the loop
            Map<String, PropertyType> keyPropertyTypeMap = new HashMap<>();
            for (String key : keys) {
                PropertyType propertyType = sqlgGraph.getTopology().getTableFor(schemaTable.withPrefix(forVertices ? VERTEX_PREFIX : EDGE_PREFIX)).get(key);
                if (keys.size() == 1 && propertyType.getPostFixes().length > 0) {
                    sql.append("(");
                }
                keyPropertyTypeMap.put(key, propertyType);
                appendKeyForBatchUpdate(propertyType, sql, key, false);
                if (count++ < keys.size()) {
                    sql.append(", ");
                }
                if (keys.size() == 1 && propertyType.getPostFixes().length > 0) {
                    sql.append(")");
                }
            }
            if (keys.size() > 1) {
                sql.append(")");
            }
            sql.append(" = \n\t(");
            count = 1;
            for (String key : keys) {
                sql.append("v.");
                PropertyType propertyType = keyPropertyTypeMap.get(key);
                appendKeyForBatchUpdate(propertyType, sql, key, true);
                sqlCastArray(sql, propertyType);
                if (count++ < keys.size()) {
                    sql.append(", ");
                }
            }
            sql.append(")\nFROM (\nVALUES\n\t");
            count = 1;
            for (SqlgElement sqlgElement : vertexPropertyCache.keySet()) {
                Map<String, Object> properties = vertexPropertyCache.get(sqlgElement);
                sql.append("(");
                sql.append(((RecordId) sqlgElement.id()).getId());
                sql.append(", ");
                int countProperties = 1;
                for (String key : keys) {
                    Object value = properties.get(key);
                    if (value == null) {
                        if (sqlgElement.property(key).isPresent()) {
                            value = sqlgElement.value(key);
                        } else {
                            value = null;
                        }
                    }
                    PropertyType propertyType = keyPropertyTypeMap.get(key);
                    appendSqlValue(sql, value, propertyType);
                    if (countProperties++ < keys.size()) {
                        sql.append(", ");
                    }
                }
                sql.append(")");
                if (count++ < vertexPropertyCache.size()) {
                    sql.append(",\n\t");
                }
            }

            sql.append("\n) AS v(id, ");
            count = 1;
            for (String key : keys) {
                PropertyType propertyType = keyPropertyTypeMap.get(key);
                appendKeyForBatchUpdate(propertyType, sql, key, false);
                if (count++ < keys.size()) {
                    sql.append(", ");
                }
            }
            sql.append(")");
            sql.append("\nWHERE a.\"ID\" = v.id");
            if (logger.isDebugEnabled()) {
                logger.debug(sql.toString());
            }
            try (Statement statement = conn.createStatement()) {
                statement.execute(sql.toString());
            } catch (SQLException e) {
                throw new RuntimeException(e);
            }
        }

    }

    @Override
    public String constructCompleteCopyCommandTemporarySqlVertex(SqlgGraph sqlgGraph, SqlgVertex vertex, Map<String, Object> keyValueMap) {
        return internalConstructCompleteCopyCommandSqlVertex(sqlgGraph, true, vertex, keyValueMap);
    }

    @Override
    public String constructCompleteCopyCommandSqlVertex(SqlgGraph sqlgGraph, SqlgVertex vertex, Map<String, Object> keyValueMap) {
        return internalConstructCompleteCopyCommandSqlVertex(sqlgGraph, false, vertex, keyValueMap);
    }

    @Override
    public String constructCompleteCopyCommandSqlVertex(SqlgGraph sqlgGraph, String schema, String table, Set<String> keys) {
        return internalConstructCompleteCopyCommandSqlVertex(sqlgGraph, false, schema, table, keys);
    }

    private String internalConstructCompleteCopyCommandSqlVertex(SqlgGraph sqlgGraph, boolean isTemp, SqlgVertex vertex, Map<String, Object> keyValueMap) {
        return internalConstructCompleteCopyCommandSqlVertex(sqlgGraph, isTemp, vertex.getSchema(), vertex.getTable(), keyValueMap.keySet());
    }

    private String internalConstructCompleteCopyCommandSqlVertex(SqlgGraph sqlgGraph, boolean isTemp, String schema, String table, Set<String> keys) {
        Map<String, PropertyType> propertyTypeMap;
        if (isTemp) {
            propertyTypeMap = sqlgGraph.getTopology().getPublicSchema().getTemporaryTable(VERTEX_PREFIX + table);
        } else {
            propertyTypeMap = sqlgGraph.getTopology().getTableFor(SchemaTable.of(schema, VERTEX_PREFIX + table));
        }
        StringBuilder sql = new StringBuilder();
        sql.append("COPY ");
        if (!isTemp) {
            sql.append(maybeWrapInQoutes(schema));
            sql.append(".");
        }
        sql.append(maybeWrapInQoutes(VERTEX_PREFIX + table));
        sql.append(" (");
        if (keys.isEmpty()) {
            //copy command needs at least one field.
            //check if the dummy field exist, if not createVertexLabel it
            Map<String, PropertyType> columns = new HashMap<>();
            columns.put(COPY_DUMMY, PropertyType.from(0));
            sqlgGraph.getTopology().ensureVertexLabelPropertiesExist(
                    schema,
                    table,
                    columns
            );
            sql.append(maybeWrapInQoutes(COPY_DUMMY));
        } else {
            int count = 1;
            for (String key : keys) {
                if (count > 1 && count <= keys.size()) {
                    sql.append(", ");
                }
                count++;
                appendKeyForStream(propertyTypeMap.get(key), sql, key);
            }
        }
        sql.append(")");
        sql.append(" FROM stdin CSV DELIMITER '");
        sql.append(COPY_COMMAND_DELIMITER);
        sql.append("' ");
        sql.append("QUOTE ");
        sql.append(COPY_COMMAND_QUOTE);
        sql.append(" ESCAPE '");
        sql.append(ESCAPE);
        sql.append("'");
        sql.append(" NULL'");
        sql.append(BATCH_NULL);
        sql.append("';");
        if (logger.isDebugEnabled()) {
            logger.debug(sql.toString());
        }
        return sql.toString();
    }

    @Override
    public String constructCompleteCopyCommandSqlEdge(SqlgGraph sqlgGraph, SqlgEdge sqlgEdge, SqlgVertex outVertex, SqlgVertex inVertex, Map<String, Object> keyValueMap) {
        Map<String, PropertyType> propertyTypeMap = sqlgGraph.getTopology().getTableFor(SchemaTable.of(sqlgEdge.getSchema(), EDGE_PREFIX + sqlgEdge.getTable()));
        StringBuilder sql = new StringBuilder();
        sql.append("COPY ");
        sql.append(maybeWrapInQoutes(sqlgEdge.getSchema()));
        sql.append(".");
        sql.append(maybeWrapInQoutes(EDGE_PREFIX + sqlgEdge.getTable()));
        sql.append(" (");
        sql.append(maybeWrapInQoutes(outVertex.getSchema() + "." + outVertex.getTable() + Topology.OUT_VERTEX_COLUMN_END));
        sql.append(", ");
        sql.append(maybeWrapInQoutes(inVertex.getSchema() + "." + inVertex.getTable() + Topology.IN_VERTEX_COLUMN_END));
        int count = 1;
        for (String key : keyValueMap.keySet()) {
            if (count <= keyValueMap.size()) {
                sql.append(", ");
            }
            count++;
            appendKeyForStream(propertyTypeMap.get(key), sql, key);
        }
        sql.append(") ");

        sql.append(" FROM stdin CSV DELIMITER '");
        sql.append(COPY_COMMAND_DELIMITER);
        sql.append("' ");
        sql.append("QUOTE ");
        sql.append(COPY_COMMAND_QUOTE);
        sql.append(";");
        if (logger.isDebugEnabled()) {
            logger.debug(sql.toString());
        }
        return sql.toString();
    }

    private void appendKeyForStream(PropertyType propertyType, StringBuilder sql, String key) {
        String[] sqlDefinitions = propertyTypeToSqlDefinition(propertyType);
        int countPerKey = 1;
        for (@SuppressWarnings("unused") String sqlDefinition : sqlDefinitions) {
            if (countPerKey > 1) {
                sql.append(maybeWrapInQoutes(key + propertyType.getPostFixes()[countPerKey - 2]));
            } else {
                sql.append(maybeWrapInQoutes(key));
            }
            if (countPerKey++ < sqlDefinitions.length) {
                sql.append(",");
            }
        }
    }

    private void appendKeyForBatchUpdate(PropertyType propertyType, StringBuilder sql, String key, boolean withV) {
        String[] sqlDefinitions = propertyTypeToSqlDefinition(propertyType);
        int countPerKey = 1;
        for (@SuppressWarnings("unused") String sqlDefinition : sqlDefinitions) {
            if (countPerKey > 1) {
                if (withV) {
                    sql.append("v.");
                }
                sql.append(maybeWrapInQoutes(key + propertyType.getPostFixes()[countPerKey - 2]));
            } else {
                sql.append(maybeWrapInQoutes(key));
            }
            if (countPerKey++ < sqlDefinitions.length) {
                sql.append(",");
            }
        }
    }


    @Override
    public String temporaryTableCopyCommandSqlVertex(SqlgGraph sqlgGraph, SchemaTable schemaTable, Set<String> keys) {
        StringBuilder sql = new StringBuilder();
        sql.append("COPY ");
        //Temp tables only
        sql.append(maybeWrapInQoutes(VERTEX_PREFIX + schemaTable.getTable()));
        sql.append(" (");
        if (keys.isEmpty()) {
            //copy command needs at least one field.
            //check if the dummy field exist, if not createVertexLabel it
            Map<String, PropertyType> columns = new HashMap<>();
            columns.put(COPY_DUMMY, PropertyType.from(0));
            sqlgGraph.getTopology().ensureVertexLabelPropertiesExist(
                    schemaTable.getSchema(),
                    schemaTable.getTable(),
                    columns
            );
            sql.append(maybeWrapInQoutes(COPY_DUMMY));
        } else {
            int count = 1;
            for (String key : keys) {
                if (count > 1 && count <= keys.size()) {
                    sql.append(", ");
                }
                count++;
                sql.append(maybeWrapInQoutes(key));
            }
        }
        sql.append(")");
        sql.append(" FROM stdin CSV DELIMITER '");
        sql.append(COPY_COMMAND_DELIMITER);
        sql.append("' ");
        sql.append("QUOTE ");
        sql.append(COPY_COMMAND_QUOTE);
        sql.append(" ESCAPE '");
        sql.append(ESCAPE);
        sql.append("';");
        if (logger.isDebugEnabled()) {
            logger.debug(sql.toString());
        }
        return sql.toString();
    }

    @Override
    public void writeStreamingVertex(Writer writer, Map<String, Object> keyValueMap) {
        try {
            int countKeys = 1;
            if (keyValueMap.isEmpty()) {
                writer.write(Integer.toString(1));
            } else {
                for (Map.Entry<String, Object> entry : keyValueMap.entrySet()) {
                    if (countKeys > 1 && countKeys <= keyValueMap.size()) {
                        writer.write(COPY_COMMAND_DELIMITER);
                    }
                    countKeys++;
                    Object value = entry.getValue();
                    PropertyType propertyType;
                    if (value == null) {
                        propertyType = PropertyType.STRING;
                    } else {
                        propertyType = PropertyType.from(value);
                    }
                    valueToStreamBytes(writer, propertyType, value);
                }
            }
            writer.write("\n");
        } catch (IOException e) {
            throw new RuntimeException(e);
        }
    }

    @Override
    public void writeStreamingEdge(Writer writer, SqlgEdge sqlgEdge, SqlgVertex outVertex, SqlgVertex inVertex, Map<String, Object> keyValueMap) {
        try {
            String encoding = "UTF-8";
            writer.write(((RecordId) outVertex.id()).getId().toString());
            writer.write(COPY_COMMAND_DELIMITER);
            writer.write(((RecordId) inVertex.id()).getId().toString());
            for (Map.Entry<String, Object> entry : keyValueMap.entrySet()) {
                writer.write(COPY_COMMAND_DELIMITER);
                Object value = entry.getValue();
                PropertyType propertyType;
                if (value == null) {
                    propertyType = PropertyType.STRING;
                } else {
                    propertyType = PropertyType.from(value);
                }
                if (JSON_ARRAY == propertyType) {
                    throw SqlgExceptions.invalidPropertyType(propertyType);
                }
                valueToStreamBytes(writer, propertyType, value);
            }
            writer.write("\n");
        } catch (Exception e) {
            throw new RuntimeException(e);
        }
    }

    private void valueToStreamBytes(Writer outputStream, PropertyType propertyType, Object value) throws UnsupportedEncodingException {
        String s = valueToStringForBulkLoad(propertyType, value);
        try {
            outputStream.write(s);
        } catch (IOException e) {
            throw new RuntimeException(e);
        }
    }

    private String valueToStringForBulkLoad(PropertyType propertyType, Object value) {
        String result;
        if (value == null) {
            result = getBatchNull();
        } else {
            switch (propertyType) {
                case ZONEDDATETIME:
                    ZonedDateTime zonedDateTime = (ZonedDateTime) value;
                    LocalDateTime localDateTime = zonedDateTime.toLocalDateTime();
                    TimeZone timeZone = TimeZone.getTimeZone(zonedDateTime.getZone());
                    result = localDateTime.toString() + COPY_COMMAND_DELIMITER + timeZone.getID();
                    break;
                case PERIOD:
                    Period period = (Period) value;
                    result = period.getYears() + COPY_COMMAND_DELIMITER + period.getMonths() + COPY_COMMAND_DELIMITER + period.getDays();
                    break;
                case DURATION:
                    Duration duration = (Duration) value;
                    result = duration.getSeconds() + COPY_COMMAND_DELIMITER + duration.getNano();
                    break;
                case LOCALTIME:
                    LocalTime lt = (LocalTime) value;
                    result = shiftDST(lt).toString();
                    break;
                case ZONEDDATETIME_ARRAY:
                    ZonedDateTime[] zonedDateTimes = (ZonedDateTime[]) value;
                    StringBuilder sb = new StringBuilder();
                    sb.append("{");
                    int length = java.lang.reflect.Array.getLength(value);
                    for (int i = 0; i < length; i++) {
                        zonedDateTime = zonedDateTimes[i];
                        localDateTime = zonedDateTime.toLocalDateTime();
                        result = localDateTime.toString();
                        sb.append(result);
                        if (i < length - 1) {
                            sb.append(",");
                        }
                    }
                    sb.append("}");
                    sb.append(COPY_COMMAND_DELIMITER);
                    sb.append("{");
                    for (int i = 0; i < length; i++) {
                        zonedDateTime = zonedDateTimes[i];
                        timeZone = TimeZone.getTimeZone(zonedDateTime.getZone());
                        result = timeZone.getID();
                        sb.append(result);
                        if (i < length - 1) {
                            sb.append(",");
                        }
                    }
                    sb.append("}");
                    return sb.toString();
                case DURATION_ARRAY:
                    Duration[] durations = (Duration[]) value;
                    sb = new StringBuilder();
                    sb.append("{");
                    length = java.lang.reflect.Array.getLength(value);
                    for (int i = 0; i < length; i++) {
                        duration = durations[i];
                        sb.append(duration.getSeconds());
                        if (i < length - 1) {
                            sb.append(",");
                        }
                    }
                    sb.append("}");
                    sb.append(COPY_COMMAND_DELIMITER);
                    sb.append("{");
                    for (int i = 0; i < length; i++) {
                        duration = durations[i];
                        sb.append(duration.getNano());
                        if (i < length - 1) {
                            sb.append(",");
                        }
                    }
                    sb.append("}");
                    return sb.toString();
                case PERIOD_ARRAY:
                    Period[] periods = (Period[]) value;
                    sb = new StringBuilder();
                    sb.append("{");
                    length = java.lang.reflect.Array.getLength(value);
                    for (int i = 0; i < length; i++) {
                        period = periods[i];
                        sb.append(period.getYears());
                        if (i < length - 1) {
                            sb.append(",");
                        }
                    }
                    sb.append("}");
                    sb.append(COPY_COMMAND_DELIMITER);
                    sb.append("{");
                    for (int i = 0; i < length; i++) {
                        period = periods[i];
                        sb.append(period.getMonths());
                        if (i < length - 1) {
                            sb.append(",");
                        }
                    }
                    sb.append("}");
                    sb.append(COPY_COMMAND_DELIMITER);
                    sb.append("{");
                    for (int i = 0; i < length; i++) {
                        period = periods[i];
                        sb.append(period.getDays());
                        if (i < length - 1) {
                            sb.append(",");
                        }
                    }
                    sb.append("}");
                    return sb.toString();
                case LOCALTIME_ARRAY:
                    LocalTime[] localTimes = (LocalTime[]) value;
                    sb = new StringBuilder();
                    sb.append("{");
                    length = java.lang.reflect.Array.getLength(value);
                    for (int i = 0; i < length; i++) {
                        LocalTime localTime = localTimes[i];
                        result = shiftDST(localTime).toString();
                        sb.append(result);
                        if (i < length - 1) {
                            sb.append(",");
                        }
                    }
                    sb.append("}");
                    return sb.toString();
                case JSON_ARRAY:
                    throw SqlgExceptions.invalidPropertyType(propertyType);
                case BYTE_ARRAY:
                    return PGbytea.toPGString((byte[]) SqlgUtil.convertByteArrayToPrimitiveArray((Byte[]) value));
                case byte_ARRAY:
                    return PGbytea.toPGString((byte[]) value);
                default:
                    if (value.getClass().isArray()) {
                        sb = new StringBuilder();
                        sb.append("{");
                        length = java.lang.reflect.Array.getLength(value);
                        for (int i = 0; i < length; i++) {
                            String valueOfArray = java.lang.reflect.Array.get(value, i).toString();
                            sb.append(escapeSpecialCharacters(valueOfArray));
                            if (i < length - 1) {
                                sb.append(",");
                            }
                        }
                        sb.append("}");
                        return sb.toString();
                    }
                    result = escapeSpecialCharacters(value.toString());
            }
        }
        return result;
    }

    @Override
    public void flushRemovedGlobalUniqueIndexVertices(SqlgGraph sqlgGraph, Map<SchemaTable, List<SqlgVertex>> removeVertexCache) {

        if (!removeVertexCache.isEmpty()) {

            Map<String, PropertyType> tmpColumns = new HashMap<>();
            tmpColumns.put("recordId", PropertyType.STRING);
            tmpColumns.put("property", PropertyType.STRING);

            //split the list of vertices, postgres existVertexLabel a 2 byte limit in the in clause
            for (Map.Entry<SchemaTable, List<SqlgVertex>> schemaVertices : removeVertexCache.entrySet()) {
                SchemaTable schemaTable = schemaVertices.getKey();
                Map<String, PropertyColumn> propertyColumns = sqlgGraph.getTopology().getPropertiesWithGlobalUniqueIndexFor(schemaTable.withPrefix(VERTEX_PREFIX));
                for (PropertyColumn propertyColumn : propertyColumns.values()) {
                    for (GlobalUniqueIndex globalUniqueIndex : propertyColumn.getGlobalUniqueIndices()) {
                        List<SqlgVertex> vertices = schemaVertices.getValue();
                        if (!vertices.isEmpty()) {
                            SecureRandom random = new SecureRandom();
                            byte bytes[] = new byte[6];
                            random.nextBytes(bytes);
                            String tmpTableIdentified = Base64.getEncoder().encodeToString(bytes);
                            sqlgGraph.getTopology().getPublicSchema().createTempTable(VERTEX_PREFIX + tmpTableIdentified, tmpColumns);
                            String copySql = ((SqlBulkDialect) sqlgGraph.getSqlDialect())
                                    .temporaryTableCopyCommandSqlVertex(
                                            sqlgGraph,
                                            SchemaTable.of("public", tmpTableIdentified), tmpColumns.keySet());
                            Writer writer = ((SqlBulkDialect) sqlgGraph.getSqlDialect()).streamSql(sqlgGraph, copySql);
                            for (SqlgVertex sqlgVertex : vertices) {
                                Map<String, Object> tmpMap = new HashMap<>();
                                tmpMap.put("recordId", sqlgVertex.id().toString());
                                tmpMap.put("property", propertyColumn.getName());
                                ((SqlBulkDialect) sqlgGraph.getSqlDialect()).writeStreamingVertex(writer, tmpMap);
                            }
                            try {
                                writer.close();
                            } catch (IOException e) {
                                throw new RuntimeException(e);
                            }
                            StringBuilder sql = new StringBuilder("WITH tmp as (SELECT * FROM " + sqlgGraph.getSqlDialect().maybeWrapInQoutes(VERTEX_PREFIX + tmpTableIdentified) + ")\n");
                            sql.append("DELETE FROM ");
                            sql.append(sqlgGraph.getSqlDialect().maybeWrapInQoutes(Schema.GLOBAL_UNIQUE_INDEX_SCHEMA));
                            sql.append(".");
                            sql.append(sqlgGraph.getSqlDialect().maybeWrapInQoutes(VERTEX_PREFIX + globalUniqueIndex.getName()));
                            sql.append("as gui \nUSING tmp WHERE ");
                            sql.append("tmp.\"recordId\" = gui.\"recordId\" AND tmp.property = gui.property");
                            if (sqlgGraph.getSqlDialect().needsSemicolon()) {
                                sql.append(";");
                            }
                            if (logger.isDebugEnabled()) {
                                logger.debug(sql.toString());
                            }
                            Connection conn = sqlgGraph.tx().getConnection();
                            try (PreparedStatement preparedStatement = conn.prepareStatement(sql.toString())) {
                                preparedStatement.executeUpdate();
                            } catch (SQLException e) {
                                throw new RuntimeException(e);
                            }
                        }
                    }
                }
            }
        }
    }

    private void dropForeignKeys(SqlgGraph sqlgGraph, SchemaTable schemaTable) {

        Map<String, Set<String>> edgeForeignKeys = sqlgGraph.getTopology().getAllEdgeForeignKeys();

        for (Map.Entry<String, Set<String>> edgeForeignKey : edgeForeignKeys.entrySet()) {
            String edgeTable = edgeForeignKey.getKey();
            Set<String> foreignKeys = edgeForeignKey.getValue();
            String[] schemaTableArray = edgeTable.split("\\.");

            for (String foreignKey : foreignKeys) {
                if (foreignKey.startsWith(schemaTable.toString() + "_")) {

                    Set<String> foreignKeyNames = getForeignKeyConstraintNames(sqlgGraph, schemaTableArray[0], schemaTableArray[1]);
                    for (String foreignKeyName : foreignKeyNames) {

                        StringBuilder sql = new StringBuilder();
                        sql.append("ALTER TABLE ");
                        sql.append(maybeWrapInQoutes(schemaTableArray[0]));
                        sql.append(".");
                        sql.append(maybeWrapInQoutes(schemaTableArray[1]));
                        sql.append(" DROP CONSTRAINT ");
                        sql.append(maybeWrapInQoutes(foreignKeyName));
                        if (needsSemicolon()) {
                            sql.append(";");
                        }
                        if (logger.isDebugEnabled()) {
                            logger.debug(sql.toString());
                        }
                        Connection conn = sqlgGraph.tx().getConnection();
                        try (PreparedStatement preparedStatement = conn.prepareStatement(sql.toString())) {
                            preparedStatement.executeUpdate();
                        } catch (SQLException e) {
                            throw new RuntimeException(e);
                        }

                    }
                }
            }
        }
    }

    private void createForeignKeys(SqlgGraph sqlgGraph, SchemaTable schemaTable) {
        Map<String, Set<String>> edgeForeignKeys = sqlgGraph.getTopology().getAllEdgeForeignKeys();

        for (Map.Entry<String, Set<String>> edgeForeignKey : edgeForeignKeys.entrySet()) {
            String edgeTable = edgeForeignKey.getKey();
            Set<String> foreignKeys = edgeForeignKey.getValue();
            for (String foreignKey : foreignKeys) {
                if (foreignKey.startsWith(schemaTable.toString() + "_")) {
                    String[] schemaTableArray = edgeTable.split("\\.");
                    StringBuilder sql = new StringBuilder();
                    sql.append("ALTER TABLE ");
                    sql.append(maybeWrapInQoutes(schemaTableArray[0]));
                    sql.append(".");
                    sql.append(maybeWrapInQoutes(schemaTableArray[1]));
                    sql.append(" ADD FOREIGN KEY (");
                    sql.append(maybeWrapInQoutes(foreignKey));
                    sql.append(") REFERENCES ");
                    sql.append(maybeWrapInQoutes(schemaTable.getSchema()));
                    sql.append(".");
                    sql.append(maybeWrapInQoutes(VERTEX_PREFIX + schemaTable.getTable()));
                    sql.append(" MATCH SIMPLE");
                    if (needsSemicolon()) {
                        sql.append(";");
                    }
                    if (logger.isDebugEnabled()) {
                        logger.debug(sql.toString());
                    }
                    Connection conn = sqlgGraph.tx().getConnection();
                    try (PreparedStatement preparedStatement = conn.prepareStatement(sql.toString())) {
                        preparedStatement.executeUpdate();
                    } catch (SQLException e) {
                        throw new RuntimeException(e);
                    }
                }
            }
        }
    }


    @Override
    public String getBatchNull() {
        return BATCH_NULL;
    }


    private InputStream mapVertexToInputStream(Map<String, PropertyType> propertyTypeMap, Pair<SortedSet<String>, Map<SqlgVertex, Map<String, Object>>> vertexCache) throws SQLException {
        //String str = "2,peter\n3,john";
        StringBuilder sb = new StringBuilder();
        int count = 1;
        for (SqlgVertex sqlgVertex : vertexCache.getRight().keySet()) {
            Map<String, Object> triple = vertexCache.getRight().get(sqlgVertex);
            //set the internal batch id to be used with inserting batch edges
            if (!vertexCache.getLeft().isEmpty()) {
                int countKeys = 1;
                for (String key : vertexCache.getLeft()) {
                    PropertyType propertyType = propertyTypeMap.get(key);
                    if (countKeys > 1 && countKeys <= vertexCache.getLeft().size()) {
                        sb.append(COPY_COMMAND_DELIMITER);
                    }
                    countKeys++;
                    Object value = triple.get(key);
                    switch (propertyType) {
                        case BYTE_ARRAY:
                            String valueOfArrayAsString = PGbytea.toPGString((byte[]) SqlgUtil.convertByteArrayToPrimitiveArray((Byte[]) value));
                            sb.append(valueOfArrayAsString);
                            break;
                        case byte_ARRAY:
                            valueOfArrayAsString = PGbytea.toPGString((byte[]) value);
                            sb.append(valueOfArrayAsString);
                            break;
                        default:
                            sb.append(valueToStringForBulkLoad(propertyType, value));
                    }
                }
            } else {
                sb.append("0");
            }
            if (count++ < vertexCache.getRight().size()) {
                sb.append("\n");
            }
        }
        return new ByteArrayInputStream(sb.toString().getBytes());
    }

    private InputStream mapEdgeToInputStream(Map<String, PropertyType> propertyTypeMap, Pair<SortedSet<String>, Map<SqlgEdge, Triple<SqlgVertex, SqlgVertex, Map<String, Object>>>> edgeCache) throws SQLException {
        StringBuilder sb = new StringBuilder();
        int count = 1;
        for (Triple<SqlgVertex, SqlgVertex, Map<String, Object>> triple : edgeCache.getRight().values()) {
            sb.append(((RecordId) triple.getLeft().id()).getId());
            sb.append(COPY_COMMAND_DELIMITER);
            sb.append(((RecordId) triple.getMiddle().id()).getId());
            if (!edgeCache.getLeft().isEmpty()) {
                sb.append(COPY_COMMAND_DELIMITER);
            }
            int countKeys = 1;
            for (String key : edgeCache.getLeft()) {
                PropertyType propertyType = propertyTypeMap.get(key);
                Object value = triple.getRight().get(key);
                switch (propertyType) {
                    case BYTE_ARRAY:
                        String valueOfArrayAsString = PGbytea.toPGString((byte[]) SqlgUtil.convertByteArrayToPrimitiveArray((Byte[]) value));
                        sb.append(valueOfArrayAsString);
                        break;
                    case byte_ARRAY:
                        valueOfArrayAsString = PGbytea.toPGString((byte[]) value);
                        sb.append(valueOfArrayAsString);
                        break;
                    default:
                        sb.append(valueToStringForBulkLoad(propertyType, value));
                }
                if (countKeys < edgeCache.getLeft().size()) {
                    sb.append(COPY_COMMAND_DELIMITER);
                }
                countKeys++;
            }
            if (count++ < edgeCache.getRight().size()) {
                sb.append("\n");
            }
        }
        return new ByteArrayInputStream(sb.toString().getBytes());
    }

    /**
     * this follows the PostgreSQL rules at https://www.postgresql.org/docs/current/static/sql-copy.html#AEN77663
     * "If the value contains the delimiter character, the QUOTE character, the NULL string, a carriage return,
     * or line feed character, then the whole value is prefixed and suffixed by the QUOTE character,
     * and any occurrence within the value of a QUOTE character or the ESCAPE character is preceded
     * by the escape character."
     *
     * @param s
     * @return
     */
    private String escapeSpecialCharacters(String s) {
        StringBuilder sb = new StringBuilder();
        boolean needEscape = s.length() == 0; // escape empty strings
        for (int a = 0; a < s.length(); a++) {
            char c = s.charAt(a);
            if (c == '\n' || c == '\r' || c == 0 || c == COPY_COMMAND_DELIMITER.charAt(0)) {
                needEscape = true;
            }
            if (c == ESCAPE || c == QUOTE) {
                needEscape = true;
                sb.append(ESCAPE);
            }
            sb.append(c);
        }
        if (needEscape) {
            return QUOTE + sb.toString() + QUOTE;
        }
        return s;
    }

    @Override
    public String[] propertyTypeToSqlDefinition(PropertyType propertyType) {
        switch (propertyType) {
            case BOOLEAN:
                return new String[]{"BOOLEAN"};
            case SHORT:
                return new String[]{"SMALLINT"};
            case INTEGER:
                return new String[]{"INTEGER"};
            case LONG:
                return new String[]{"BIGINT"};
            case FLOAT:
                return new String[]{"REAL"};
            case DOUBLE:
                return new String[]{"DOUBLE PRECISION"};
            case LOCALDATE:
                return new String[]{"DATE"};
            case LOCALDATETIME:
                return new String[]{"TIMESTAMP WITH TIME ZONE"};
            case ZONEDDATETIME:
                return new String[]{"TIMESTAMP WITH TIME ZONE", "TEXT"};
            case LOCALTIME:
                return new String[]{"TIME WITH TIME ZONE"};
            case PERIOD:
                return new String[]{"INTEGER", "INTEGER", "INTEGER"};
            case DURATION:
                return new String[]{"BIGINT", "INTEGER"};
            case STRING:
                return new String[]{"TEXT"};
            case JSON:
                return new String[]{"JSONB"};
            case POINT:
                return new String[]{"geometry(POINT)"};
            case LINESTRING:
                return new String[]{"geometry(LINESTRING)"};
            case POLYGON:
                return new String[]{"geometry(POLYGON)"};
            case GEOGRAPHY_POINT:
                return new String[]{"geography(POINT, 4326)"};
            case GEOGRAPHY_POLYGON:
                return new String[]{"geography(POLYGON, 4326)"};
            case byte_ARRAY:
                return new String[]{"BYTEA"};
            case boolean_ARRAY:
                return new String[]{"BOOLEAN[]"};
            case short_ARRAY:
                return new String[]{"SMALLINT[]"};
            case int_ARRAY:
                return new String[]{"INTEGER[]"};
            case long_ARRAY:
                return new String[]{"BIGINT[]"};
            case float_ARRAY:
                return new String[]{"REAL[]"};
            case double_ARRAY:
                return new String[]{"DOUBLE PRECISION[]"};
            case STRING_ARRAY:
                return new String[]{"TEXT[]"};
            case LOCALDATETIME_ARRAY:
                return new String[]{"TIMESTAMP WITH TIME ZONE[]"};
            case LOCALDATE_ARRAY:
                return new String[]{"DATE[]"};
            case LOCALTIME_ARRAY:
                return new String[]{"TIME WITH TIME ZONE[]"};
            case ZONEDDATETIME_ARRAY:
                return new String[]{"TIMESTAMP WITH TIME ZONE[]", "TEXT[]"};
            case DURATION_ARRAY:
                return new String[]{"BIGINT[]", "INTEGER[]"};
            case PERIOD_ARRAY:
                return new String[]{"INTEGER[]", "INTEGER[]", "INTEGER[]"};
            case INTEGER_ARRAY:
                return new String[]{"INTEGER[]"};
            case BOOLEAN_ARRAY:
                return new String[]{"BOOLEAN[]"};
            case BYTE_ARRAY:
                return new String[]{"BYTEA"};
            case SHORT_ARRAY:
                return new String[]{"SMALLINT[]"};
            case LONG_ARRAY:
                return new String[]{"BIGINT[]"};
            case FLOAT_ARRAY:
                return new String[]{"REAL[]"};
            case DOUBLE_ARRAY:
                return new String[]{"DOUBLE PRECISION[]"};
            case JSON_ARRAY:
                return new String[]{"JSONB[]"};
            default:
                throw SqlgExceptions.invalidPropertyType(propertyType);
        }
    }

    /**
     * This is only used for upgrading from pre sqlg_schema sqlg to a sqlg_schema
     *
     * @param sqlType
     * @param typeName
     * @return
     */
    @Override
    public PropertyType sqlTypeToPropertyType(SqlgGraph sqlgGraph, String schema, String table, String column, int sqlType, String typeName, ListIterator<Triple<String, Integer, String>> metaDataIter) {
        switch (sqlType) {
            case Types.BIT:
                return PropertyType.BOOLEAN;
            case Types.SMALLINT:
                return PropertyType.SHORT;
            case Types.INTEGER:
                return PropertyType.INTEGER;
            case Types.BIGINT:
                return PropertyType.LONG;
            case Types.REAL:
                return PropertyType.FLOAT;
            case Types.DOUBLE:
                return PropertyType.DOUBLE;
            case Types.VARCHAR:
                return PropertyType.STRING;
            case Types.TIMESTAMP:
                return PropertyType.LOCALDATETIME;
            case Types.DATE:
                return PropertyType.LOCALDATE;
            case Types.TIME:
                return PropertyType.LOCALTIME;
            case Types.OTHER:
                //this is a f up as only JSON can be used for other.
                //means all the gis data types which are also OTHER are not supported
                switch (typeName) {
                    case "jsonb":
                        return PropertyType.JSON;
                    case "geometry":
                        return getPostGisGeometryType(sqlgGraph, schema, table, column);
                    case "geography":
                        return getPostGisGeographyType(sqlgGraph, schema, table, column);
                    default:
                        throw new RuntimeException("Other type not supported " + typeName);

                }
            case Types.BINARY:
                return BYTE_ARRAY;
            case Types.ARRAY:
                return sqlArrayTypeNameToPropertyType(typeName, sqlgGraph, schema, table, column, metaDataIter);
            default:
                throw new IllegalStateException("Unknown sqlType " + sqlType);
        }
    }

    @Override
    public PropertyType sqlArrayTypeNameToPropertyType(String typeName, SqlgGraph sqlgGraph, String schema, String table, String columnName, ListIterator<Triple<String, Integer, String>> metaDataIter) {
        switch (typeName) {
            case "_bool":
                return BOOLEAN_ARRAY;
            case "_int2":
                return SHORT_ARRAY;
            case "_int4":
                return PropertyType.INTEGER_ARRAY;
            case "_int8":
                return PropertyType.LONG_ARRAY;
            case "_float4":
                return PropertyType.FLOAT_ARRAY;
            case "_float8":
                return PropertyType.DOUBLE_ARRAY;
            case "_text":
                return PropertyType.STRING_ARRAY;
            case "_date":
                return PropertyType.LOCALDATE_ARRAY;
            case "_timetz":
                return PropertyType.LOCALTIME_ARRAY;
            case "_timestamptz":
                //need to check the next column to know if its a LocalDateTime or ZonedDateTime array
                Triple<String, Integer, String> metaData = metaDataIter.next();
                metaDataIter.previous();
                if (metaData.getLeft().startsWith(columnName + "~~~")) {
                    return PropertyType.ZONEDDATETIME_ARRAY;
                } else {
                    return PropertyType.LOCALDATETIME_ARRAY;
                }
            case "_jsonb":
                return PropertyType.JSON_ARRAY;
            default:
                throw new RuntimeException("Array type not supported " + typeName);
        }
    }

    @Override
    public int[] propertyTypeToJavaSqlType(PropertyType propertyType) {
        switch (propertyType) {
            case BYTE:
                return new int[]{Types.BOOLEAN};
            case BOOLEAN:
                return new int[]{Types.BOOLEAN};
            case SHORT:
                return new int[]{Types.SMALLINT};
            case INTEGER:
                return new int[]{Types.INTEGER};
            case LONG:
                return new int[]{Types.BIGINT};
            case FLOAT:
                return new int[]{Types.REAL};
            case DOUBLE:
                return new int[]{Types.DOUBLE};
            case STRING:
                return new int[]{Types.CLOB};
            case LOCALDATETIME:
                return new int[]{Types.TIMESTAMP};
            case LOCALDATE:
                return new int[]{Types.DATE};
            case LOCALTIME:
                return new int[]{Types.TIME};
            case ZONEDDATETIME:
                return new int[]{Types.TIMESTAMP, Types.CLOB};
            case PERIOD:
                return new int[]{Types.INTEGER, Types.INTEGER, Types.INTEGER};
            case DURATION:
                return new int[]{Types.BIGINT, Types.INTEGER};
            case JSON:
                //TODO support other others like Geometry...
                return new int[]{Types.OTHER};
            case byte_ARRAY:
                return new int[]{Types.ARRAY};
            case boolean_ARRAY:
                return new int[]{Types.ARRAY};
            case BOOLEAN_ARRAY:
                return new int[]{Types.ARRAY};
            case short_ARRAY:
                return new int[]{Types.ARRAY};
            case SHORT_ARRAY:
                return new int[]{Types.ARRAY};
            case int_ARRAY:
                return new int[]{Types.ARRAY};
            case INTEGER_ARRAY:
                return new int[]{Types.ARRAY};
            case long_ARRAY:
                return new int[]{Types.ARRAY};
            case LONG_ARRAY:
                return new int[]{Types.ARRAY};
            case float_ARRAY:
                return new int[]{Types.ARRAY};
            case FLOAT_ARRAY:
                return new int[]{Types.ARRAY};
            case double_ARRAY:
                return new int[]{Types.ARRAY};
            case DOUBLE_ARRAY:
                return new int[]{Types.ARRAY};
            case STRING_ARRAY:
                return new int[]{Types.ARRAY};
            case LOCALDATETIME_ARRAY:
                return new int[]{Types.ARRAY};
            case LOCALDATE_ARRAY:
                return new int[]{Types.ARRAY};
            case LOCALTIME_ARRAY:
                return new int[]{Types.ARRAY};
            case ZONEDDATETIME_ARRAY:
                return new int[]{Types.ARRAY, Types.ARRAY};
            case PERIOD_ARRAY:
                return new int[]{Types.ARRAY, Types.ARRAY, Types.ARRAY};
            case DURATION_ARRAY:
                return new int[]{Types.ARRAY, Types.ARRAY};
            case JSON_ARRAY:
                return new int[]{Types.ARRAY};
            default:
                throw new IllegalStateException("Unknown propertyType " + propertyType.name());
        }
    }

    @Override
    public void validateProperty(Object key, Object value) {
        if (key instanceof String && ((String) key).length() > 63) {
            validateColumnName((String) key);
        }
        if (value instanceof String) {
            return;
        }
        if (value instanceof Character) {
            return;
        }
        if (value instanceof Boolean) {
            return;
        }
        if (value instanceof Byte) {
            return;
        }
        if (value instanceof Short) {
            return;
        }
        if (value instanceof Integer) {
            return;
        }
        if (value instanceof Long) {
            return;
        }
        if (value instanceof Float) {
            return;
        }
        if (value instanceof Double) {
            return;
        }
        if (value instanceof LocalDate) {
            return;
        }
        if (value instanceof LocalDateTime) {
            return;
        }
        if (value instanceof ZonedDateTime) {
            return;
        }
        if (value instanceof LocalTime) {
            return;
        }
        if (value instanceof Period) {
            return;
        }
        if (value instanceof Duration) {
            return;
        }
        if (value instanceof JsonNode) {
            return;
        }
        if (value instanceof Point) {
            return;
        }
        if (value instanceof LineString) {
            return;
        }
        if (value instanceof Polygon) {
            return;
        }
        if (value instanceof byte[]) {
            return;
        }
        if (value instanceof boolean[]) {
            return;
        }
        if (value instanceof char[]) {
            return;
        }
        if (value instanceof short[]) {
            return;
        }
        if (value instanceof int[]) {
            return;
        }
        if (value instanceof long[]) {
            return;
        }
        if (value instanceof float[]) {
            return;
        }
        if (value instanceof double[]) {
            return;
        }
        if (value instanceof String[]) {
            return;
        }
        if (value instanceof Character[]) {
            return;
        }
        if (value instanceof Boolean[]) {
            return;
        }
        if (value instanceof Byte[]) {
            return;
        }
        if (value instanceof Short[]) {
            return;
        }
        if (value instanceof Integer[]) {
            return;
        }
        if (value instanceof Long[]) {
            return;
        }
        if (value instanceof Float[]) {
            return;
        }
        if (value instanceof Double[]) {
            return;
        }
        if (value instanceof LocalDateTime[]) {
            return;
        }
        if (value instanceof LocalDate[]) {
            return;
        }
        if (value instanceof LocalTime[]) {
            return;
        }
        if (value instanceof ZonedDateTime[]) {
            return;
        }
        if (value instanceof Duration[]) {
            return;
        }
        if (value instanceof Period[]) {
            return;
        }
        if (value instanceof JsonNode[]) {
            return;
        }
        throw Property.Exceptions.dataTypeOfPropertyValueNotSupported(value);
    }

    @Override
    public boolean needForeignKeyIndex() {
        return true;
    }

    private Set<String> getForeignKeyConstraintNames(SqlgGraph sqlgGraph, String foreignKeySchema, String foreignKeyTable) {
        Set<String> result = new HashSet<>();
        Connection conn = sqlgGraph.tx().getConnection();
        DatabaseMetaData metadata;
        try {
            metadata = conn.getMetaData();
            String childCatalog = null;
            String childSchemaPattern = foreignKeySchema;
            String childTableNamePattern = foreignKeyTable;
            ResultSet resultSet = metadata.getImportedKeys(childCatalog, childSchemaPattern, childTableNamePattern);
            while (resultSet.next()) {
                result.add(resultSet.getString("FK_NAME"));
            }
        } catch (SQLException e) {
            throw new RuntimeException(e);
        }
        return result;
    }

    public boolean supportsClientInfo() {
        return true;
    }

    public void validateSchemaName(String schema) {
        if (schema.length() > getMaximumSchemaNameLength()) {
            throw SqlgExceptions.invalidSchemaName("Postgresql schema names can only be 63 characters. " + schema + " exceeds that");
        }
    }

    public void validateTableName(String table) {
        if (table.length() > getMaximumTableNameLength()) {
            throw SqlgExceptions.invalidTableName("Postgresql table names can only be 63 characters. " + table + " exceeds that");
        }
    }

    @Override
    public void validateColumnName(String column) {
        super.validateColumnName(column);
        if (column.length() > getMaximumColumnNameLength()) {
            throw SqlgExceptions.invalidColumnName("Postgresql column names can only be 63 characters. " + column + " exceeds that");
        }
    }

    @Override
    public int getMaximumSchemaNameLength() {
        return 63;
    }

    @Override
    public int getMaximumTableNameLength() {
        return 63;
    }

    @Override
    public int getMaximumColumnNameLength() {
        return 63;
    }

    @Override
    public int getMaximumIndexNameLength() {
        return 63;
    }

    @Override
    public boolean supportsILike() {
        return Boolean.TRUE;
    }

    @Override
    public boolean needsTimeZone() {
        return Boolean.TRUE;
    }

    @Override
    public void setJson(PreparedStatement preparedStatement, int parameterStartIndex, JsonNode json) {
        PGobject jsonObject = new PGobject();
        jsonObject.setType("jsonb");
        try {
            jsonObject.setValue(json.toString());
            preparedStatement.setObject(parameterStartIndex, jsonObject);
        } catch (SQLException e) {
            throw new RuntimeException(e);
        }
    }

    @Override
    public void setPoint(PreparedStatement preparedStatement, int parameterStartIndex, Object point) {
        Preconditions.checkArgument(point instanceof Point, "point must be an instance of " + Point.class.getName());
        try {
            preparedStatement.setObject(parameterStartIndex, new PGgeometry((Point) point));
        } catch (SQLException e) {
            throw new RuntimeException(e);
        }
    }

    @Override
    public void setLineString(PreparedStatement preparedStatement, int parameterStartIndex, Object lineString) {
        Preconditions.checkArgument(lineString instanceof LineString, "lineString must be an instance of " + LineString.class.getName());
        try {
            preparedStatement.setObject(parameterStartIndex, new PGgeometry((LineString) lineString));
        } catch (SQLException e) {
            throw new RuntimeException(e);
        }
    }

    @Override
    public void setPolygon(PreparedStatement preparedStatement, int parameterStartIndex, Object polygon) {
        Preconditions.checkArgument(polygon instanceof Polygon, "polygon must be an instance of " + Polygon.class.getName());
        try {
            preparedStatement.setObject(parameterStartIndex, new PGgeometry((Polygon) polygon));
        } catch (SQLException e) {
            throw new RuntimeException(e);
        }
    }

    @Override
    public void setGeographyPoint(PreparedStatement preparedStatement, int parameterStartIndex, Object point) {
        Preconditions.checkArgument(point instanceof GeographyPoint, "point must be an instance of " + GeographyPoint.class.getName());
        try {
            preparedStatement.setObject(parameterStartIndex, new PGgeometry((GeographyPoint) point));
        } catch (SQLException e) {
            throw new RuntimeException(e);
        }
    }

    @Override
    public void handleOther(Map<String, Object> properties, String columnName, Object o, PropertyType propertyType) {
        switch (propertyType) {
            case POINT:
                properties.put(columnName, ((PGgeometry) o).getGeometry());
                break;
            case LINESTRING:
                properties.put(columnName, ((PGgeometry) o).getGeometry());
                break;
            case GEOGRAPHY_POINT:
                try {
                    Geometry geometry = PGgeometry.geomFromString(((PGobject) o).getValue());
                    properties.put(columnName, new GeographyPoint((Point) geometry));
                } catch (SQLException e) {
                    throw new RuntimeException(e);
                }
                break;
            case GEOGRAPHY_POLYGON:
                try {
                    Geometry geometry = PGgeometry.geomFromString(((PGobject) o).getValue());
                    properties.put(columnName, new GeographyPolygon((Polygon) geometry));
                } catch (SQLException e) {
                    throw new RuntimeException(e);
                }
                break;
            case POLYGON:
                properties.put(columnName, ((PGgeometry) o).getGeometry());
                break;
            case JSON:
                ObjectMapper objectMapper = new ObjectMapper();
                try {
                    JsonNode jsonNode = objectMapper.readTree(((PGobject) o).getValue());
                    properties.put(columnName, jsonNode);
                } catch (IOException e) {
                    throw new RuntimeException(e);
                }
                break;
            case BYTE_ARRAY:
                java.sql.Array array = (java.sql.Array) o;
                String arrayAsString = array.toString();
                //remove the wrapping curly brackets
                arrayAsString = arrayAsString.substring(1);
                arrayAsString = arrayAsString.substring(0, arrayAsString.length() - 1);
                String[] byteAsString = arrayAsString.split(",");
//                PGbytea.toBytes();
                Byte[] result = new Byte[byteAsString.length];
                int count = 0;
                for (String s : byteAsString) {
                    Integer byteAsInteger = Integer.parseUnsignedInt(s.replace("\"", ""));
                    result[count++] = new Byte("");
                }
                properties.put(columnName, result);
                break;
            default:
                throw new IllegalStateException("sqlgDialect.handleOther does not handle " + propertyType.name());
        }
//        if (o instanceof PGgeometry) {
//            properties.put(columnName, ((PGgeometry) o).getGeometry());
//        } else if ((o instanceof PGobject) && ((PGobject) o).getType().equals("geography")) {
//            try {
//                Geometry geometry = PGgeometry.geomFromString(((PGobject) o).getValue());
//                if (geometry instanceof Point) {
//                    properties.put(columnName, new GeographyPoint((Point) geometry));
//                } else if (geometry instanceof Polygon) {
//                    properties.put(columnName, new GeographyPolygon((Polygon) geometry));
//                } else {
//                    throw new IllegalStateException("Gis type " + geometry.getClass().getName() + " is not supported.");
//                }
//            } catch (SQLException e) {
//                throw new RuntimeException(e);
//            }
//        } else {
//            //Assume json for now
//            if (o instanceof java.sql.Array) {
//                java.sql.Array array = (java.sql.Array) o;
//                String arrayAsString = array.toString();
//                //remove the wrapping curly brackets
//                arrayAsString = arrayAsString.substring(1);
//                arrayAsString = arrayAsString.substring(0, arrayAsString.length() - 1);
//                arrayAsString = StringEscapeUtils.unescapeJava(arrayAsString);
//                //remove the wrapping qoutes
//                arrayAsString = arrayAsString.substring(1);
//                arrayAsString = arrayAsString.substring(0, arrayAsString.length() - 1);
//                String[] jsons = arrayAsString.split("\",\"");
//                JsonNode[] jsonNodes = new JsonNode[jsons.length];
//                ObjectMapper objectMapper = new ObjectMapper();
//                int count = 0;
//                for (String json : jsons) {
//                    try {
//                        JsonNode jsonNode = objectMapper.readTree(json);
//                        jsonNodes[count++] = jsonNode;
//                    } catch (IOException e) {
//                        throw new RuntimeException(e);
//                    }
//                }
//                properties.put(columnName, jsonNodes);
//            } else {
//                ObjectMapper objectMapper = new ObjectMapper();
//                try {
//                    JsonNode jsonNode = objectMapper.readTree(((PGobject) o).getValue());
//                    properties.put(columnName, jsonNode);
//                } catch (IOException e) {
//                    throw new RuntimeException(e);
//                }
//            }
//        }
    }

    @Override
    public boolean supportsJsonType() {
        return true;
    }

    @Override
    public boolean supportsJsonArrayValues() {
        return true;
    }

    @Override
    public Writer streamSql(SqlgGraph sqlgGraph, String sql) {
        Connection conn = sqlgGraph.tx().getConnection();
        PGConnection pgConnection;
        try {
            pgConnection = conn.unwrap(PGConnection.class);
            OutputStream out = new PGCopyOutputStream(pgConnection, sql);
            return new OutputStreamWriter(out, "UTF-8");
        } catch (SQLException | UnsupportedEncodingException e) {
            throw new RuntimeException(e);
        }
    }

    private <L, R> void copyInBulkTempEdges(SqlgGraph sqlgGraph, SchemaTable schemaTable, Collection<Pair<L, R>> uids, PropertyType inPropertyType, PropertyType outPropertyType) {
        try {
            StringBuilder sql = new StringBuilder();
            sql.append("COPY ");
            sql.append(maybeWrapInQoutes(schemaTable.getTable()));
            sql.append(" (");
            int count = 1;
            for (String key : Arrays.asList("out", "in")) {
                if (count > 1 && count <= 2) {
                    sql.append(", ");
                }
                count++;
                sql.append(maybeWrapInQoutes(key));
            }
            sql.append(")");
            sql.append(" FROM stdin DELIMITER '");
            sql.append(COPY_COMMAND_DELIMITER);
            sql.append("';");
            if (logger.isDebugEnabled()) {
                logger.debug(sql.toString());
            }
            Writer writer = streamSql(sqlgGraph, sql.toString());
            for (Pair<L, R> uid : uids) {
                valueToStreamBytes(writer, inPropertyType, uid.getLeft());
                writer.write(COPY_COMMAND_DELIMITER);
                valueToStreamBytes(writer, outPropertyType, uid.getRight());
                writer.write("\n");
            }
            writer.close();
        } catch (Exception e) {
            throw new RuntimeException(e);
        }
    }

    @Override
    public <L, R> void bulkAddEdges(SqlgGraph sqlgGraph, SchemaTable out, SchemaTable in, String edgeLabel, Pair<String, String> idFields, Collection<Pair<L, R>> uids) {
        if (!sqlgGraph.tx().isInStreamingBatchMode() && !sqlgGraph.tx().isInStreamingWithLockBatchMode()) {
            throw SqlgExceptions.invalidMode("Transaction must be in " + BatchManager.BatchModeType.STREAMING + " or " + BatchManager.BatchModeType.STREAMING_WITH_LOCK + " mode for bulkAddEdges");
        }
        if (!uids.isEmpty()) {
            //createVertexLabel temp table and copy the uids into it
            Map<String, PropertyType> columns = new HashMap<>();
            Map<String, PropertyType> outProperties = sqlgGraph.getTopology().getTableFor(out.withPrefix(VERTEX_PREFIX));
            Map<String, PropertyType> inProperties = sqlgGraph.getTopology().getTableFor(in.withPrefix(VERTEX_PREFIX));
            PropertyType outPropertyType;
            if (idFields.getLeft().equals(Topology.ID)) {
                outPropertyType = PropertyType.INTEGER;
            } else {
                outPropertyType = outProperties.get(idFields.getLeft());
            }
            PropertyType inPropertyType;
            if (idFields.getRight().equals(Topology.ID)) {
                inPropertyType = PropertyType.INTEGER;
            } else {
                inPropertyType = inProperties.get(idFields.getRight());
            }
            columns.put("out", outPropertyType);
            columns.put("in", inPropertyType);
            SecureRandom random = new SecureRandom();
            byte bytes[] = new byte[6];
            random.nextBytes(bytes);
            String tmpTableIdentified = Base64.getEncoder().encodeToString(bytes);
            tmpTableIdentified = Topology.BULK_TEMP_EDGE + tmpTableIdentified;
            sqlgGraph.getTopology().getPublicSchema().createTempTable(tmpTableIdentified, columns);
            this.copyInBulkTempEdges(sqlgGraph, SchemaTable.of(out.getSchema(), tmpTableIdentified), uids, outPropertyType, inPropertyType);
            //executeRegularQuery copy from select. select the edge ids to copy into the new table by joining on the temp table

            Optional<VertexLabel> outVertexLabelOptional = sqlgGraph.getTopology().getVertexLabel(out.getSchema(), out.getTable());
            Optional<VertexLabel> inVertexLabelOptional = sqlgGraph.getTopology().getVertexLabel(in.getSchema(), in.getTable());
            Preconditions.checkState(outVertexLabelOptional.isPresent(), "Out VertexLabel must be present. Not found for %s", out.toString());
            Preconditions.checkState(inVertexLabelOptional.isPresent(), "In VertexLabel must be present. Not found for %s", in.toString());

            //noinspection OptionalGetWithoutIsPresent
            sqlgGraph.getTopology().ensureEdgeLabelExist(edgeLabel, outVertexLabelOptional.get(), inVertexLabelOptional.get(), Collections.emptyMap());

            StringBuilder sql = new StringBuilder("INSERT INTO \n");
            sql.append(this.maybeWrapInQoutes(out.getSchema()));
            sql.append(".");
            sql.append(this.maybeWrapInQoutes(EDGE_PREFIX + edgeLabel));
            sql.append(" (");
            sql.append(this.maybeWrapInQoutes(out.getSchema() + "." + out.getTable() + Topology.OUT_VERTEX_COLUMN_END));
            sql.append(",");
            sql.append(this.maybeWrapInQoutes(in.getSchema() + "." + in.getTable() + Topology.IN_VERTEX_COLUMN_END));
            sql.append(") \n");
            sql.append("select _out.\"ID\" as \"");
            sql.append(out.getSchema() + "." + out.getTable() + Topology.OUT_VERTEX_COLUMN_END);
            sql.append("\", _in.\"ID\" as \"");
            sql.append(in.getSchema() + "." + in.getTable() + Topology.IN_VERTEX_COLUMN_END);
            sql.append("\" FROM ");
            sql.append(this.maybeWrapInQoutes(in.getSchema()));
            sql.append(".");
            sql.append(this.maybeWrapInQoutes(VERTEX_PREFIX + in.getTable()));
            sql.append(" _in join ");
            sql.append(this.maybeWrapInQoutes(tmpTableIdentified) + " ab on ab.in = _in." + this.maybeWrapInQoutes(idFields.getRight()) + " join ");
            sql.append(this.maybeWrapInQoutes(out.getSchema()));
            sql.append(".");
            sql.append(this.maybeWrapInQoutes(VERTEX_PREFIX + out.getTable()));
            sql.append(" _out on ab.out = _out." + this.maybeWrapInQoutes(idFields.getLeft()));
            if (logger.isDebugEnabled()) {
                logger.debug(sql.toString());
            }
            Connection conn = sqlgGraph.tx().getConnection();
            try (PreparedStatement preparedStatement = conn.prepareStatement(sql.toString())) {
                preparedStatement.executeUpdate();
            } catch (SQLException e) {
                throw new RuntimeException(e);
            }
        }
    }

    @Override
    public void lockTable(SqlgGraph sqlgGraph, SchemaTable schemaTable, String prefix) {
        Preconditions.checkArgument(prefix.equals(VERTEX_PREFIX) || prefix.equals(EDGE_PREFIX), "prefix must be " + VERTEX_PREFIX + " or " + EDGE_PREFIX);
        StringBuilder sql = new StringBuilder();
        sql.append("LOCK TABLE ");
        sql.append(sqlgGraph.getSqlDialect().maybeWrapInQoutes(schemaTable.getSchema()));
        sql.append(".");
        sql.append(sqlgGraph.getSqlDialect().maybeWrapInQoutes(prefix + schemaTable.getTable()));
        sql.append(" IN SHARE MODE");
        if (this.needsSemicolon()) {
            sql.append(";");
        }
        if (logger.isDebugEnabled()) {
            logger.debug(sql.toString());
        }
        Connection conn = sqlgGraph.tx().getConnection();
        try (PreparedStatement preparedStatement = conn.prepareStatement(sql.toString())) {
            preparedStatement.executeUpdate();
        } catch (SQLException e) {
            throw new RuntimeException(e);
        }
    }

    @Override
    public void alterSequenceCacheSize(SqlgGraph sqlgGraph, SchemaTable schemaTable, String sequence, int batchSize) {
        StringBuilder sql = new StringBuilder();
        sql.append("ALTER SEQUENCE ");
        sql.append(sequence);
        sql.append(" CACHE ");
        sql.append(String.valueOf(batchSize));
        if (this.needsSemicolon()) {
            sql.append(";");
        }
        if (logger.isDebugEnabled()) {
            logger.debug(sql.toString());
        }
        Connection conn = sqlgGraph.tx().getConnection();
        try (PreparedStatement preparedStatement = conn.prepareStatement(sql.toString())) {
            preparedStatement.executeUpdate();
        } catch (SQLException e) {
            throw new RuntimeException(e);
        }
    }

    @Override
    public long nextSequenceVal(SqlgGraph sqlgGraph, SchemaTable schemaTable, String prefix) {
        Preconditions.checkArgument(prefix.equals(VERTEX_PREFIX) || prefix.equals(EDGE_PREFIX), "prefix must be " + VERTEX_PREFIX + " or " + EDGE_PREFIX);
        long result;
        Connection conn = sqlgGraph.tx().getConnection();
        StringBuilder sql = new StringBuilder();
        sql.append("SELECT NEXTVAL('\"" + schemaTable.getSchema() + "\".\"" + prefix + schemaTable.getTable() + "_ID_seq\"');");
        if (logger.isDebugEnabled()) {
            logger.debug(sql.toString());
        }
        try (PreparedStatement preparedStatement = conn.prepareStatement(sql.toString())) {
            ResultSet resultSet = preparedStatement.executeQuery();
            resultSet.next();
            result = resultSet.getLong(1);
            resultSet.close();
        } catch (SQLException e) {
            throw new RuntimeException(e);
        }
        return result;
    }

    @Override
    public long currSequenceVal(SqlgGraph sqlgGraph, SchemaTable schemaTable, String prefix) {
        Preconditions.checkArgument(prefix.equals(VERTEX_PREFIX) || prefix.equals(EDGE_PREFIX), "prefix must be " + VERTEX_PREFIX + " or " + EDGE_PREFIX);
        long result;
        Connection conn = sqlgGraph.tx().getConnection();
        StringBuilder sql = new StringBuilder();
        sql.append("SELECT CURRVAL('\"" + schemaTable.getSchema() + "\".\"" + prefix + schemaTable.getTable() + "_ID_seq\"');");
        if (logger.isDebugEnabled()) {
            logger.debug(sql.toString());
        }
        try (PreparedStatement preparedStatement = conn.prepareStatement(sql.toString())) {
            ResultSet resultSet = preparedStatement.executeQuery();
            resultSet.next();
            result = resultSet.getLong(1);
            resultSet.close();
        } catch (SQLException e) {
            throw new RuntimeException(e);
        }
        return result;
    }

    @Override
    public String sequenceName(SqlgGraph sqlgGraph, SchemaTable outSchemaTable, String prefix) {
        Preconditions.checkArgument(prefix.equals(VERTEX_PREFIX) || prefix.equals(EDGE_PREFIX), "prefix must be " + VERTEX_PREFIX + " or " + EDGE_PREFIX);
//        select pg_get_serial_sequence('public."V_Person"', 'ID')
        String result;
        StringBuilder sql = new StringBuilder();
        sql.append("SELECT pg_get_serial_sequence('\"");
        sql.append(outSchemaTable.getSchema());
        sql.append("\".\"");
        sql.append(prefix).append(outSchemaTable.getTable()).append("\"', 'ID')");
        if (logger.isDebugEnabled()) {
            logger.debug(sql.toString());
        }
        Connection conn = sqlgGraph.tx().getConnection();
        try (PreparedStatement preparedStatement = conn.prepareStatement(sql.toString())) {
            ResultSet resultSet = preparedStatement.executeQuery();
            resultSet.next();
            result = resultSet.getString(1);
            resultSet.close();
        } catch (SQLException e) {
            throw new RuntimeException(e);
        }
        return result;
    }

    @Override
    public boolean supportsBulkWithinOut() {
        return true;
    }

    @Override
    public boolean isPostgresql() {
        return true;
    }

    @Override
    public <T> T getGis(SqlgGraph sqlgGraph) {
        Gis gis = Gis.GIS;
        gis.setSqlgGraph(sqlgGraph);
        return (T) gis;
    }

    @Override
    public String afterCreateTemporaryTableStatement() {
        return "ON COMMIT DROP";
    }

    @Override
    public List<String> columnsToIgnore() {
        return Arrays.asList(COPY_DUMMY);
    }

    @Override
    public List<String> sqlgTopologyCreationScripts() {
        List<String> result = new ArrayList<>();
        result.add("CREATE TABLE IF NOT EXISTS \"sqlg_schema\".\"V_graph\" (\"ID\" SERIAL PRIMARY KEY, \"createdOn\" TIMESTAMP WITH TIME ZONE, \"updatedOn\" TIMESTAMP WITH TIME ZONE, \"version\" TEXT, \"dbVersion\" TEXT);");
        result.add("CREATE TABLE IF NOT EXISTS \"sqlg_schema\".\"V_schema\" (\"ID\" SERIAL PRIMARY KEY, \"createdOn\" TIMESTAMP WITH TIME ZONE, \"name\" TEXT);");
        result.add("CREATE TABLE IF NOT EXISTS \"sqlg_schema\".\"V_vertex\" (" +
                "\"ID\" SERIAL PRIMARY KEY, " +
                "\"createdOn\" TIMESTAMP WITH TIME ZONE, " +
                "\"name\" TEXT, \"schemaVertex\" TEXT, " +
                "\"partitionType\" TEXT, " +
                "\"partitionExpression\" TEXT);");
        result.add("CREATE TABLE IF NOT EXISTS \"sqlg_schema\".\"V_edge\" (" +
                "\"ID\" SERIAL PRIMARY KEY, " +
                "\"createdOn\" TIMESTAMP WITH TIME ZONE, " +
                "\"name\" TEXT, " +
                "\"partitionType\" TEXT, " +
                "\"partitionExpression\" TEXT);");
        result.add("CREATE TABLE IF NOT EXISTS \"sqlg_schema\".\"V_partition\" (" +
                "\"ID\" SERIAL PRIMARY KEY, " +
                "\"createdOn\" TIMESTAMP WITH TIME ZONE, " +
                "\"name\" TEXT, " +
                "\"from\" TEXT, " +
                "\"to\" TEXT, " +
                "\"in\" TEXT, " +
                "\"partitionType\" TEXT, " +
                "\"partitionExpression\" TEXT);");
        result.add("CREATE TABLE IF NOT EXISTS \"sqlg_schema\".\"V_property\" (\"ID\" SERIAL PRIMARY KEY, \"createdOn\" TIMESTAMP WITH TIME ZONE, \"name\" TEXT, \"type\" TEXT);");
        result.add("CREATE TABLE IF NOT EXISTS \"sqlg_schema\".\"V_index\" (\"ID\" SERIAL PRIMARY KEY, \"createdOn\" TIMESTAMP WITH TIME ZONE, \"name\" TEXT, \"index_type\" TEXT);");
        result.add("CREATE TABLE IF NOT EXISTS \"sqlg_schema\".\"V_globalUniqueIndex\" (" +
                "\"ID\" SERIAL PRIMARY KEY, " +
                "\"createdOn\" TIMESTAMP WITH TIME ZONE, " +
                "\"name\" TEXT, " +
                "CONSTRAINT propertyUniqueConstraint UNIQUE(name));");
        result.add("CREATE TABLE IF NOT EXISTS \"sqlg_schema\".\"E_schema_vertex\"(\"ID\" SERIAL PRIMARY KEY, \"sqlg_schema.vertex__I\" BIGINT, \"sqlg_schema.schema__O\" BIGINT, FOREIGN KEY (\"sqlg_schema.vertex__I\") REFERENCES \"sqlg_schema\".\"V_vertex\" (\"ID\") DEFERRABLE, FOREIGN KEY (\"sqlg_schema.schema__O\") REFERENCES \"sqlg_schema\".\"V_schema\" (\"ID\") DEFERRABLE);");
        result.add("CREATE INDEX IF NOT EXISTS \"E_schema_vertex_vertex__I_idx\" ON \"sqlg_schema\".\"E_schema_vertex\" (\"sqlg_schema.vertex__I\");");
        result.add("CREATE INDEX IF NOT EXISTS \"E_schema_vertex_schema__O_idx\" ON \"sqlg_schema\".\"E_schema_vertex\" (\"sqlg_schema.schema__O\");");

        result.add("CREATE TABLE IF NOT EXISTS \"sqlg_schema\".\"E_in_edges\"(\"ID\" SERIAL PRIMARY KEY, \"sqlg_schema.edge__I\" BIGINT, \"sqlg_schema.vertex__O\" BIGINT, \"foreignKey\" TEXT, FOREIGN KEY (\"sqlg_schema.edge__I\") REFERENCES \"sqlg_schema\".\"V_edge\" (\"ID\") DEFERRABLE, FOREIGN KEY (\"sqlg_schema.vertex__O\") REFERENCES \"sqlg_schema\".\"V_vertex\" (\"ID\") DEFERRABLE);");
        result.add("CREATE INDEX IF NOT EXISTS \"E_in_edges_edge__I_ix\" ON \"sqlg_schema\".\"E_in_edges\" (\"sqlg_schema.edge__I\");");
        result.add("CREATE INDEX IF NOT EXISTS \"E_in_edges_vertex__O_idx\" ON \"sqlg_schema\".\"E_in_edges\" (\"sqlg_schema.vertex__O\");");

        result.add("CREATE TABLE IF NOT EXISTS \"sqlg_schema\".\"E_out_edges\"(\"ID\" SERIAL PRIMARY KEY, \"sqlg_schema.edge__I\" BIGINT, \"sqlg_schema.vertex__O\" BIGINT, \"foreignKey\" TEXT, FOREIGN KEY (\"sqlg_schema.edge__I\") REFERENCES \"sqlg_schema\".\"V_edge\" (\"ID\") DEFERRABLE, FOREIGN KEY (\"sqlg_schema.vertex__O\") REFERENCES \"sqlg_schema\".\"V_vertex\" (\"ID\") DEFERRABLE);");
        result.add("CREATE INDEX IF NOT EXISTS \"E_out_edges_edge__I_idx\" ON \"sqlg_schema\".\"E_out_edges\" (\"sqlg_schema.edge__I\");");
        result.add("CREATE INDEX IF NOT EXISTS \"E_out_edges_vertex__O_idx\" ON \"sqlg_schema\".\"E_out_edges\" (\"sqlg_schema.vertex__O\");");

        result.add("CREATE TABLE IF NOT EXISTS \"sqlg_schema\".\"E_vertex_property\"(\"ID\" SERIAL PRIMARY KEY, \"sqlg_schema.property__I\" BIGINT, \"sqlg_schema.vertex__O\" BIGINT, FOREIGN KEY (\"sqlg_schema.property__I\") REFERENCES \"sqlg_schema\".\"V_property\" (\"ID\") DEFERRABLE, FOREIGN KEY (\"sqlg_schema.vertex__O\") REFERENCES \"sqlg_schema\".\"V_vertex\" (\"ID\") DEFERRABLE);");
        result.add("CREATE INDEX IF NOT EXISTS \"E_vertex_property_property__I_idx\" ON \"sqlg_schema\".\"E_vertex_property\" (\"sqlg_schema.property__I\");");
        result.add("CREATE INDEX IF NOT EXISTS \"E_vertex_property_vertex__O_idx\" ON \"sqlg_schema\".\"E_vertex_property\" (\"sqlg_schema.vertex__O\");");

        result.add("CREATE TABLE IF NOT EXISTS \"sqlg_schema\".\"E_edge_property\"(\"ID\" SERIAL PRIMARY KEY, \"sqlg_schema.property__I\" BIGINT, \"sqlg_schema.edge__O\" BIGINT, FOREIGN KEY (\"sqlg_schema.property__I\") REFERENCES \"sqlg_schema\".\"V_property\" (\"ID\") DEFERRABLE, FOREIGN KEY (\"sqlg_schema.edge__O\") REFERENCES \"sqlg_schema\".\"V_edge\" (\"ID\") DEFERRABLE);");
        result.add("CREATE INDEX IF NOT EXISTS \"E_edge_property_property__I_idx\" ON \"sqlg_schema\".\"E_edge_property\" (\"sqlg_schema.property__I\");");
        result.add("CREATE INDEX IF NOT EXISTS \"E_edge_property_edge__O_idx\" ON \"sqlg_schema\".\"E_edge_property\" (\"sqlg_schema.edge__O\");");

        result.add("CREATE TABLE IF NOT EXISTS \"sqlg_schema\".\"E_vertex_identifier\"(\"ID\" SERIAL PRIMARY KEY, \"sqlg_schema.property__I\" BIGINT, \"sqlg_schema.vertex__O\" BIGINT, \"identifier_index\" INTEGER, FOREIGN KEY (\"sqlg_schema.property__I\") REFERENCES \"sqlg_schema\".\"V_property\" (\"ID\") DEFERRABLE, FOREIGN KEY (\"sqlg_schema.vertex__O\") REFERENCES \"sqlg_schema\".\"V_vertex\" (\"ID\") DEFERRABLE);");
        result.add("CREATE INDEX IF NOT EXISTS \"E_vertex_identifier_property__I_idx\" ON \"sqlg_schema\".\"E_vertex_identifier\" (\"sqlg_schema.property__I\");");
        result.add("CREATE INDEX IF NOT EXISTS \"E_vertex_identifier_vertex__O_idx\" ON \"sqlg_schema\".\"E_vertex_identifier\" (\"sqlg_schema.vertex__O\");");

        result.add("CREATE TABLE IF NOT EXISTS \"sqlg_schema\".\"E_edge_identifier\"(\"ID\" SERIAL PRIMARY KEY, \"sqlg_schema.property__I\" BIGINT, \"sqlg_schema.edge__O\" BIGINT, \"identifier_index\" INTEGER, FOREIGN KEY (\"sqlg_schema.property__I\") REFERENCES \"sqlg_schema\".\"V_property\" (\"ID\") DEFERRABLE, FOREIGN KEY (\"sqlg_schema.edge__O\") REFERENCES \"sqlg_schema\".\"V_edge\" (\"ID\") DEFERRABLE);");
        result.add("CREATE INDEX IF NOT EXISTS \"E_vertex_identifier_property__I_idx\" ON \"sqlg_schema\".\"E_edge_identifier\" (\"sqlg_schema.property__I\");");
        result.add("CREATE INDEX IF NOT EXISTS \"E_vertex_identifier_edge__O_idx\" ON \"sqlg_schema\".\"E_edge_identifier\" (\"sqlg_schema.edge__O\");");

        result.add("CREATE TABLE IF NOT EXISTS \"sqlg_schema\".\"E_vertex_partition\"(\"ID\" SERIAL PRIMARY KEY, \"sqlg_schema.partition__I\" BIGINT, \"sqlg_schema.vertex__O\" BIGINT, FOREIGN KEY (\"sqlg_schema.partition__I\") REFERENCES \"sqlg_schema\".\"V_partition\" (\"ID\") DEFERRABLE, FOREIGN KEY (\"sqlg_schema.vertex__O\") REFERENCES \"sqlg_schema\".\"V_vertex\" (\"ID\") DEFERRABLE);");
        result.add("CREATE INDEX IF NOT EXISTS \"E_vertex_partition_partition__I_idx\" ON \"sqlg_schema\".\"E_vertex_partition\" (\"sqlg_schema.partition__I\");");
        result.add("CREATE INDEX IF NOT EXISTS \"E_vertex_partition_vertex__O_idx\" ON \"sqlg_schema\".\"E_vertex_partition\" (\"sqlg_schema.vertex__O\");");

        result.add("CREATE TABLE IF NOT EXISTS \"sqlg_schema\".\"E_edge_partition\"(\"ID\" SERIAL PRIMARY KEY, \"sqlg_schema.partition__I\" BIGINT, \"sqlg_schema.edge__O\" BIGINT, FOREIGN KEY (\"sqlg_schema.partition__I\") REFERENCES \"sqlg_schema\".\"V_partition\" (\"ID\") DEFERRABLE, FOREIGN KEY (\"sqlg_schema.edge__O\") REFERENCES \"sqlg_schema\".\"V_edge\" (\"ID\") DEFERRABLE);");
        result.add("CREATE INDEX IF NOT EXISTS \"E_vertex_partition_partition__I_idx\" ON \"sqlg_schema\".\"E_vertex_partition\" (\"sqlg_schema.partition__I\");");
        result.add("CREATE INDEX IF NOT EXISTS \"E_vertex_partition_edge__O_idx\" ON \"sqlg_schema\".\"E_edge_partition\" (\"sqlg_schema.edge__O\");");

        result.add("CREATE TABLE IF NOT EXISTS \"sqlg_schema\".\"E_partition_partition\"(" +
                "\"ID\" SERIAL PRIMARY KEY, " +
                "\"sqlg_schema.partition__I\" BIGINT, " +
                "\"sqlg_schema.partition__O\" BIGINT, " +
                "FOREIGN KEY (\"sqlg_schema.partition__I\") REFERENCES \"sqlg_schema\".\"V_partition\" (\"ID\") DEFERRABLE, " +
                "FOREIGN KEY (\"sqlg_schema.partition__O\") REFERENCES \"sqlg_schema\".\"V_partition\" (\"ID\") DEFERRABLE);");
        result.add("CREATE INDEX IF NOT EXISTS \"E_vertex_partition_partition__I_idx\" ON \"sqlg_schema\".\"E_vertex_partition\" (\"sqlg_schema.partition__I\");");
        result.add("CREATE INDEX IF NOT EXISTS \"E_vertex_partition_partition__O_idx\" ON \"sqlg_schema\".\"E_partition_partition\" (\"sqlg_schema.partition__O\");");

        result.add("CREATE TABLE IF NOT EXISTS \"sqlg_schema\".\"E_vertex_index\"(\"ID\" SERIAL PRIMARY KEY, \"sqlg_schema.index__I\" BIGINT, \"sqlg_schema.vertex__O\" BIGINT, FOREIGN KEY (\"sqlg_schema.index__I\") REFERENCES \"sqlg_schema\".\"V_index\" (\"ID\") DEFERRABLE, FOREIGN KEY (\"sqlg_schema.vertex__O\") REFERENCES \"sqlg_schema\".\"V_vertex\" (\"ID\") DEFERRABLE);");
        result.add("CREATE INDEX IF NOT EXISTS \"E_vertex_index_index__I_idx\" ON \"sqlg_schema\".\"E_vertex_index\" (\"sqlg_schema.index__I\");");
        result.add("CREATE INDEX IF NOT EXISTS \"E_vertex_index_vertex__O_idx\" ON \"sqlg_schema\".\"E_vertex_index\" (\"sqlg_schema.vertex__O\");");

        result.add("CREATE TABLE IF NOT EXISTS \"sqlg_schema\".\"E_edge_index\"(\"ID\" SERIAL PRIMARY KEY, \"sqlg_schema.index__I\" BIGINT, \"sqlg_schema.edge__O\" BIGINT, FOREIGN KEY (\"sqlg_schema.index__I\") REFERENCES \"sqlg_schema\".\"V_index\" (\"ID\") DEFERRABLE, FOREIGN KEY (\"sqlg_schema.edge__O\") REFERENCES \"sqlg_schema\".\"V_edge\" (\"ID\") DEFERRABLE);");
        result.add("CREATE INDEX IF NOT EXISTS \"E_edge_index_index__I_idx\" ON \"sqlg_schema\".\"E_edge_index\" (\"sqlg_schema.index__I\");");
        result.add("CREATE INDEX IF NOT EXISTS \"E_edge_index_vertex__O_idx\" ON \"sqlg_schema\".\"E_edge_index\" (\"sqlg_schema.edge__O\");");

        result.add("CREATE TABLE IF NOT EXISTS \"sqlg_schema\".\"E_index_property\"(\"ID\" SERIAL PRIMARY KEY, \"sqlg_schema.property__I\" BIGINT, \"sqlg_schema.index__O\" BIGINT, \"sequence\" INTEGER, FOREIGN KEY (\"sqlg_schema.property__I\") REFERENCES \"sqlg_schema\".\"V_property\" (\"ID\") DEFERRABLE, FOREIGN KEY (\"sqlg_schema.index__O\") REFERENCES \"sqlg_schema\".\"V_index\" (\"ID\") DEFERRABLE);");
        result.add("CREATE INDEX IF NOT EXISTS \"E_index_property_property__I_idx\" ON \"sqlg_schema\".\"E_index_property\" (\"sqlg_schema.property__I\");");
        result.add("CREATE INDEX IF NOT EXISTS \"E_index_property_index__O_idx\" ON \"sqlg_schema\".\"E_index_property\" (\"sqlg_schema.index__O\");");

        result.add("CREATE TABLE IF NOT EXISTS \"sqlg_schema\".\"E_globalUniqueIndex_property\"(\"ID\" SERIAL PRIMARY KEY, \"sqlg_schema.property__I\" BIGINT, \"sqlg_schema.globalUniqueIndex__O\" BIGINT, FOREIGN KEY (\"sqlg_schema.property__I\") REFERENCES \"sqlg_schema\".\"V_property\" (\"ID\") DEFERRABLE, FOREIGN KEY (\"sqlg_schema.globalUniqueIndex__O\") REFERENCES \"sqlg_schema\".\"V_globalUniqueIndex\" (\"ID\") DEFERRABLE);");

        result.add("CREATE TABLE IF NOT EXISTS \"sqlg_schema\".\"V_log\"(\"ID\" SERIAL PRIMARY KEY, \"timestamp\" TIMESTAMP, \"pid\" INTEGER, \"log\" JSONB);");

        return result;
    }

    @Override
    public String sqlgCreateTopologyGraph() {
        return "CREATE TABLE IF NOT EXISTS \"sqlg_schema\".\"V_graph\" (\"ID\" SERIAL PRIMARY KEY, \"createdOn\" TIMESTAMP WITH TIME ZONE, \"updatedOn\" TIMESTAMP WITH TIME ZONE, \"version\" TEXT, \"dbVersion\" TEXT);";
    }

    @Override
    public String sqlgAddIndexEdgeSequenceColumn() {
        return "ALTER TABLE \"sqlg_schema\".\"E_index_property\" ADD COLUMN \"sequence\" INTEGER DEFAULT 0;";
    }

    @Override
    public List<String> addPartitionTables() {
        return Arrays.asList(
                "ALTER TABLE \"sqlg_schema\".\"V_vertex\" ADD COLUMN \"partitionType\" TEXT DEFAULT 'NONE';",
                "ALTER TABLE \"sqlg_schema\".\"V_vertex\" ADD COLUMN \"partitionExpression\" TEXT;",
                "ALTER TABLE \"sqlg_schema\".\"V_edge\" ADD COLUMN \"partitionType\" TEXT DEFAULT 'NONE';",
                "ALTER TABLE \"sqlg_schema\".\"V_edge\" ADD COLUMN \"partitionExpression\" TEXT;",
                "CREATE TABLE IF NOT EXISTS \"sqlg_schema\".\"V_partition\" (" +
                        "\"ID\" SERIAL PRIMARY KEY, " +
                        "\"createdOn\" TIMESTAMP WITH TIME ZONE, " +
                        "\"name\" TEXT, " +
                        "\"from\" TEXT, " +
                        "\"to\" TEXT, " +
                        "\"in\" TEXT, " +
                        "\"partitionType\" TEXT, " +
                        "\"partitionExpression\" TEXT);",
                "CREATE TABLE IF NOT EXISTS \"sqlg_schema\".\"E_vertex_partition\"(\"ID\" SERIAL PRIMARY KEY, \"sqlg_schema.partition__I\" BIGINT, \"sqlg_schema.vertex__O\" BIGINT, FOREIGN KEY (\"sqlg_schema.partition__I\") REFERENCES \"sqlg_schema\".\"V_partition\" (\"ID\") DEFERRABLE, FOREIGN KEY (\"sqlg_schema.vertex__O\") REFERENCES \"sqlg_schema\".\"V_vertex\" (\"ID\") DEFERRABLE);",
                "CREATE INDEX IF NOT EXISTS \"E_vertex_partition_partition__I_idx\" ON \"sqlg_schema\".\"E_vertex_partition\" (\"sqlg_schema.partition__I\");",
                "CREATE INDEX IF NOT EXISTS \"E_vertex_partition_vertex__O_idx\" ON \"sqlg_schema\".\"E_vertex_partition\" (\"sqlg_schema.vertex__O\");",

                "CREATE TABLE IF NOT EXISTS \"sqlg_schema\".\"E_edge_partition\"(\"ID\" SERIAL PRIMARY KEY, \"sqlg_schema.partition__I\" BIGINT, \"sqlg_schema.edge__O\" BIGINT, FOREIGN KEY (\"sqlg_schema.partition__I\") REFERENCES \"sqlg_schema\".\"V_partition\" (\"ID\") DEFERRABLE, FOREIGN KEY (\"sqlg_schema.edge__O\") REFERENCES \"sqlg_schema\".\"V_edge\" (\"ID\") DEFERRABLE);",
                "CREATE INDEX IF NOT EXISTS \"E_vertex_partition_partition__I_idx\" ON \"sqlg_schema\".\"E_vertex_partition\" (\"sqlg_schema.partition__I\");",
                "CREATE INDEX IF NOT EXISTS \"E_vertex_partition_edge__O_idx\" ON \"sqlg_schema\".\"E_edge_partition\" (\"sqlg_schema.edge__O\");",

                "CREATE TABLE IF NOT EXISTS \"sqlg_schema\".\"E_partition_partition\"(" +
                        "\"ID\" SERIAL PRIMARY KEY, " +
                        "\"sqlg_schema.partition__I\" BIGINT, " +
                        "\"sqlg_schema.partition__O\" BIGINT, " +
                        "FOREIGN KEY (\"sqlg_schema.partition__I\") REFERENCES \"sqlg_schema\".\"V_partition\" (\"ID\") DEFERRABLE, " +
                        "FOREIGN KEY (\"sqlg_schema.partition__O\") REFERENCES \"sqlg_schema\".\"V_partition\" (\"ID\") DEFERRABLE);",
                "CREATE INDEX IF NOT EXISTS \"E_vertex_partition_partition__I_idx\" ON \"sqlg_schema\".\"E_vertex_partition\" (\"sqlg_schema.partition__I\");",
                "CREATE INDEX IF NOT EXISTS \"E_vertex_partition_partition__O_idx\" ON \"sqlg_schema\".\"E_partition_partition\" (\"sqlg_schema.partition__O\");"
        );
    }

    private Array createArrayOf(Connection conn, PropertyType propertyType, Object[] data) {
        try {
            switch (propertyType) {
                case LOCALTIME_ARRAY:
                    // shit DST for local time
                    if (data != null) {
                        int a = 0;
                        for (Object o : data) {
                            data[a++] = shiftDST(((Time) o).toLocalTime());
                        }
                    }
                    // fall through
                case STRING_ARRAY:
                case long_ARRAY:
                case LONG_ARRAY:
                case int_ARRAY:
                case INTEGER_ARRAY:
                case short_ARRAY:
                case SHORT_ARRAY:
                case float_ARRAY:
                case FLOAT_ARRAY:
                case double_ARRAY:
                case DOUBLE_ARRAY:
                case boolean_ARRAY:
                case BOOLEAN_ARRAY:
                case LOCALDATETIME_ARRAY:
                case LOCALDATE_ARRAY:
                case ZONEDDATETIME_ARRAY:
                case JSON_ARRAY:
                    return conn.createArrayOf(getArrayDriverType(propertyType), data);
                default:
                    throw new IllegalStateException("Unhandled array type " + propertyType.name());
            }
        } catch (SQLException e) {
            throw new RuntimeException(e);
        }
    }

    @Override
    public Object convertArray(PropertyType propertyType, java.sql.Array array) throws SQLException {
        switch (propertyType) {
            case BOOLEAN_ARRAY:
                return array.getArray();
            case boolean_ARRAY:
                return SqlgUtil.convertObjectArrayToBooleanPrimitiveArray((Object[]) array.getArray());
            case SHORT_ARRAY:
                return SqlgUtil.convertObjectOfShortsArrayToShortArray((Object[]) array.getArray());
            case short_ARRAY:
                return SqlgUtil.convertObjectOfShortsArrayToShortPrimitiveArray((Object[]) array.getArray());
            case INTEGER_ARRAY:
                return array.getArray();
            case int_ARRAY:
                return SqlgUtil.convertObjectOfIntegersArrayToIntegerPrimitiveArray((Object[]) array.getArray());
            case LONG_ARRAY:
                return array.getArray();
            case long_ARRAY:
                return SqlgUtil.convertObjectOfLongsArrayToLongPrimitiveArray((Object[]) array.getArray());
            case DOUBLE_ARRAY:
                return array.getArray();
            case double_ARRAY:
                return SqlgUtil.convertObjectOfDoublesArrayToDoublePrimitiveArray((Object[]) array.getArray());
            case FLOAT_ARRAY:
                return array.getArray();
            case float_ARRAY:
                return SqlgUtil.convertObjectOfFloatsArrayToFloatPrimitiveArray((Object[]) array.getArray());
            case STRING_ARRAY:
                return array.getArray();
            case LOCALDATETIME_ARRAY:
                Timestamp[] timestamps = (Timestamp[]) array.getArray();
                return SqlgUtil.copyToLocalDateTime(timestamps, new LocalDateTime[timestamps.length]);
            case LOCALDATE_ARRAY:
                Date[] dates = (Date[]) array.getArray();
                return SqlgUtil.copyToLocalDate(dates, new LocalDate[dates.length]);
            case LOCALTIME_ARRAY:
                Time[] times = (Time[]) array.getArray();
                return SqlgUtil.copyToLocalTime(times, new LocalTime[times.length]);
            case JSON_ARRAY:
                String arrayAsString = array.toString();
                //remove the wrapping curly brackets
                arrayAsString = arrayAsString.substring(1);
                arrayAsString = arrayAsString.substring(0, arrayAsString.length() - 1);
                arrayAsString = StringEscapeUtils.unescapeJava(arrayAsString);
                //remove the wrapping qoutes
                arrayAsString = arrayAsString.substring(1);
                arrayAsString = arrayAsString.substring(0, arrayAsString.length() - 1);
                String[] jsons = arrayAsString.split("\",\"");
                JsonNode[] jsonNodes = new JsonNode[jsons.length];
                ObjectMapper objectMapper = new ObjectMapper();
                int count = 0;
                for (String json : jsons) {
                    try {
                        JsonNode jsonNode = objectMapper.readTree(json);
                        jsonNodes[count++] = jsonNode;
                    } catch (IOException e) {
                        throw new RuntimeException(e);
                    }
                }
                return jsonNodes;
            default:
                throw new IllegalStateException("Unhandled property type " + propertyType.name());
        }
    }

    @Override
    public void setArray(PreparedStatement statement, int index, PropertyType type,
                         Object[] values) throws SQLException {
        statement.setArray(index, createArrayOf(statement.getConnection(), type, values));
    }

    @Override
    public void prepareDB(Connection conn) {
        //get the database name
        String dbName;
        try (Statement st = conn.createStatement();
             ResultSet rs = st.executeQuery("SELECT current_database();")) {

            if (!rs.next()) {
                throw new IllegalStateException("Could not obtain the name of the current database.");
            }

            dbName = rs.getString(1);
        } catch (SQLException e) {
            throw new IllegalStateException("Failed to find the name of the current database.", e);
        }

        try (Statement st = conn.createStatement()) {
            //prepared statement for "ALTER DATABASE ?" doesn't seem to work, but the below should be enough to prevent
            //disasters with funny database names containing quotes...
            dbName = dbName.replace("\"", "\"\"");
            //configure the DB to use the standard conforming strings otherwise the escape sequences cause errors
            st.executeUpdate("ALTER DATABASE \"" + dbName + "\" SET standard_conforming_strings TO ON;");
        } catch (SQLException e) {
            // ignore concurrency error, probably only works if PostgreSQL uses english
            // but the error code is always 0, and the SQLState is "internal error" which is not really helpful
            if (!e.getMessage().toLowerCase().contains("tuple concurrently updated")) {
                throw new IllegalStateException("Failed to modify the database configuration.", e);
            }
        }
    }

    private PropertyType getPostGisGeometryType(SqlgGraph sqlgGraph, String schema, String table, String column) {
        Connection connection = sqlgGraph.tx().getConnection();
        try (PreparedStatement statement = connection.prepareStatement("SELECT type FROM geometry_columns WHERE f_table_schema = ? and f_table_name = ? and f_geometry_column = ?")) {
            statement.setString(1, schema);
            statement.setString(2, table);
            statement.setString(3, column);
            ResultSet resultSet = statement.executeQuery();
            if (resultSet.next()) {
                String type = resultSet.getString(1);
                return PropertyType.valueOf(type);
            } else {
                throw new IllegalStateException("PostGis property type for column " + column + " not found");
            }
        } catch (SQLException e) {
            throw new RuntimeException(e);
        }
    }

    private PropertyType getPostGisGeographyType(SqlgGraph sqlgGraph, String schema, String table, String column) {
        Connection connection = sqlgGraph.tx().getConnection();
        try (PreparedStatement statement = connection.prepareStatement("SELECT type FROM geography_columns WHERE f_table_schema = ? and f_table_name = ? and f_geography_column = ?")) {
            statement.setString(1, schema);
            statement.setString(2, table);
            statement.setString(3, column);
            ResultSet resultSet = statement.executeQuery();
            if (resultSet.next()) {
                String type = resultSet.getString(1);
                switch (type) {
                    case "Point":
                        return PropertyType.GEOGRAPHY_POINT;
                    case "Polygon":
                        return PropertyType.GEOGRAPHY_POLYGON;
                    default:
                        throw new IllegalStateException("Unhandled geography type " + type);
                }
            } else {
                throw new IllegalStateException("PostGis property type for column " + column + " not found");
            }
        } catch (SQLException e) {
            throw new RuntimeException(e);
        }
    }

    @Override
    public void lock(SqlgGraph sqlgGraph) {
        StringBuilder sql = new StringBuilder();
        sql.append("LOCK TABLE \"");
        sql.append(SQLG_SCHEMA);
        sql.append("\".\"");
        sql.append(VERTEX_PREFIX);
        sql.append(SQLG_SCHEMA_LOG);
        sql.append("\" IN EXCLUSIVE MODE");
        if (this.needsSemicolon()) {
            sql.append(";");
        }
        if (logger.isDebugEnabled()) {
            logger.info(sql.toString());
        }
        Connection conn = sqlgGraph.tx().getConnection();
        try (PreparedStatement preparedStatement = conn.prepareStatement(sql.toString())) {
            preparedStatement.executeUpdate();
        } catch (SQLException e) {
            throw new RuntimeException(e);
        }
    }

    @Override
    public void registerListener(SqlgGraph sqlgGraph) {
        this.executorService = Executors.newSingleThreadExecutor(r -> new Thread(r, "Sqlg notification merge " + sqlgGraph.toString()));
        this.scheduledExecutorService = Executors.newSingleThreadScheduledExecutor(
                r -> new Thread(r, "Sqlg notification listener " + sqlgGraph.toString()));
        try {
            Semaphore listeningSemaphore = new Semaphore(1);
            listener = new TopologyChangeListener(sqlgGraph, listeningSemaphore);
            this.future = scheduledExecutorService.schedule(listener, 500, MILLISECONDS);
            //block here to only return once the listener is listening.
            listeningSemaphore.acquire();
            listeningSemaphore.tryAcquire(5, TimeUnit.MINUTES);
        } catch (Exception e) {
            throw new RuntimeException(e);
        }
    }

    @Override
    public void unregisterListener() {
        if (listener != null) {
            listener.stop();
            listener = null;
        }
        this.future.cancel(true);
        this.scheduledExecutorService.shutdownNow();
        this.executorService.shutdownNow();
    }

    @Override
    public int notifyChange(SqlgGraph sqlgGraph, LocalDateTime timestamp, JsonNode jsonNode) {
        Connection connection = sqlgGraph.tx().getConnection();
        try {

            PGConnection pgConnection = connection.unwrap(PGConnection.class);
            int pid = pgConnection.getBackendPID();
            if (sqlgGraph.tx().isInBatchMode()) {
                BatchManager.BatchModeType batchModeType = sqlgGraph.tx().getBatchModeType();
                sqlgGraph.tx().flush();
                sqlgGraph.tx().batchMode(BatchManager.BatchModeType.NONE);
                sqlgGraph.addVertex(
                        T.label,
                        SQLG_SCHEMA + "." + SQLG_SCHEMA_LOG,
                        "timestamp", timestamp,
                        "pid", pid,
                        "log", jsonNode
                );
                sqlgGraph.tx().batchMode(batchModeType);
            } else {
                sqlgGraph.addVertex(
                        T.label,
                        SQLG_SCHEMA + "." + SQLG_SCHEMA_LOG,
                        "timestamp", timestamp,
                        "pid", pid,
                        "log", jsonNode
                );
            }
            try (Statement statement = connection.createStatement()) {
                statement.execute("NOTIFY " + SQLG_NOTIFICATION_CHANNEL + ", '" + timestamp.format(DateTimeFormatter.ISO_LOCAL_DATE_TIME) + "'");
            }
            return pid;
        } catch (SQLException e) {
            throw new RuntimeException(e);
        }
    }

    /**
     * Listens to topology changes notifications from the database and loads the changes into our own version of the schema
     */
    private class TopologyChangeListener implements Runnable {

        private SqlgGraph sqlgGraph;
        private Semaphore semaphore;
        /**
         * should we keep running?
         */
        private AtomicBoolean run = new AtomicBoolean(true);

        TopologyChangeListener(SqlgGraph sqlgGraph, Semaphore semaphore) throws SQLException {
            this.sqlgGraph = sqlgGraph;
            this.semaphore = semaphore;
        }

        void stop() {
            run.set(false);
        }

        @Override
        public void run() {
            try {
                Connection connection = this.sqlgGraph.tx().getConnection();
                while (run.get()) {
                    PGConnection pgConnection = connection.unwrap(org.postgresql.PGConnection.class);
                    Statement stmt = connection.createStatement();
                    stmt.execute("LISTEN " + SQLG_NOTIFICATION_CHANNEL);
                    stmt.close();
                    connection.commit();
                    this.semaphore.release();
                    // issue a dummy query to contact the backend
                    // and receive any pending notifications.
                    stmt = connection.createStatement();
                    ResultSet rs = stmt.executeQuery("SELECT 1");
                    rs.close();
                    stmt.close();
                    //Does not work while in a transaction.
                    connection.rollback();
                    PGNotification notifications[] = pgConnection.getNotifications();
                    if (notifications != null) {
                        for (int i = 0; i < notifications.length; i++) {
                            int pid = notifications[i].getPID();
                            String notify = notifications[i].getParameter();
                            LocalDateTime timestamp = LocalDateTime.parse(notify, DateTimeFormatter.ISO_LOCAL_DATE_TIME);
                            PostgresDialect.this.executorService.submit(() -> {
                                try {
                                    Topology topology = this.sqlgGraph.getTopology();
                                    //It is possible for the topology to be null when a notification is received just
                                    // after the connection pool is setup but before the topology is created.
                                    if (topology != null) {
                                        topology.fromNotifyJson(pid, timestamp);
                                    }
                                } catch (Exception e) {
                                    // we may get InterruptedException when we shut down
                                    if (run.get()) {
                                        logger.error("Error in Postgresql notification", e);
                                    }
                                } finally {
                                    this.sqlgGraph.tx().rollback();
                                }
                            });
                        }
                    }
                    Thread.sleep(500);
                }
                this.sqlgGraph.tx().rollback();
            } catch (SQLException e) {
                logger.error(String.format("change listener on graph %s error", this.sqlgGraph.toString()), e);
                this.sqlgGraph.tx().rollback();
                throw new RuntimeException(e);
            } catch (InterruptedException e) {
                if (run.get()) {
                    logger.warn(String.format("change listener on graph %s interrupted.", this.sqlgGraph.toString()));
                }
                this.sqlgGraph.tx().rollback();
                //swallow
            }
        }
    }

    /**
     * Postgres gets confused by DST, it sets the timezone badly and then reads the wrong value out, so we convert the value to "winter time"
     *
     * @param lt the current time
     * @return the time in "winter time" if there is DST in effect today
     */
    @SuppressWarnings("deprecation")
    private static Time shiftDST(LocalTime lt) {
        Time t = Time.valueOf(lt);
        int offset = Calendar.getInstance().get(Calendar.DST_OFFSET) / 1000;
        // I know this are deprecated methods, but it's so much clearer than alternatives
        int m = t.getSeconds();
        t.setSeconds(m + offset);
        return t;
    }

    @Override
    public String getFullTextQueryText(FullText fullText, String column) {
        String toQuery = fullText.isPlain() ? "plainto_tsquery" : "to_tsquery";
        // either we provided the query expression...
        String leftHand = fullText.getQuery();
        // or we use the column
        if (leftHand == null) {
            leftHand = column;
        }
        return "to_tsvector('" + fullText.getConfiguration() + "', " + leftHand + ") @@ " + toQuery + "('" + fullText.getConfiguration() + "',?)";
    }

    @Override
    public Map<String, Set<IndexRef>> extractIndices(Connection conn, String catalog, String schema) throws SQLException {
        // copied and simplified from the postgres JDBC driver class (PgDatabaseMetaData)
        String sql = "SELECT NULL AS TABLE_CAT, n.nspname AS TABLE_SCHEM, "
                + "  ct.relname AS TABLE_NAME, NOT i.indisunique AS NON_UNIQUE, "
                + "  NULL AS INDEX_QUALIFIER, ci.relname AS INDEX_NAME, "
                + "  CASE i.indisclustered "
                + "    WHEN true THEN " + java.sql.DatabaseMetaData.tableIndexClustered
                + "    ELSE CASE am.amname "
                + "      WHEN 'hash' THEN " + java.sql.DatabaseMetaData.tableIndexHashed
                + "      ELSE " + java.sql.DatabaseMetaData.tableIndexOther
                + "    END "
                + "  END AS TYPE, "
                + "  (i.keys).n AS ORDINAL_POSITION, "
                + "  trim(both '\"' from pg_catalog.pg_get_indexdef(ci.oid, (i.keys).n, false)) AS COLUMN_NAME "
                + "FROM pg_catalog.pg_class ct "
                + "  JOIN pg_catalog.pg_namespace n ON (ct.relnamespace = n.oid) "
                + "  JOIN (SELECT i.indexrelid, i.indrelid, i.indoption, "
                + "          i.indisunique, i.indisclustered, i.indpred, "
                + "          i.indexprs, "
                + "          information_schema._pg_expandarray(i.indkey) AS keys "
                + "        FROM pg_catalog.pg_index i) i "
                + "    ON (ct.oid = i.indrelid) "
                + "  JOIN pg_catalog.pg_class ci ON (ci.oid = i.indexrelid) "
                + "  JOIN pg_catalog.pg_am am ON (ci.relam = am.oid) "
                + "WHERE true ";

        if (schema != null && !"".equals(schema)) {
            sql += " AND n.nspname = " + maybeWrapInQoutes(schema);
        } else {
            // exclude schemas we know we're not interested in
            sql += " AND n.nspname <> 'pg_catalog' AND n.nspname <> 'pg_toast'  AND n.nspname <> '" + SQLG_SCHEMA + "'";
        }
        sql += " ORDER BY NON_UNIQUE, TYPE, INDEX_NAME, ORDINAL_POSITION ";
        try (Statement s = conn.createStatement()) {
            try (ResultSet indexRs = s.executeQuery(sql)) {
                Map<String, Set<IndexRef>> ret = new HashMap<>();

                String lastKey = null;
                String lastIndexName = null;
                IndexType lastIndexType = null;
                List<String> lastColumns = new LinkedList<>();
                while (indexRs.next()) {
                    String cat = indexRs.getString("TABLE_CAT");
                    String sch = indexRs.getString("TABLE_SCHEM");
                    String tbl = indexRs.getString("TABLE_NAME");
                    String key = cat + "." + sch + "." + tbl;
                    String indexName = indexRs.getString("INDEX_NAME");
                    boolean nonUnique = indexRs.getBoolean("NON_UNIQUE");

                    if (lastIndexName == null) {
                        lastIndexName = indexName;
                        lastIndexType = nonUnique ? IndexType.NON_UNIQUE : IndexType.UNIQUE;
                        lastKey = key;
                    } else if (!lastIndexName.equals(indexName)) {
                        if (!lastIndexName.endsWith("_pkey") && !lastIndexName.endsWith("_idx")) {
                            if (!Schema.GLOBAL_UNIQUE_INDEX_SCHEMA.equals(schema)) {
                                //System.out.println(lastColumns);
                                //TopologyManager.addGlobalUniqueIndex(sqlgGraph,lastIndexName,lastColumns);
                                //} else {
                                MultiMap.put(ret, lastKey, new IndexRef(lastIndexName, lastIndexType, lastColumns));
                            }
                        }
                        lastColumns.clear();
                        lastIndexName = indexName;
                        lastIndexType = nonUnique ? IndexType.NON_UNIQUE : IndexType.UNIQUE;
                    }

                    lastColumns.add(indexRs.getString("COLUMN_NAME"));
                    lastKey = key;
                }
                if (lastIndexName != null && !lastIndexName.endsWith("_pkey") && !lastIndexName.endsWith("_idx")) {
                    if (!Schema.GLOBAL_UNIQUE_INDEX_SCHEMA.equals(schema)) {
                        //System.out.println(lastColumns);
                        //TopologyManager.addGlobalUniqueIndex(sqlgGraph,lastIndexName,lastColumns);
                        //} else {
                        MultiMap.put(ret, lastKey, new IndexRef(lastIndexName, lastIndexType, lastColumns));
                    }
                }

                return ret;
            }
        }

    }

    @Override
    public boolean isSystemIndex(String indexName) {
        return indexName.endsWith("_pkey") || indexName.endsWith("_idx");
    }

    @Override
    public String valueToValuesString(PropertyType propertyType, Object value) {
        Preconditions.checkState(supportsType(propertyType), "PropertyType %s is not supported", propertyType.name());
        switch (propertyType) {
            case BYTE_ARRAY:
                return "'" + PGbytea.toPGString((byte[]) SqlgUtil.convertByteArrayToPrimitiveArray((Byte[]) value)) + "'::" + this.propertyTypeToSqlDefinition(propertyType)[0];
            case byte_ARRAY:
                return "'" + PGbytea.toPGString((byte[]) value) + "'::" + this.propertyTypeToSqlDefinition(propertyType)[0];
            case BOOLEAN:
                return value.toString() + "::" + this.propertyTypeToSqlDefinition(propertyType)[0];
            case boolean_ARRAY:
                StringBuilder sb = toValuesArray(this.propertyTypeToSqlDefinition(propertyType)[0], value);
                return sb.toString();
            case BOOLEAN_ARRAY:
                sb = toValuesArray(this.propertyTypeToSqlDefinition(propertyType)[0], value);
                return sb.toString();
            case SHORT:
                return value.toString() + "::" + this.propertyTypeToSqlDefinition(propertyType)[0];
            case short_ARRAY:
                sb = toValuesArray(this.propertyTypeToSqlDefinition(propertyType)[0], value);
                return sb.toString();
            case SHORT_ARRAY:
                sb = toValuesArray(this.propertyTypeToSqlDefinition(propertyType)[0], value);
                return sb.toString();
            case INTEGER:
                return value.toString() + "::" + this.propertyTypeToSqlDefinition(propertyType)[0];
            case int_ARRAY:
                sb = toValuesArray(this.propertyTypeToSqlDefinition(propertyType)[0], value);
                return sb.toString();
            case INTEGER_ARRAY:
                sb = toValuesArray(this.propertyTypeToSqlDefinition(propertyType)[0], value);
                return sb.toString();
            case LONG:
                return value.toString() + "::" + this.propertyTypeToSqlDefinition(propertyType)[0];
            case long_ARRAY:
                sb = toValuesArray(this.propertyTypeToSqlDefinition(propertyType)[0], value);
                return sb.toString();
            case LONG_ARRAY:
                sb = toValuesArray(this.propertyTypeToSqlDefinition(propertyType)[0], value);
                return sb.toString();
            case FLOAT:
                return value.toString() + "::" + this.propertyTypeToSqlDefinition(propertyType)[0];
            case float_ARRAY:
                sb = toValuesArray(this.propertyTypeToSqlDefinition(propertyType)[0], value);
                return sb.toString();
            case FLOAT_ARRAY:
                sb = toValuesArray(this.propertyTypeToSqlDefinition(propertyType)[0], value);
                return sb.toString();
            case DOUBLE:
                return value.toString() + "::" + this.propertyTypeToSqlDefinition(propertyType)[0];
            case double_ARRAY:
                sb = toValuesArray(this.propertyTypeToSqlDefinition(propertyType)[0], value);
                return sb.toString();
            case DOUBLE_ARRAY:
                sb = toValuesArray(this.propertyTypeToSqlDefinition(propertyType)[0], value);
                return sb.toString();
            case STRING:
                return "'" + escapeQuotes(value) + "'" + "::" + this.propertyTypeToSqlDefinition(propertyType)[0];
            case STRING_ARRAY:
                sb = toValuesArray(this.propertyTypeToSqlDefinition(propertyType)[0], value);
                return sb.toString();
            case LOCALDATE:
                return "'" + escapeQuotes(value) + "'" + "::" + this.propertyTypeToSqlDefinition(propertyType)[0];
            case LOCALDATE_ARRAY:
                sb = toValuesArray(this.propertyTypeToSqlDefinition(propertyType)[0], value);
                return sb.toString();
            case LOCALDATETIME:
                return "'" + escapeQuotes(value) + "'" + "::" + this.propertyTypeToSqlDefinition(propertyType)[0];
            case LOCALDATETIME_ARRAY:
                sb = toValuesArray(this.propertyTypeToSqlDefinition(propertyType)[0], value);
                return sb.toString();
            case LOCALTIME:
                LocalTime lt = (LocalTime) value;
                return "'" + escapeQuotes(shiftDST(lt)) + "'" + "::" + this.propertyTypeToSqlDefinition(propertyType)[0];
            case LOCALTIME_ARRAY:
                sb = new StringBuilder();
                sb.append("'{");
                int length = java.lang.reflect.Array.getLength(value);
                for (int i = 0; i < length; i++) {
                    LocalTime valueOfArray = (LocalTime) java.lang.reflect.Array.get(value, i);
                    sb.append(shiftDST(valueOfArray).toString());
                    if (i < length - 1) {
                        sb.append(",");
                    }
                }
                sb.append("}'::");
                sb.append(this.propertyTypeToSqlDefinition(propertyType)[0]);
                return sb.toString();
            case ZONEDDATETIME:
                throw new IllegalStateException("ZONEDDATETIME is not supported in within.");
            case ZONEDDATETIME_ARRAY:
                throw new IllegalStateException("ZONEDDATETIME_ARRAY is not supported in within.");
            case PERIOD:
                throw new IllegalStateException("PERIOD is not supported in within.");
            case PERIOD_ARRAY:
                throw new IllegalStateException("PERIOD_ARRAY is not supported in within.");
            case DURATION:
                throw new IllegalStateException("DURATION is not supported in within.");
            case DURATION_ARRAY:
                throw new IllegalStateException("DURATION_ARRAY is not supported in within.");
            case JSON:
                return "'" + escapeQuotes(value) + "'" + "::" + this.propertyTypeToSqlDefinition(propertyType)[0];
            case JSON_ARRAY:
                sb = new StringBuilder();
                sb.append("'{");
                length = java.lang.reflect.Array.getLength(value);
                for (int i = 0; i < length; i++) {
                    String valueOfArray = java.lang.reflect.Array.get(value, i).toString();
                    sb.append("\"");
                    sb.append(escapeQuotes(valueOfArray.replace("\"", "\\\"")));
                    sb.append("\"");
                    if (i < length - 1) {
                        sb.append(",");
                    }
                }
                sb.append("}'::");
                sb.append(this.propertyTypeToSqlDefinition(propertyType)[0]);
                return sb.toString();
            case POINT:
                return "'" + escapeQuotes(value) + "'" + "::" + this.propertyTypeToSqlDefinition(propertyType)[0];
            case LINESTRING:
                return "'" + escapeQuotes(value) + "'" + "::" + this.propertyTypeToSqlDefinition(propertyType)[0];
            case POLYGON:
                return "'" + escapeQuotes(value) + "'" + "::" + this.propertyTypeToSqlDefinition(propertyType)[0];
            case GEOGRAPHY_POINT:
                return "'" + escapeQuotes(value) + "'" + "::" + this.propertyTypeToSqlDefinition(propertyType)[0];
            case GEOGRAPHY_POLYGON:
                return "'" + escapeQuotes(value) + "'" + "::" + this.propertyTypeToSqlDefinition(propertyType)[0];
            default:
                throw SqlgExceptions.invalidPropertyType(propertyType);
        }
    }

    private StringBuilder toValuesArray(String str, Object value) {
        StringBuilder sb;
        int length;
        sb = new StringBuilder();
        sb.append("'{");
        length = java.lang.reflect.Array.getLength(value);
        for (int i = 0; i < length; i++) {
            String valueOfArray = java.lang.reflect.Array.get(value, i).toString();
            sb.append(valueOfArray);
            if (i < length - 1) {
                sb.append(",");
            }
        }
        sb.append("}'::");
        sb.append(str);
        return sb;
    }

    @Override
    public boolean supportsType(PropertyType propertyType) {
        switch (propertyType) {
            case BOOLEAN:
                return true;
            case SHORT:
                return true;
            case INTEGER:
                return true;
            case LONG:
                return true;
            case FLOAT:
                return true;
            case DOUBLE:
                return true;
            case STRING:
                return true;
            case LOCALDATE:
                return true;
            case LOCALDATETIME:
                return true;
            case LOCALTIME:
                return true;
            case ZONEDDATETIME:
                return true;
            case PERIOD:
                return true;
            case DURATION:
                return true;
            case JSON:
                return true;
            case POINT:
                return true;
            case LINESTRING:
                return true;
            case POLYGON:
                return true;
            case GEOGRAPHY_POINT:
                return true;
            case GEOGRAPHY_POLYGON:
                return true;
            case boolean_ARRAY:
                return true;
            case BOOLEAN_ARRAY:
                return true;
            case byte_ARRAY:
                return true;
            case BYTE_ARRAY:
                return true;
            case short_ARRAY:
                return true;
            case SHORT_ARRAY:
                return true;
            case int_ARRAY:
                return true;
            case INTEGER_ARRAY:
                return true;
            case long_ARRAY:
                return true;
            case LONG_ARRAY:
                return true;
            case float_ARRAY:
                return true;
            case FLOAT_ARRAY:
                return true;
            case double_ARRAY:
                return true;
            case DOUBLE_ARRAY:
                return true;
            case STRING_ARRAY:
                return true;
            case LOCALDATETIME_ARRAY:
                return true;
            case LOCALDATE_ARRAY:
                return true;
            case LOCALTIME_ARRAY:
                return true;
            case ZONEDDATETIME_ARRAY:
                return true;
            case DURATION_ARRAY:
                return true;
            case PERIOD_ARRAY:
                return true;
            case JSON_ARRAY:
                return true;
        }
        return false;
    }

    @Override
    public int sqlInParameterLimit() {
        return PARAMETER_LIMIT;
    }

    @Override
    public List<Triple<SqlgSqlExecutor.DROP_QUERY, String, SchemaTable>> drop(SqlgGraph sqlgGraph, String leafElementsToDelete, Optional<String> edgesToDelete, LinkedList<SchemaTableTree> distinctQueryStack) {
        List<Triple<SqlgSqlExecutor.DROP_QUERY, String, SchemaTable>> sqls = new ArrayList<>();
        SchemaTableTree last = distinctQueryStack.getLast();

        SchemaTableTree lastEdge = null;
        //if the leaf elements are vertices then we need to delete its in and out edges.
        boolean isVertex = last.getSchemaTable().isVertexTable();
        VertexLabel lastVertexLabel = null;
        if (isVertex) {
            Optional<Schema> schemaOptional = sqlgGraph.getTopology().getSchema(last.getSchemaTable().getSchema());
            Preconditions.checkState(schemaOptional.isPresent(), "BUG: %s not found in the topology.", last.getSchemaTable().getSchema());
            Schema schema = schemaOptional.get();
            Optional<VertexLabel> vertexLabelOptional = schema.getVertexLabel(last.getSchemaTable().withOutPrefix().getTable());
            Preconditions.checkState(vertexLabelOptional.isPresent(), "BUG: %s not found in the topology.", last.getSchemaTable().withOutPrefix().getTable());
            lastVertexLabel = vertexLabelOptional.get();
        }
        boolean queryTraversesEdge = isVertex && (distinctQueryStack.size() > 1);
        EdgeLabel lastEdgeLabel = null;
        if (queryTraversesEdge) {
            lastEdge = distinctQueryStack.get(distinctQueryStack.size() - 2);
            Optional<Schema> edgeSchema = sqlgGraph.getTopology().getSchema(lastEdge.getSchemaTable().getSchema());
            Preconditions.checkState(edgeSchema.isPresent(), "BUG: %s not found in the topology.", lastEdge.getSchemaTable().getSchema());
            Optional<EdgeLabel> edgeLabelOptional = edgeSchema.get().getEdgeLabel(lastEdge.getSchemaTable().withOutPrefix().getTable());
            Preconditions.checkState(edgeLabelOptional.isPresent(), "BUG: %s not found in the topology.", lastEdge.getSchemaTable().getTable());
            lastEdgeLabel = edgeLabelOptional.get();
        }

        if (isVertex) {
            //First delete all edges except for this edge traversed to get to the vertices.
            StringBuilder sb;
            for (EdgeLabel edgeLabel : lastVertexLabel.getOutEdgeLabels().values()) {
                if (lastEdgeLabel == null || !edgeLabel.equals(lastEdgeLabel)) {
                    //Delete
                    sb = new StringBuilder();
                    sb.append("WITH todelete AS (");
                    sb.append(leafElementsToDelete);
                    sb.append("\n)\nDELETE FROM ");
                    sb.append(maybeWrapInQoutes(edgeLabel.getSchema().getName()));
                    sb.append(".");
                    sb.append(maybeWrapInQoutes(Topology.EDGE_PREFIX + edgeLabel.getName()));
                    sb.append(" a USING todelete\nWHERE a.");
                    sb.append(maybeWrapInQoutes(lastVertexLabel.getSchema().getName() + "." + lastVertexLabel.getName() + Topology.OUT_VERTEX_COLUMN_END));
                    sb.append(" = todelete.");
                    sb.append(maybeWrapInQoutes("alias1"));
                    sqls.add(Triple.of(SqlgSqlExecutor.DROP_QUERY.NORMAL, sb.toString(), SchemaTable.of(edgeLabel.getSchema().getName(), Topology.EDGE_PREFIX + edgeLabel.getName())));
                }
            }
            for (EdgeLabel edgeLabel : lastVertexLabel.getInEdgeLabels().values()) {
                if (lastEdgeLabel == null || !edgeLabel.equals(lastEdgeLabel)) {
                    //Delete
                    sb = new StringBuilder();
                    sb.append("WITH todelete AS (");
                    sb.append(leafElementsToDelete);
                    sb.append("\n)\nDELETE FROM ");
                    sb.append(maybeWrapInQoutes(edgeLabel.getSchema().getName()));
                    sb.append(".");
                    sb.append(maybeWrapInQoutes(Topology.EDGE_PREFIX + edgeLabel.getName()));
                    sb.append(" a USING todelete\nWHERE a.");
                    sb.append(maybeWrapInQoutes(lastVertexLabel.getSchema().getName() + "." + lastVertexLabel.getName() + Topology.IN_VERTEX_COLUMN_END));
                    sb.append(" = todelete.");
                    sb.append(maybeWrapInQoutes("alias1"));
                    sqls.add(Triple.of(SqlgSqlExecutor.DROP_QUERY.NORMAL, sb.toString(), SchemaTable.of(edgeLabel.getSchema().getName(), Topology.EDGE_PREFIX + edgeLabel.getName())));
                }
            }
        }

        //Need to defer foreign key constraint checks.
        if (queryTraversesEdge) {
            sqls.add(Triple.of(SqlgSqlExecutor.DROP_QUERY.ALTER, "SET CONSTRAINTS ALL DEFERRED", null));
        }
        //Delete the leaf vertices, if there are foreign keys then its been deferred.
        StringBuilder sb = new StringBuilder();
        sb.append("WITH todelete AS (");
        sb.append(leafElementsToDelete);
        sb.append("\n)\nDELETE FROM ");
        sb.append(maybeWrapInQoutes(last.getSchemaTable().getSchema()));
        sb.append(".");
        sb.append(maybeWrapInQoutes(last.getSchemaTable().getTable()));
        sb.append(" a USING todelete\nWHERE a.");
        sb.append(maybeWrapInQoutes("ID"));
        sb.append(" = todelete.");
        sb.append(maybeWrapInQoutes("alias1"));
        sqls.add(Triple.of(SqlgSqlExecutor.DROP_QUERY.NORMAL, sb.toString(), last.getSchemaTable()));

        if (queryTraversesEdge) {
            sb = new StringBuilder();
            sb.append("WITH todelete AS (");
            sb.append(edgesToDelete.get());
            sb.append("\n)\nDELETE FROM ");
            sb.append(maybeWrapInQoutes(lastEdge.getSchemaTable().getSchema()));
            sb.append(".");
            sb.append(maybeWrapInQoutes(lastEdge.getSchemaTable().getTable()));
            sb.append(" a USING todelete\nWHERE a.");
            sb.append(maybeWrapInQoutes("ID"));
            sb.append(" = todelete.");
            sb.append(maybeWrapInQoutes("alias1"));
            sqls.add(Triple.of(SqlgSqlExecutor.DROP_QUERY.EDGE, sb.toString(), lastEdge.getSchemaTable()));
        }
        //Enable the foreign key constraint
        if (queryTraversesEdge) {
            sqls.add(Triple.of(SqlgSqlExecutor.DROP_QUERY.ALTER, "SET CONSTRAINTS ALL IMMEDIATE", null));
        }
        return sqls;
    }

    @Override
    public String drop(VertexLabel vertexLabel, Collection<Long> ids) {
        StringBuilder sql = new StringBuilder();
        sql.append("DELETE FROM\n\t");
        sql.append(maybeWrapInQoutes(vertexLabel.getSchema().getName()));
        sql.append(".");
        sql.append(maybeWrapInQoutes(Topology.VERTEX_PREFIX + vertexLabel.getName()));
        sql.append(" AS a USING\n");
        sql.append("(VALUES");
        int count = 1;
        for (Long id : ids) {
            sql.append("(");
            sql.append(Long.toString(id));
            sql.append(")");
            if (count++ < ids.size()) {
                sql.append(",");
            }
        }
        sql.append(") as b(id)\nWHERE b.id = a.");
        sql.append(maybeWrapInQoutes("ID"));
        return sql.toString();
    }

    @Override
    public String drop(EdgeLabel edgeLabel, Collection<Long> ids) {
        StringBuilder sql = new StringBuilder();
        sql.append("DELETE FROM\n\t");
        sql.append(maybeWrapInQoutes(edgeLabel.getSchema().getName()));
        sql.append(".");
        sql.append(maybeWrapInQoutes(Topology.EDGE_PREFIX + edgeLabel.getName()));
        sql.append(" AS a USING\n");
        sql.append("(VALUES");
        int count = 1;
        for (Long id : ids) {
            sql.append("(");
            sql.append(Long.toString(id));
            sql.append(")");
            if (count++ < ids.size()) {
                sql.append(",");
            }
        }
        sql.append(") as b(id)\nWHERE b.id = a.");
        sql.append(maybeWrapInQoutes("ID"));
        return sql.toString();
    }

    @Override
    public String dropWithForeignKey(boolean out, EdgeLabel edgeLabel, VertexLabel vertexLabel, Collection<Long> ids, boolean mutatingCallbacks) {
        StringBuilder sql = new StringBuilder();
        sql.append("DELETE FROM\n\t");
        sql.append(maybeWrapInQoutes(edgeLabel.getSchema().getName()));
        sql.append(".");
        sql.append(maybeWrapInQoutes(Topology.EDGE_PREFIX + edgeLabel.getName()));
        sql.append(" AS a USING\n");
        sql.append("(VALUES");
        int count = 1;
        for (Long id : ids) {
            sql.append("(");
            sql.append(Long.toString(id));
            sql.append(")");
            if (count++ < ids.size()) {
                sql.append(",");
            }
        }
        sql.append(") as b(id)\nWHERE b.id = a.");
        sql.append(maybeWrapInQoutes(vertexLabel.getSchema().getName() + "." + vertexLabel.getName() +
                (out ? Topology.OUT_VERTEX_COLUMN_END : Topology.IN_VERTEX_COLUMN_END)));
        if (mutatingCallbacks) {
            sql.append(" RETURNING\n \"ID\"");
        }
        return sql.toString();
    }

    @Override
    public boolean supportsDeferrableForeignKey() {
        return true;
    }

    @Override
    public String sqlToGetAllForeignKeys() {
        return "select \n" +
                "    con.schema,\n" +
                "    con.table,\n" +
                "    con.fk\n" +
                "from\n" +
                "   (select \n" +
                "    \tns.nspname as \"schema\",\n" +
                "        unnest(con1.conkey) as \"parent\", \n" +
                "        unnest(con1.confkey) as \"child\", \n" +
                "        con1.confrelid, \n" +
                "        con1.conrelid,\n" +
                "        con1.conname as \"fk\",\n" +
                "        cl.relname as \"table\"\n" +
                "    from \n" +
                "        pg_class cl\n" +
                "        join pg_namespace ns on cl.relnamespace = ns.oid\n" +
                "        join pg_constraint con1 on con1.conrelid = cl.oid\n" +
                "    where\n" +
                "        cl.relname like '%E_%' AND\n" +
                "        con1.contype = 'f'\n" +
                "   ) con\n" +
                "   join pg_attribute att on\n" +
                "       att.attrelid = con.confrelid and att.attnum = con.child\n" +
                "   join pg_class cl on\n" +
                "       cl.oid = con.confrelid\n" +
                "   join pg_attribute att2 on\n" +
                "       att2.attrelid = con.conrelid and att2.attnum = con.parent";
    }

    @Override
    public String alterForeignKeyToDeferrable(String schema, String table, String foreignKeyName) {
        return "ALTER TABLE \n" +
                "\t\"" + schema + "\".\"" + table + "\" \n" +
                "ALTER CONSTRAINT \n" +
                "\t\"" + foreignKeyName + "\" DEFERRABLE;";
    }

    @Override
    public List<Triple<SqlgSqlExecutor.DROP_QUERY, String, SchemaTable>> sqlTruncate(SqlgGraph sqlgGraph, SchemaTable schemaTable) {
        Preconditions.checkState(schemaTable.isWithPrefix(), "SqlDialect.sqlTruncate' schemaTable must start with a prefix %s or %s", Topology.VERTEX_PREFIX, Topology.EDGE_PREFIX);
        List<Triple<SqlgSqlExecutor.DROP_QUERY, String, SchemaTable>> result = new ArrayList<>();
        Optional<Schema> schemaOptional = sqlgGraph.getTopology().getSchema(schemaTable.getSchema());
        Preconditions.checkState(schemaOptional.isPresent(), "BUG: %s not found in the topology.", schemaTable.getSchema());
        Schema schema = schemaOptional.get();
        List<String> edgesToTruncate = new ArrayList<>();
        if (schemaTable.isVertexTable()) {
            //Need to delete any in/out edges.
            Optional<VertexLabel> vertexLabelOptional = schema.getVertexLabel(schemaTable.withOutPrefix().getTable());
            Preconditions.checkState(vertexLabelOptional.isPresent(), "BUG: %s not found in the topology.", schemaTable.withOutPrefix().getTable());
            VertexLabel vertexLabel = vertexLabelOptional.get();
            Collection<EdgeLabel> outEdgeLabels = vertexLabel.getOutEdgeLabels().values();
            for (EdgeLabel edgeLabel : outEdgeLabels) {
                if (edgeLabel.getOutVertexLabels().size() == 1) {
                    //The edgeLabel is the vertexTable being deleted's only edge so we can truncate it.
                    edgesToTruncate.add(maybeWrapInQoutes(edgeLabel.getSchema().getName()) + "." + maybeWrapInQoutes(Topology.EDGE_PREFIX + edgeLabel.getName()));
                } else {
                    throw new IllegalStateException("BUG: sqlTruncate should not be called when an edge has more than one out edge labels.");
                }
            }
            Collection<EdgeLabel> inEdgeLabels = vertexLabel.getInEdgeLabels().values();
            for (EdgeLabel edgeLabel : inEdgeLabels) {
                if (edgeLabel.getInVertexLabels().size() == 1) {
                    //The edgeLabel is the vertexTable being deleted's only edge so we can truncate it.
                    edgesToTruncate.add(maybeWrapInQoutes(edgeLabel.getSchema().getName()) + "." + maybeWrapInQoutes(Topology.EDGE_PREFIX + edgeLabel.getName()));
                } else {
                    throw new IllegalStateException("BUG: sqlTruncate should not be called when an edge has more than one in edge labels.");
                }
            }
        }
        StringBuilder sql = new StringBuilder("TRUNCATE ONLY ");
        int count = 1;
        for (String edgeToTruncate : edgesToTruncate) {
            sql.append(edgeToTruncate);
            sql.append(", ");
        }
        sql.append(maybeWrapInQoutes(schemaTable.getSchema())).append(".").append(maybeWrapInQoutes(schemaTable.getTable()));
        result.add(
                Triple.of(
                        SqlgSqlExecutor.DROP_QUERY.TRUNCATE,
                        sql.toString(),
                        schemaTable
                )
        );
        return result;
    }

    @Override
    public boolean supportsTruncateMultipleTablesTogether() {
        return true;
    }
<<<<<<< HEAD

    @Override
    public boolean supportsPartitioning() {
        return true;
    }

    @Override
    public List<Map<String, String>> getPartitions(Connection connection) {
        List<Map<String, String>> result = new ArrayList<>();
        try (Statement statement = connection.createStatement()) {
            ResultSet resultSet = statement.executeQuery("with pg_partitioned_table as (select \n" +
                    "    p.partrelid,\n" +
                    "    p.partstrat as partitionType,\n" +
                    "    p.partnatts,\n" +
                    "    string_agg(a.attname, ',' order by a.attnum) \"partitionExpression1\",\n" +
                    "    pg_get_expr(p.partexprs, p.partrelid) \"partitionExpression2\"\n" +
                    "from \n" +
                    "(select \n" +
                    "\tpartrelid,\n" +
                    "    partstrat,\n" +
                    "    partnatts,\n" +
                    "    unnest(partattrs) partattrs,\n" +
                    "    partexprs\n" +
                    "from \n" +
                    "\tpg_catalog.pg_partitioned_table\n" +
                    ") p left join\n" +
                    "\tpg_catalog.pg_attribute a on partrelid = a.attrelid and p.partattrs = a.attnum\n" +
                    "group by \n" +
                    "\t1,2,3,5\n" +
                    ")\n" +
                    "SELECT\n" +
                    "\tn.nspname as schema,\n" +
                    "\t(i.inhparent::regclass)::text as parent,\n" +
                    "\t(cl.oid::regclass)::text as child,\n" +
                    "    p.partitionType,\n" +
                    "    p.\"partitionExpression1\",\n" +
                    "    p.\"partitionExpression2\",\n" +
                    "    pg_get_expr(cl.relpartbound, cl.oid, true) as \"fromToIn\"\n" +
                    "FROM\n" +
                    "    sqlg_schema.\"V_schema\" s join\n" +
                    "\tpg_catalog.pg_namespace n on s.name = n.nspname join\n" +
                    "    pg_catalog.pg_class cl on cl.relnamespace = n.oid left join\n" +
                    "    pg_catalog.pg_inherits i on i.inhrelid = cl.oid left join\n" +
                    "    pg_partitioned_table p on p.partrelid = cl.relfilenode\n" +
                    "WHERE\n" +
                    "\tcl.relkind <> 'S' AND " +
                    "(p.\"partitionExpression1\" is not null or p.\"partitionExpression2\" is not null or cl.relpartbound is not null)");
            while (resultSet.next()) {
                Map<String, String> row = new HashMap<>();
                row.put("schema", resultSet.getString("schema"));
                row.put("parent", resultSet.getString("parent"));
                row.put("child", resultSet.getString("child"));
                row.put("partitionType", resultSet.getString("partitionType"));
                row.put("partitionExpression1", resultSet.getString("partitionExpression1"));
                row.put("partitionExpression2", resultSet.getString("partitionExpression2"));
                row.put("fromToIn", resultSet.getString("fromToIn"));
                result.add(row);
            }
            return result;
        } catch (SQLException e) {
            throw new RuntimeException(e);
        }
    }
=======
    
    /**
     * https://jdbc.postgresql.org/documentation/head/query.html#query-with-cursor
     * this is critical to use a cursor, otherwise we load everything into memory
     */
    @Override
    public Integer getDefaultFetchSize() {
    	return 1_000;
    };
>>>>>>> e51dcd98
}<|MERGE_RESOLUTION|>--- conflicted
+++ resolved
@@ -3929,7 +3929,6 @@
     public boolean supportsTruncateMultipleTablesTogether() {
         return true;
     }
-<<<<<<< HEAD
 
     @Override
     public boolean supportsPartitioning() {
@@ -3993,8 +3992,7 @@
             throw new RuntimeException(e);
         }
     }
-=======
-    
+
     /**
      * https://jdbc.postgresql.org/documentation/head/query.html#query-with-cursor
      * this is critical to use a cursor, otherwise we load everything into memory
@@ -4003,5 +4001,4 @@
     public Integer getDefaultFetchSize() {
     	return 1_000;
     };
->>>>>>> e51dcd98
 }