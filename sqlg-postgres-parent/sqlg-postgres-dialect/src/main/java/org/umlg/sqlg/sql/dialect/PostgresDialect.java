package org.umlg.sqlg.sql.dialect;

import com.fasterxml.jackson.databind.JsonNode;
import com.fasterxml.jackson.databind.ObjectMapper;
import com.google.common.base.Preconditions;
import com.google.common.collect.ImmutableSet;
import org.apache.commons.collections4.set.ListOrderedSet;
import org.apache.commons.lang3.StringEscapeUtils;
import org.apache.commons.lang3.StringUtils;
import org.apache.commons.lang3.tuple.Pair;
import org.apache.commons.lang3.tuple.Triple;
import org.apache.tinkerpop.gremlin.structure.Property;
import org.apache.tinkerpop.gremlin.structure.T;
import org.apache.tinkerpop.gremlin.util.tools.MultiMap;
import org.postgis.*;
import org.postgresql.PGConnection;
import org.postgresql.PGNotification;
import org.postgresql.copy.PGCopyOutputStream;
import org.postgresql.util.PGbytea;
import org.postgresql.util.PGobject;
import org.umlg.sqlg.gis.GeographyPoint;
import org.umlg.sqlg.gis.GeographyPolygon;
import org.umlg.sqlg.gis.Gis;
import org.umlg.sqlg.predicate.FullText;
import org.umlg.sqlg.sql.parse.SchemaTableTree;
import org.umlg.sqlg.strategy.SqlgSqlExecutor;
import org.umlg.sqlg.structure.*;
import org.umlg.sqlg.structure.topology.*;
import org.umlg.sqlg.util.SqlgUtil;

import java.io.*;
import java.security.SecureRandom;
import java.sql.*;
import java.sql.Date;
import java.time.*;
import java.time.format.DateTimeFormatter;
import java.util.*;
import java.util.concurrent.*;
import java.util.concurrent.atomic.AtomicBoolean;

import static java.util.concurrent.TimeUnit.MILLISECONDS;
import static org.umlg.sqlg.structure.PropertyType.*;
import static org.umlg.sqlg.structure.topology.Topology.*;

/**
 * Date: 2014/07/16
 * Time: 1:42 PM
 */
@SuppressWarnings("unused")
public class PostgresDialect extends BaseSqlDialect implements SqlBulkDialect {

    private static final String BATCH_NULL = "";
    private static final String COPY_COMMAND_DELIMITER = "\t";
    //this strange character is apparently an illegal json char so its good as a quote
    private static final String COPY_COMMAND_QUOTE = "e'\\x01'";
    private static final char QUOTE = 0x01;
    private static final char ESCAPE = '\\';
    private static final int PARAMETER_LIMIT = 32767;
    private static final String COPY_DUMMY = "_copy_dummy";
    private PropertyType postGisType;

    private ScheduledFuture<?> future;
    private ExecutorService executorService;
    private ScheduledExecutorService scheduledExecutorService;
    private TopologyChangeListener listener;

    public PostgresDialect() {
        super();
    }

    @Override
    public boolean supportsDistribution() {
        return true;
    }

    @Override
    public String dialectName() {
        return "Postgresql";
    }

    @Override
    public String createSchemaStatement(String schemaName) {
        // if ever schema is created outside of sqlg while the graph is already instantiated
        return "CREATE SCHEMA IF NOT EXISTS " + maybeWrapInQoutes(schemaName);
    }

    @Override
    public boolean supportsBatchMode() {
        return true;
    }

    @Override
    public boolean supportsStreamingBatchMode() {
        return true;
    }

    @Override
    public Set<String> getInternalSchemas() {
        return ImmutableSet.copyOf(Arrays.asList("pg_catalog", "information_schema", "tiger", "tiger_data", "topology"));
    }

    @Override
    public Set<String> getSpacialRefTable() {
        return ImmutableSet.copyOf(Arrays.asList("spatial_ref_sys", "us_gaz", "us_lex", "us_rules"));
    }

    @Override
    public List<String> getGisSchemas() {
        return Arrays.asList("tiger", "tiger_data", "topology");
    }

    @Override
    public String getForeignKeyTypeDefinition() {
        return "BIGINT";
    }

    @Override
    public String getColumnEscapeKey() {
        return "\"";
    }

    @Override
    public String getPrimaryKeyType() {
        return "BIGINT NOT NULL PRIMARY KEY";
    }

    @Override
    public String getAutoIncrementPrimaryKeyConstruct() {
        return "BIGSERIAL PRIMARY KEY";
    }

    @Override
    public String getAutoIncrement() {
        return "BIGSERIAL NOT NULL";
    }

    public void assertTableName(String tableName) {
        if (!StringUtils.isEmpty(tableName) && tableName.length() > 63) {
            throw SqlgExceptions.invalidTableName(String.format("Postgres table names must be 63 characters or less! Given table name is %s", tableName));
        }
    }

    @Override
    public String getArrayDriverType(PropertyType propertyType) {
        switch (propertyType) {
            case BYTE_ARRAY:
                return "bytea";
            case byte_ARRAY:
                return "bytea";
            case boolean_ARRAY:
                return "bool";
            case BOOLEAN_ARRAY:
                return "bool";
            case SHORT_ARRAY:
                return "smallint";
            case short_ARRAY:
                return "smallint";
            case INTEGER_ARRAY:
                return "integer";
            case int_ARRAY:
                return "integer";
            case LONG_ARRAY:
                return "bigint";
            case long_ARRAY:
                return "bigint";
            case FLOAT_ARRAY:
                return "float";
            case float_ARRAY:
                return "float";
            case DOUBLE_ARRAY:
                return "float";
            case double_ARRAY:
                return "float";
            case STRING_ARRAY:
                return "varchar";
            case LOCALDATETIME_ARRAY:
                return "timestamptz";
            case LOCALDATE_ARRAY:
                return "date";
            case LOCALTIME_ARRAY:
                return "timetz";
            case ZONEDDATETIME_ARRAY:
                return "timestamptz";
            case JSON_ARRAY:
                return "jsonb";
            default:
                throw new IllegalStateException("propertyType " + propertyType.name() + " unknown!");
        }
    }

    @Override
    public String existIndexQuery(SchemaTable schemaTable, String prefix, String indexName) {
        StringBuilder sb = new StringBuilder("SELECT 1 FROM pg_class c JOIN pg_namespace n ON n.oid = c.relnamespace");
        sb.append(" WHERE  c.relname = '");
        sb.append(indexName);
        sb.append("' AND n.nspname = '");
        sb.append(schemaTable.getSchema());
        sb.append("'");
        return sb.toString();
    }

    /**
     * flushes the cache via the copy command.
     *
     * @param vertexCache A rather complex object.
     *                    The map's key is the vertex being cached.
     *                    The Triple holds,
     *                    1) The in labels
     *                    2) The out labels
     *                    3) The properties as a map of key values
     */
    @Override
    public void flushVertexCache(SqlgGraph sqlgGraph, Map<SchemaTable, Pair<SortedSet<String>, Map<SqlgVertex, Map<String, Object>>>> vertexCache) {
        Connection con = sqlgGraph.tx().getConnection();
        for (SchemaTable schemaTable : vertexCache.keySet()) {
            Pair<SortedSet<String>, Map<SqlgVertex, Map<String, Object>>> vertices = vertexCache.get(schemaTable);
            String sql = internalConstructCompleteCopyCommandSqlVertex(sqlgGraph, schemaTable.isTemporary(), schemaTable.getSchema(), schemaTable.getTable(), vertices.getLeft());
            VertexLabel vertexLabel = null;
            if (!schemaTable.isTemporary()) {
                vertexLabel = sqlgGraph.getTopology().getVertexLabel(schemaTable.getSchema(), schemaTable.getTable()).orElseThrow(
                        () -> new IllegalStateException(String.format("VertexLabel %s not found.", schemaTable.toString())));
            }
            int numberInserted = 0;
            try (Writer writer = streamSql(sqlgGraph, sql)) {
                for (Map.Entry<SqlgVertex, Map<String, Object>> sqlgVertexKeyValueMapEntry : vertices.getRight().entrySet()) {
                    SqlgVertex sqlgVertex = sqlgVertexKeyValueMapEntry.getKey();
                    Map<String, Object> keyValueMap = sqlgVertexKeyValueMapEntry.getValue();
                    //The map must contain all the keys, so make a copy with it all.
                    LinkedHashMap<String, Object> values = new LinkedHashMap<>();
                    for (String key : vertices.getLeft()) {
                        values.put(key, keyValueMap.get(key));
                    }
                    writeStreamingVertex(writer, values);
                    numberInserted++;
                    if (vertexLabel != null && !vertexLabel.getIdentifiers().isEmpty()) {
                        ListOrderedSet<Object> identifiers = new ListOrderedSet<>();
                        for (String identifier : vertexLabel.getIdentifiers()) {
                            identifiers.add(values.get(identifier));
                        }
                        sqlgVertex.setInternalPrimaryKey(RecordId.from(SchemaTable.of(schemaTable.getSchema(), schemaTable.getTable()), identifiers));
                    }
                }
            } catch (IOException e) {
                throw new RuntimeException(e);
            }
            //noinspection ConstantConditions
            if (!schemaTable.isTemporary() && numberInserted > 0 && vertexLabel.getIdentifiers().isEmpty()) {
                long endHigh;
                sql = "SELECT CURRVAL('" + maybeWrapInQoutes(schemaTable.getSchema()) + "." + maybeWrapInQoutes(VERTEX_PREFIX + schemaTable.getTable() + "_ID_seq") + "');";
                if (logger.isDebugEnabled()) {
                    logger.debug(sql);
                }
                try (PreparedStatement preparedStatement = con.prepareStatement(sql)) {
                    ResultSet resultSet = preparedStatement.executeQuery();
                    resultSet.next();
                    endHigh = resultSet.getLong(1);
                    resultSet.close();
                } catch (SQLException e) {
                    throw new RuntimeException(e);
                }
                //set the id on the vertex
                long id = endHigh - numberInserted + 1;
                for (SqlgVertex sqlgVertex : vertices.getRight().keySet()) {
                    sqlgVertex.setInternalPrimaryKey(RecordId.from(schemaTable, id++));
                }
            }
        }
    }

    @Override
    public void flushEdgeGlobalUniqueIndexes(SqlgGraph sqlgGraph, Map<MetaEdge, Pair<SortedSet<String>, Map<SqlgEdge, Triple<SqlgVertex, SqlgVertex, Map<String, Object>>>>> edgeCache) {
        for (MetaEdge metaEdge : edgeCache.keySet()) {

            Pair<SortedSet<String>, Map<SqlgEdge, Triple<SqlgVertex, SqlgVertex, Map<String, Object>>>> triples = edgeCache.get(metaEdge);
            Map<SqlgEdge, Triple<SqlgVertex, SqlgVertex, Map<String, Object>>> edgeMap = triples.getRight();
            Map<String, PropertyColumn> propertyColumnMap = sqlgGraph.getTopology().getPropertiesFor(metaEdge.getSchemaTable().withPrefix(EDGE_PREFIX));


            for (Map.Entry<String, PropertyColumn> propertyColumnEntry : propertyColumnMap.entrySet()) {
                PropertyColumn propertyColumn = propertyColumnEntry.getValue();
                for (GlobalUniqueIndex globalUniqueIndex : propertyColumn.getGlobalUniqueIndices()) {
                    String sql = constructCompleteCopyCommandSqlVertex(
                            sqlgGraph,
                            Schema.GLOBAL_UNIQUE_INDEX_SCHEMA,
                            globalUniqueIndex.getName(),
                            new HashSet<>(Arrays.asList(GlobalUniqueIndex.GLOBAL_UNIQUE_INDEX_VALUE, GlobalUniqueIndex.GLOBAL_UNIQUE_INDEX_RECORD_ID, GlobalUniqueIndex.GLOBAL_UNIQUE_INDEX_PROPERTY_NAME))
                    );
                    try (Writer writer = streamSql(sqlgGraph, sql)) {
                        for (Map.Entry<SqlgEdge, Triple<SqlgVertex, SqlgVertex, Map<String, Object>>> sqlgEdgeTripleEntry : edgeMap.entrySet()) {
                            SqlgEdge sqlgEdge = sqlgEdgeTripleEntry.getKey();
                            Triple<SqlgVertex, SqlgVertex, Map<String, Object>> triple = sqlgEdgeTripleEntry.getValue();
                            Map<String, Object> keyValueMap = triple.getRight();
                            Object value = keyValueMap.get(propertyColumn.getName());
                            Map<String, Object> globalUniqueIndexValues = new HashMap<>();
                            if (value != null) {
                                globalUniqueIndexValues.put(GlobalUniqueIndex.GLOBAL_UNIQUE_INDEX_VALUE, value);
                                globalUniqueIndexValues.put(GlobalUniqueIndex.GLOBAL_UNIQUE_INDEX_RECORD_ID, sqlgEdge.id().toString());
                                globalUniqueIndexValues.put(GlobalUniqueIndex.GLOBAL_UNIQUE_INDEX_PROPERTY_NAME, propertyColumn.getName());
                                writeStreamingVertex(writer, globalUniqueIndexValues);
                            } else {
                                globalUniqueIndexValues.put(GlobalUniqueIndex.GLOBAL_UNIQUE_INDEX_VALUE, null);
                                globalUniqueIndexValues.put(GlobalUniqueIndex.GLOBAL_UNIQUE_INDEX_RECORD_ID, sqlgEdge.id().toString());
                                globalUniqueIndexValues.put(GlobalUniqueIndex.GLOBAL_UNIQUE_INDEX_PROPERTY_NAME, propertyColumn.getName());
                                writeStreamingVertex(writer, globalUniqueIndexValues);
                            }
                        }
                    } catch (IOException e) {
                        throw new RuntimeException(e);
                    }
                }
            }
        }
    }

    @Override
    public void flushVertexGlobalUniqueIndexes(SqlgGraph sqlgGraph, Map<SchemaTable, Pair<SortedSet<String>, Map<SqlgVertex, Map<String, Object>>>> vertexCache) {
        for (SchemaTable schemaTable : vertexCache.keySet()) {
            Pair<SortedSet<String>, Map<SqlgVertex, Map<String, Object>>> vertices = vertexCache.get(schemaTable);

            Map<String, PropertyColumn> propertyColumnMap = sqlgGraph.getTopology().getPropertiesFor(schemaTable.withPrefix(VERTEX_PREFIX));
            for (Map.Entry<String, PropertyColumn> propertyColumnEntry : propertyColumnMap.entrySet()) {
                PropertyColumn propertyColumn = propertyColumnEntry.getValue();
                for (GlobalUniqueIndex globalUniqueIndex : propertyColumn.getGlobalUniqueIndices()) {

                    String sql = constructCompleteCopyCommandSqlVertex(
                            sqlgGraph,
                            Schema.GLOBAL_UNIQUE_INDEX_SCHEMA,
                            globalUniqueIndex.getName(),
                            new HashSet<>(Arrays.asList(GlobalUniqueIndex.GLOBAL_UNIQUE_INDEX_VALUE, GlobalUniqueIndex.GLOBAL_UNIQUE_INDEX_RECORD_ID, GlobalUniqueIndex.GLOBAL_UNIQUE_INDEX_PROPERTY_NAME))
                    );
                    try (Writer writer = streamSql(sqlgGraph, sql)) {
                        Map<SqlgVertex, Map<String, Object>> a = vertices.getRight();
                        for (Map.Entry<SqlgVertex, Map<String, Object>> sqlgVertexMapEntry : a.entrySet()) {
                            SqlgVertex sqlgVertex = sqlgVertexMapEntry.getKey();
                            Map<String, Object> keyValueMap = sqlgVertexMapEntry.getValue();
                            Object value = keyValueMap.get(propertyColumn.getName());
                            Map<String, Object> globalUniqueIndexValues = new HashMap<>();
                            if (value != null) {
                                globalUniqueIndexValues.put(GlobalUniqueIndex.GLOBAL_UNIQUE_INDEX_VALUE, value);
                                globalUniqueIndexValues.put(GlobalUniqueIndex.GLOBAL_UNIQUE_INDEX_RECORD_ID, sqlgVertex.id().toString());
                                globalUniqueIndexValues.put(GlobalUniqueIndex.GLOBAL_UNIQUE_INDEX_PROPERTY_NAME, propertyColumn.getName());
                                writeStreamingVertex(writer, globalUniqueIndexValues);
                            } else {
                                globalUniqueIndexValues.put(GlobalUniqueIndex.GLOBAL_UNIQUE_INDEX_VALUE, null);
                                globalUniqueIndexValues.put(GlobalUniqueIndex.GLOBAL_UNIQUE_INDEX_RECORD_ID, sqlgVertex.id().toString());
                                globalUniqueIndexValues.put(GlobalUniqueIndex.GLOBAL_UNIQUE_INDEX_PROPERTY_NAME, propertyColumn.getName());
                                writeStreamingVertex(writer, globalUniqueIndexValues);
                            }
                        }
                    } catch (IOException e) {
                        throw new RuntimeException(e);
                    }
                }
            }
        }
    }

    @Override
    public void flushEdgeCache(SqlgGraph sqlgGraph, Map<MetaEdge, Pair<SortedSet<String>, Map<SqlgEdge, Triple<SqlgVertex, SqlgVertex, Map<String, Object>>>>> edgeCache) {
        Connection con = sqlgGraph.tx().getConnection();
        try {
            for (MetaEdge metaEdge : edgeCache.keySet()) {

                SchemaTable outSchemaTable = SchemaTable.from(sqlgGraph, metaEdge.getOutLabel());
                SchemaTable inSchemaTable = SchemaTable.from(sqlgGraph, metaEdge.getInLabel());
                VertexLabel outVertexLabel = sqlgGraph.getTopology().getVertexLabel(outSchemaTable.getSchema(), outSchemaTable.getTable()).orElseThrow(() -> new IllegalStateException(String.format("VertexLabel not found for %s.%s", outSchemaTable.getSchema(), outSchemaTable.getTable())));
                VertexLabel inVertexLabel = sqlgGraph.getTopology().getVertexLabel(inSchemaTable.getSchema(), inSchemaTable.getTable()).orElseThrow(() -> new IllegalStateException(String.format("VertexLabel not found for %s.%s", inSchemaTable.getSchema(), inSchemaTable.getTable())));

                Pair<SortedSet<String>, Map<SqlgEdge, Triple<SqlgVertex, SqlgVertex, Map<String, Object>>>> triples = edgeCache.get(metaEdge);
                Map<String, PropertyType> propertyTypeMap = sqlgGraph.getTopology().getTableFor(metaEdge.getSchemaTable().withPrefix(EDGE_PREFIX));

                StringBuilder sql = new StringBuilder();
                sql.append("COPY ");
                sql.append(maybeWrapInQoutes(metaEdge.getSchemaTable().getSchema()));
                sql.append(".");
                sql.append(maybeWrapInQoutes(EDGE_PREFIX + metaEdge.getSchemaTable().getTable()));
                sql.append(" (");
                for (Triple<SqlgVertex, SqlgVertex, Map<String, Object>> triple : triples.getRight().values()) {
                    int count = 1;

                    if (outVertexLabel.hasIDPrimaryKey()) {
                        sql.append(maybeWrapInQoutes(triple.getLeft().getSchema() + "." + triple.getLeft().getTable() + Topology.OUT_VERTEX_COLUMN_END));
                    } else {
                        int i = 1;
                        for (String identifier : outVertexLabel.getIdentifiers()) {
                            sql.append(maybeWrapInQoutes(triple.getLeft().getSchema() + "." + triple.getLeft().getTable() + "." + identifier + Topology.OUT_VERTEX_COLUMN_END));
                            if (i++ < outVertexLabel.getIdentifiers().size()) {
                                sql.append(" AND ");
                            }
                        }
                    }
                    sql.append(", ");
                    if (inVertexLabel.hasIDPrimaryKey()) {
                        sql.append(maybeWrapInQoutes(triple.getMiddle().getSchema() + "." + triple.getMiddle().getTable() + Topology.IN_VERTEX_COLUMN_END));
                    } else {
                        int i = 1;
                        for (String identifier : inVertexLabel.getIdentifiers()) {
                            sql.append(maybeWrapInQoutes(triple.getMiddle().getSchema() + "." + triple.getMiddle().getTable() + "." + identifier + Topology.IN_VERTEX_COLUMN_END));
                            if (i++ < inVertexLabel.getIdentifiers().size()) {
                                sql.append(" AND ");
                            }
                        }
                    }
                    for (String key : triples.getLeft()) {
                        if (count <= triples.getLeft().size()) {
                            sql.append(", ");
                        }
                        count++;
                        appendKeyForStream(propertyTypeMap.get(key), sql, key);
                    }
                    break;
                }
                sql.append(") ");

                sql.append(" FROM stdin CSV DELIMITER '");
                sql.append(COPY_COMMAND_DELIMITER);
                sql.append("' ");
                sql.append("QUOTE ");
                sql.append(COPY_COMMAND_QUOTE);
                sql.append(" ESCAPE '");
                sql.append(ESCAPE);
                sql.append("';");
                if (logger.isDebugEnabled()) {
                    logger.debug(sql.toString());
                }
                long numberInserted = 0;
                try (Writer writer = streamSql(sqlgGraph, sql.toString())) {
                    for (Map.Entry<SqlgEdge, Triple<SqlgVertex, SqlgVertex, Map<String, Object>>> sqlgEdgeTripleEntry : triples.getRight().entrySet()) {
                        SqlgEdge sqlgEdge = sqlgEdgeTripleEntry.getKey();
                        Triple<SqlgVertex, SqlgVertex, Map<String, Object>> outInVertexKeyValueMap = sqlgEdgeTripleEntry.getValue();
                        LinkedHashMap<String, Object> values = new LinkedHashMap<>();
                        for (String key : triples.getLeft()) {
                            values.put(key, outInVertexKeyValueMap.getRight().get(key));
                        }
                        writeStreamingEdge(writer, sqlgEdge, outVertexLabel, inVertexLabel, outInVertexKeyValueMap.getLeft(), outInVertexKeyValueMap.getMiddle(), values);
                        numberInserted++;
                    }
                }
                long endHigh;
                sql.setLength(0);
                sql.append("SELECT CURRVAL('" + maybeWrapInQoutes(metaEdge.getSchemaTable().getSchema()) + "." + maybeWrapInQoutes(EDGE_PREFIX + metaEdge.getSchemaTable().getTable() + "_ID_seq") + "');");
                if(logger.isDebugEnabled()) {
                    logger.debug(sql.toString());
                }
                try (PreparedStatement preparedStatement = con.prepareStatement(sql.toString())) {
                    ResultSet resultSet = preparedStatement.executeQuery();
                    resultSet.next();
                    endHigh = resultSet.getLong(1);
                    resultSet.close();
                }
                //set the id on the vertex
                long id = endHigh - numberInserted + 1;
                for (SqlgEdge sqlgEdge : triples.getRight().keySet()) {
                    sqlgEdge.setInternalPrimaryKey(RecordId.from(metaEdge.getSchemaTable(), id++));
                }
            }
        } catch (Exception e) {
            throw new RuntimeException(e);
        }
    }

    @Override
    public void flushVertexPropertyCache(SqlgGraph sqlgGraph, Map<SchemaTable, Pair<SortedSet<String>, Map<SqlgVertex, Map<String, Object>>>> schemaVertexPropertyCache) {
        flushElementPropertyCache(sqlgGraph, true, schemaVertexPropertyCache);
    }

    @Override
    public void flushVertexGlobalUniqueIndexPropertyCache(SqlgGraph sqlgGraph, Map<SchemaTable, Pair<SortedSet<String>, Map<SqlgVertex, Map<String, Object>>>> schemaVertexPropertyCache) {
        flushElementGlobalUniqueIndexPropertyCache(sqlgGraph, true, schemaVertexPropertyCache);
    }

    @Override
    public void flushEdgePropertyCache(SqlgGraph sqlgGraph, Map<SchemaTable, Pair<SortedSet<String>, Map<SqlgEdge, Map<String, Object>>>> edgePropertyCache) {
        flushElementPropertyCache(sqlgGraph, false, edgePropertyCache);
    }

    @Override
    public void flushEdgeGlobalUniqueIndexPropertyCache(SqlgGraph sqlgGraph, Map<SchemaTable, Pair<SortedSet<String>, Map<SqlgEdge, Map<String, Object>>>> edgePropertyCache) {
        flushElementGlobalUniqueIndexPropertyCache(sqlgGraph, false, edgePropertyCache);
    }

    private <T extends SqlgElement> void flushElementGlobalUniqueIndexPropertyCache(SqlgGraph sqlgGraph, boolean forVertices, Map<SchemaTable, Pair<SortedSet<String>, Map<T, Map<String, Object>>>> schemaVertexPropertyCache) {

        Connection conn = sqlgGraph.tx().getConnection();
        for (SchemaTable schemaTable : schemaVertexPropertyCache.keySet()) {

            Pair<SortedSet<String>, Map<T, Map<String, Object>>> vertexPropertyCache = schemaVertexPropertyCache.get(schemaTable);
            Map<String, PropertyColumn> globalUniqueIndexPropertyMap = sqlgGraph.getTopology().getPropertiesWithGlobalUniqueIndexFor(schemaTable.withPrefix(VERTEX_PREFIX));

            for (Map.Entry<String, PropertyColumn> propertyColumnEntry : globalUniqueIndexPropertyMap.entrySet()) {
                PropertyColumn propertyColumn = propertyColumnEntry.getValue();
                for (GlobalUniqueIndex globalUniqueIndex : propertyColumn.getGlobalUniqueIndices()) {
                    SortedSet<String> keys = new TreeSet<>();
                    keys.add("value");
                    StringBuilder sql = new StringBuilder();
                    sql.append("UPDATE ");
                    sql.append(maybeWrapInQoutes(Schema.GLOBAL_UNIQUE_INDEX_SCHEMA));
                    sql.append(".");
                    sql.append(maybeWrapInQoutes((forVertices ? VERTEX_PREFIX : EDGE_PREFIX) + globalUniqueIndex.getName()));
                    sql.append(" a \nSET\n\t(");
                    appendKeyForBatchUpdate(PropertyType.STRING, sql, "recordId", false);
                    sql.append(", ");
                    appendKeyForBatchUpdate(PropertyType.STRING, sql, "property", false);
                    sql.append(", ");
                    appendKeyForBatchUpdate(propertyColumn.getPropertyType(), sql, "value", false);
                    sql.append(") = \n\t(");
                    sql.append("v.");
                    appendKeyForBatchUpdate(PropertyType.STRING, sql, "recordId", true);
                    sql.append(", v.");
                    appendKeyForBatchUpdate(PropertyType.STRING, sql, "property", true);
                    sql.append(", ");
                    int count = 1;
                    for (String key : keys) {
                        sql.append("v.");
                        PropertyType propertyType = propertyColumn.getPropertyType();
                        appendKeyForBatchUpdate(propertyType, sql, key, true);
                        sqlCastArray(sql, propertyType);
                        if (count++ < keys.size()) {
                            sql.append(", ");
                        }
                    }
                    sql.append(")\nFROM (\nVALUES\n\t");
                    count = 1;
                    boolean foundSomething = false;
                    for (SqlgElement sqlgElement : vertexPropertyCache.getRight().keySet()) {
                        Map<String, Object> properties = vertexPropertyCache.getRight().get(sqlgElement);
                        if (!foundSomething && properties.containsKey(propertyColumn.getName())) {
                            foundSomething = true;
                        }
                        sql.append("($token$");
                        sql.append(sqlgElement.id().toString());
                        sql.append("$token$, $token$");
                        sql.append(propertyColumn.getName());
                        sql.append("$token$, ");
                        int countProperties = 1;
                        Object value = properties.get(propertyColumn.getName());
                        if (value == null) {
                            if (sqlgElement.property(propertyColumn.getName()).isPresent()) {
                                value = sqlgElement.value(propertyColumn.getName());
                            } else {
                                value = null;
                            }
                        }
                        PropertyType propertyType = propertyColumn.getPropertyType();
                        appendSqlValue(sql, value, propertyType);
                        sql.append(")");
                        if (count++ < vertexPropertyCache.getRight().size()) {
                            sql.append(",\n\t");
                        }
                    }

                    if (!foundSomething) {
                        continue;
                    }

                    sql.append("\n) AS v(\"recordId\", property, ");
                    count = 1;
                    for (String key : keys) {
                        PropertyType propertyType = propertyColumn.getPropertyType();
                        appendKeyForBatchUpdate(propertyType, sql, key, false);
                        if (count++ < keys.size()) {
                            sql.append(", ");
                        }
                    }
                    sql.append(")");
                    sql.append("\nWHERE a.\"recordId\" = v.\"recordId\" and a.property = v.property");
                    if (logger.isDebugEnabled()) {
                        logger.debug(sql.toString());
                    }
                    try (Statement statement = conn.createStatement()) {
                        statement.execute(sql.toString());
                    } catch (SQLException e) {
                        throw new RuntimeException(e);
                    }
                }
            }
        }

    }

    private void appendSqlValue(StringBuilder sql, Object value, PropertyType propertyType) {
        switch (propertyType) {
            case BOOLEAN:
                if (value != null) {
                    sql.append(value);
                } else {
                    sql.append("null");
                }
                break;
            case BYTE:
                if (value != null) {
                    sql.append(value);
                } else {
                    sql.append("null");
                }
                break;
            case SHORT:
                if (value != null) {
                    sql.append(value);
                } else {
                    sql.append("null");
                }
                break;
            case INTEGER:
                if (value != null) {
                    sql.append(value);
                } else {
                    sql.append("null");
                }
                break;
            case LONG:
                if (value != null) {
                    sql.append(value);
                } else {
                    sql.append("null");
                }
                break;
            case FLOAT:
                if (value != null) {
                    sql.append(value);
                } else {
                    sql.append("null");
                }
                break;
            case DOUBLE:
                if (value != null) {
                    sql.append(value);
                } else {
                    sql.append("null");
                }
                break;
            case STRING:
                if (value != null) {
                    sql.append("'");
                    sql.append(escapeQuotes(value));
                    sql.append("'");
                } else {
                    sql.append("null");
                }
                break;
            case LOCALDATETIME:
                if (value != null) {
                    sql.append("'");
                    sql.append(value.toString());
                    sql.append("'::TIMESTAMP");
                } else {
                    sql.append("null");
                }
                break;
            case LOCALDATE:
                if (value != null) {
                    sql.append("'");
                    sql.append(value.toString());
                    sql.append("'::DATE");
                } else {
                    sql.append("null");
                }
                break;
            case LOCALTIME:
                if (value != null) {
                    sql.append("'");
                    sql.append(shiftDST((LocalTime) value).toString());
                    sql.append("'::TIME");
                } else {
                    sql.append("null");
                }
                break;
            case ZONEDDATETIME:
                if (value != null) {
                    ZonedDateTime zonedDateTime = (ZonedDateTime) value;
                    LocalDateTime localDateTime = zonedDateTime.toLocalDateTime();
                    TimeZone timeZone = TimeZone.getTimeZone(zonedDateTime.getZone());
                    sql.append("'");
                    sql.append(localDateTime.toString());
                    sql.append("'::TIMESTAMP");
                    sql.append(",'");
                    sql.append(timeZone.getID());
                    sql.append("'");
                } else {
                    sql.append("null,null");
                }
                break;
            case DURATION:
                if (value != null) {
                    Duration duration = (Duration) value;
                    sql.append("'");
                    sql.append(duration.getSeconds());
                    sql.append("'::BIGINT");
                    sql.append(",'");
                    sql.append(duration.getNano());
                    sql.append("'::INTEGER");
                } else {
                    sql.append("null,null");
                }
                break;
            case PERIOD:
                if (value != null) {
                    Period period = (Period) value;
                    sql.append("'");
                    sql.append(period.getYears());
                    sql.append("'::INTEGER");
                    sql.append(",'");
                    sql.append(period.getMonths());
                    sql.append("'::INTEGER");
                    sql.append(",'");
                    sql.append(period.getDays());
                    sql.append("'::INTEGER");
                } else {
                    sql.append("null,null,null");
                }
                break;
            case JSON:
                if (value != null) {
                    sql.append("'");
                    sql.append(escapeQuotes(value));
                    sql.append("'::JSONB");
                } else {
                    sql.append("null");
                }
                break;
            case boolean_ARRAY:
                if (value != null) {
                    sql.append("'{");
                    boolean[] booleanArray = (boolean[]) value;
                    int countBooleanArray = 1;
                    for (Boolean b : booleanArray) {
                        sql.append(b);
                        if (countBooleanArray++ < booleanArray.length) {
                            sql.append(",");
                        }
                    }
                    sql.append("}'");
                } else {
                    sql.append("null");
                }
                break;
            case BOOLEAN_ARRAY:
                if (value != null) {
                    sql.append("'{");
                    Boolean[] BooleanArray = (Boolean[]) value;
                    int countBOOLEANArray = 1;
                    for (Boolean b : BooleanArray) {
                        sql.append(b);
                        if (countBOOLEANArray++ < BooleanArray.length) {
                            sql.append(",");
                        }
                    }
                    sql.append("}'");
                } else {
                    sql.append("null");
                }
                break;
            case byte_ARRAY:
                if (value != null) {
                    sql.append("'");
                    sql.append(escapeQuotes(PGbytea.toPGString((byte[]) value)));
                    sql.append("'");
                } else {
                    sql.append("null");
                }
                break;
            case BYTE_ARRAY:
                if (value != null) {
                    sql.append("'");
                    sql.append(escapeQuotes(PGbytea.toPGString((byte[]) SqlgUtil.convertByteArrayToPrimitiveArray((Byte[]) value))));
                    sql.append("'");
                } else {
                    sql.append("null");
                }
                break;
            case short_ARRAY:
                if (value != null) {
                    sql.append("'{");
                    short[] sortArray = (short[]) value;
                    int countShortArray = 1;
                    for (Short s : sortArray) {
                        sql.append(s);
                        if (countShortArray++ < sortArray.length) {
                            sql.append(",");
                        }
                    }
                    sql.append("}'");
                } else {
                    sql.append("null");
                }
                break;
            case SHORT_ARRAY:
                if (value != null) {
                    sql.append("'{");
                    Short[] shortObjectArray = (Short[]) value;
                    for (int i = 0; i < shortObjectArray.length; i++) {
                        Short s = shortObjectArray[i];
                        sql.append(s);
                        if (i < shortObjectArray.length - 1) {
                            sql.append(",");
                        }
                    }
                    sql.append("}'");
                } else {
                    sql.append("null");
                }
                break;
            case int_ARRAY:
                if (value != null) {
                    sql.append("'{");
                    int[] intArray = (int[]) value;
                    int countIntArray = 1;
                    for (Integer i : intArray) {
                        sql.append(i);
                        if (countIntArray++ < intArray.length) {
                            sql.append(",");
                        }
                    }
                    sql.append("}'");
                } else {
                    sql.append("null");
                }
                break;
            case INTEGER_ARRAY:
                if (value != null) {
                    sql.append("'{");
                    Integer[] integerArray = (Integer[]) value;
                    int countIntegerArray = 1;
                    for (Integer i : integerArray) {
                        sql.append(i);
                        if (countIntegerArray++ < integerArray.length) {
                            sql.append(",");
                        }
                    }
                    sql.append("}'");
                } else {
                    sql.append("null");
                }
                break;
            case LONG_ARRAY:
                if (value != null) {
                    sql.append("'{");
                    Long[] longArray = (Long[]) value;
                    int countLongArray = 1;
                    for (Long l : longArray) {
                        sql.append(l);
                        if (countLongArray++ < longArray.length) {
                            sql.append(",");
                        }
                    }
                    sql.append("}'");
                } else {
                    sql.append("null");
                }
                break;
            case long_ARRAY:
                if (value != null) {
                    sql.append("'{");
                    long[] longPrimitiveArray = (long[]) value;
                    int countLongPrimitiveArray = 1;
                    for (Long l : longPrimitiveArray) {
                        sql.append(l);
                        if (countLongPrimitiveArray++ < longPrimitiveArray.length) {
                            sql.append(",");
                        }
                    }
                    sql.append("}'");
                } else {
                    sql.append("null");
                }
                break;
            case FLOAT_ARRAY:
                if (value != null) {
                    sql.append("'{");
                    Float[] floatArray = (Float[]) value;
                    int countFloatArray = 1;
                    for (Float f : floatArray) {
                        sql.append(f);
                        if (countFloatArray++ < floatArray.length) {
                            sql.append(",");
                        }
                    }
                    sql.append("}'");
                } else {
                    sql.append("null");
                }
                break;
            case float_ARRAY:
                if (value != null) {
                    sql.append("'{");
                    float[] floatPrimitiveArray = (float[]) value;
                    int countFloatPrimitiveArray = 1;
                    for (Float f : floatPrimitiveArray) {
                        sql.append(f);
                        if (countFloatPrimitiveArray++ < floatPrimitiveArray.length) {
                            sql.append(",");
                        }
                    }
                    sql.append("}'");
                } else {
                    sql.append("null");
                }
                break;
            case DOUBLE_ARRAY:
                if (value != null) {
                    sql.append("'{");
                    Double[] doubleArray = (Double[]) value;
                    int countDoubleArray = 1;
                    for (Double d : doubleArray) {
                        sql.append(d);
                        if (countDoubleArray++ < doubleArray.length) {
                            sql.append(",");
                        }
                    }
                    sql.append("}'");
                } else {
                    sql.append("null");
                }
                break;
            case double_ARRAY:
                if (value != null) {
                    sql.append("'{");
                    double[] doublePrimitiveArray = (double[]) value;
                    int countDoublePrimitiveArray = 1;
                    for (Double d : doublePrimitiveArray) {
                        sql.append(d);
                        if (countDoublePrimitiveArray++ < doublePrimitiveArray.length) {
                            sql.append(",");
                        }
                    }
                    sql.append("}'");
                } else {
                    sql.append("null");
                }
                break;
            case STRING_ARRAY:
                if (value != null) {
                    sql.append("'{");
                    String[] stringArray = (String[]) value;
                    int countStringArray = 1;
                    for (String s : stringArray) {
                        sql.append("\"");
                        sql.append(s);
                        sql.append("\"");
                        if (countStringArray++ < stringArray.length) {
                            sql.append(",");
                        }
                    }
                    sql.append("}'");
                } else {
                    sql.append("null");
                }
                break;
            case LOCALDATETIME_ARRAY:
                if (value != null) {
                    sql.append("ARRAY[");
                    LocalDateTime[] localDateTimeArray = (LocalDateTime[]) value;
                    int countStringArray = 1;
                    for (LocalDateTime s : localDateTimeArray) {
                        sql.append("'");
                        sql.append(s.toString());
                        sql.append("'::TIMESTAMP");
                        if (countStringArray++ < localDateTimeArray.length) {
                            sql.append(",");
                        }
                    }
                    sql.append("]");
                } else {
                    sql.append("null");
                }
                break;
            case LOCALDATE_ARRAY:
                if (value != null) {
                    sql.append("ARRAY[");
                    LocalDate[] localDateArray = (LocalDate[]) value;
                    int countStringArray = 1;
                    for (LocalDate s : localDateArray) {
                        sql.append("'");
                        sql.append(s.toString());
                        sql.append("'::DATE");
                        if (countStringArray++ < localDateArray.length) {
                            sql.append(",");
                        }
                    }
                    sql.append("]");
                } else {
                    sql.append("null");
                }
                break;
            case LOCALTIME_ARRAY:
                if (value != null) {
                    sql.append("ARRAY[");
                    LocalTime[] localTimeArray = (LocalTime[]) value;
                    int countStringArray = 1;
                    for (LocalTime s : localTimeArray) {
                        sql.append("'");
                        sql.append(shiftDST(s).toLocalTime().toString());
                        sql.append("'::TIME");
                        if (countStringArray++ < localTimeArray.length) {
                            sql.append(",");
                        }
                    }
                    sql.append("]");
                } else {
                    sql.append("null");
                }
                break;
            case ZONEDDATETIME_ARRAY:
                if (value != null) {
                    sql.append("ARRAY[");
                    ZonedDateTime[] localZonedDateTimeArray = (ZonedDateTime[]) value;
                    int countStringArray = 1;
                    for (ZonedDateTime zonedDateTime : localZonedDateTimeArray) {
                        LocalDateTime localDateTime = zonedDateTime.toLocalDateTime();
                        TimeZone timeZone = TimeZone.getTimeZone(zonedDateTime.getZone());
                        sql.append("'");
                        sql.append(localDateTime.toString());
                        sql.append("'::TIMESTAMP");
                        if (countStringArray++ < localZonedDateTimeArray.length) {
                            sql.append(",");
                        }
                    }
                    sql.append("],");
                    sql.append("ARRAY[");
                    countStringArray = 1;
                    for (ZonedDateTime zonedDateTime : localZonedDateTimeArray) {
                        LocalDateTime localDateTime = zonedDateTime.toLocalDateTime();
                        TimeZone timeZone = TimeZone.getTimeZone(zonedDateTime.getZone());
                        sql.append("'");
                        sql.append(timeZone.getID());
                        sql.append("'");
                        if (countStringArray++ < localZonedDateTimeArray.length) {
                            sql.append(",");
                        }
                    }
                    sql.append("]");
                } else {
                    sql.append("null,null");
                }
                break;
            case DURATION_ARRAY:
                if (value != null) {
                    sql.append("ARRAY[");
                    Duration[] durationArray = (Duration[]) value;
                    int countStringArray = 1;
                    for (Duration duration : durationArray) {
                        sql.append("'");
                        sql.append(duration.getSeconds());
                        sql.append("'::BIGINT");
                        if (countStringArray++ < durationArray.length) {
                            sql.append(",");
                        }
                    }
                    sql.append("],");
                    sql.append("ARRAY[");
                    countStringArray = 1;
                    for (Duration duration : durationArray) {
                        sql.append("'");
                        sql.append(duration.getNano());
                        sql.append("'::INTEGER");
                        if (countStringArray++ < durationArray.length) {
                            sql.append(",");
                        }
                    }
                    sql.append("]");
                } else {
                    sql.append("null,null");
                }
                break;
            case PERIOD_ARRAY:
                if (value != null) {
                    sql.append("ARRAY[");
                    Period[] periodArray = (Period[]) value;
                    int countStringArray = 1;
                    for (Period period : periodArray) {
                        sql.append("'");
                        sql.append(period.getYears());
                        sql.append("'::INTEGER");
                        if (countStringArray++ < periodArray.length) {
                            sql.append(",");
                        }
                    }
                    sql.append("],");
                    sql.append("ARRAY[");
                    countStringArray = 1;
                    for (Period period : periodArray) {
                        sql.append("'");
                        sql.append(period.getMonths());
                        sql.append("'::INTEGER");
                        if (countStringArray++ < periodArray.length) {
                            sql.append(",");
                        }
                    }
                    sql.append("],");
                    sql.append("ARRAY[");
                    countStringArray = 1;
                    for (Period period : periodArray) {
                        sql.append("'");
                        sql.append(period.getDays());
                        sql.append("'::INTEGER");
                        if (countStringArray++ < periodArray.length) {
                            sql.append(",");
                        }
                    }
                    sql.append("]");
                } else {
                    sql.append("null,null,null");
                }
                break;
            case POINT:
                throw new IllegalStateException("JSON Arrays are not supported.");
            case LINESTRING:
                throw new IllegalStateException("JSON Arrays are not supported.");
            case POLYGON:
                throw new IllegalStateException("JSON Arrays are not supported.");
            case GEOGRAPHY_POINT:
                throw new IllegalStateException("JSON Arrays are not supported.");
            case GEOGRAPHY_POLYGON:
                throw new IllegalStateException("JSON Arrays are not supported.");
            case JSON_ARRAY:
                throw new IllegalStateException("JSON Arrays are not supported.");
            default:
                throw new IllegalStateException("Unknown propertyType " + propertyType.name());
        }
    }

    private void sqlCastArray(StringBuilder sql, PropertyType propertyType) {
        switch (propertyType) {
            case boolean_ARRAY:
                sql.append("::boolean[]");
                break;
            case byte_ARRAY:
                sql.append("::bytea");
                break;
            case short_ARRAY:
                sql.append("::smallint[]");
                break;
            case int_ARRAY:
                sql.append("::int[]");
                break;
            case long_ARRAY:
                sql.append("::bigint[]");
                break;
            case float_ARRAY:
                sql.append("::real[]");
                break;
            case double_ARRAY:
                sql.append("::double precision[]");
                break;
            case STRING_ARRAY:
                sql.append("::text[]");
                break;
            case BOOLEAN_ARRAY:
                sql.append("::boolean[]");
                break;
            case BYTE_ARRAY:
                sql.append("::bytea");
                break;
            case SHORT_ARRAY:
                sql.append("::smallint[]");
                break;
            case INTEGER_ARRAY:
                sql.append("::int[]");
                break;
            case LONG_ARRAY:
                sql.append("::bigint[]");
                break;
            case FLOAT_ARRAY:
                sql.append("::real[]");
                break;
            case DOUBLE_ARRAY:
                sql.append("::double precision[]");
                break;
            default:
                // noop
                break;
        }
    }

    private <T extends SqlgElement> void flushElementPropertyCache(SqlgGraph sqlgGraph, boolean forVertices, Map<SchemaTable, Pair<SortedSet<String>, Map<T, Map<String, Object>>>> schemaVertexPropertyCache) {

        Connection conn = sqlgGraph.tx().getConnection();
        for (SchemaTable schemaTable : schemaVertexPropertyCache.keySet()) {

            Pair<SortedSet<String>, Map<T, Map<String, Object>>> vertexKeysPropertyCache = schemaVertexPropertyCache.get(schemaTable);
            SortedSet<String> keys = vertexKeysPropertyCache.getLeft();
            Map<? extends SqlgElement, Map<String, Object>> vertexPropertyCache = vertexKeysPropertyCache.getRight();

            StringBuilder sql = new StringBuilder();
            sql.append("UPDATE ");
            sql.append(maybeWrapInQoutes(schemaTable.getSchema()));
            sql.append(".");
            sql.append(maybeWrapInQoutes((forVertices ? VERTEX_PREFIX : EDGE_PREFIX) + schemaTable.getTable()));
            sql.append(" a \nSET\n\t");
            if (keys.size() > 1) {
                sql.append("(");
            }
            int count = 1;
            //this map is for optimizations reason to not look up the property via all tables within the loop
            Map<String, PropertyType> keyPropertyTypeMap = new HashMap<>();
            for (String key : keys) {
                PropertyType propertyType = sqlgGraph.getTopology().getTableFor(schemaTable.withPrefix(forVertices ? VERTEX_PREFIX : EDGE_PREFIX)).get(key);
                if (keys.size() == 1 && propertyType.getPostFixes().length > 0) {
                    sql.append("(");
                }
                keyPropertyTypeMap.put(key, propertyType);
                appendKeyForBatchUpdate(propertyType, sql, key, false);
                if (count++ < keys.size()) {
                    sql.append(", ");
                }
                if (keys.size() == 1 && propertyType.getPostFixes().length > 0) {
                    sql.append(")");
                }
            }
            if (keys.size() > 1) {
                sql.append(")");
            }
            sql.append(" = \n\t(");
            count = 1;
            for (String key : keys) {
                sql.append("v.");
                PropertyType propertyType = keyPropertyTypeMap.get(key);
                appendKeyForBatchUpdate(propertyType, sql, key, true);
                sqlCastArray(sql, propertyType);
                if (count++ < keys.size()) {
                    sql.append(", ");
                }
            }
            sql.append(")\nFROM (\nVALUES\n\t");
            count = 1;
            for (SqlgElement sqlgElement : vertexPropertyCache.keySet()) {
                Map<String, Object> properties = vertexPropertyCache.get(sqlgElement);
                sql.append("(");
                sql.append(((RecordId) sqlgElement.id()).getId());
                sql.append(", ");
                int countProperties = 1;
                for (String key : keys) {
                    Object value = properties.get(key);
                    if (value == null) {
                        if (sqlgElement.property(key).isPresent()) {
                            value = sqlgElement.value(key);
                        } else {
                            value = null;
                        }
                    }
                    PropertyType propertyType = keyPropertyTypeMap.get(key);
                    appendSqlValue(sql, value, propertyType);
                    if (countProperties++ < keys.size()) {
                        sql.append(", ");
                    }
                }
                sql.append(")");
                if (count++ < vertexPropertyCache.size()) {
                    sql.append(",\n\t");
                }
            }

            sql.append("\n) AS v(id, ");
            count = 1;
            for (String key : keys) {
                PropertyType propertyType = keyPropertyTypeMap.get(key);
                appendKeyForBatchUpdate(propertyType, sql, key, false);
                if (count++ < keys.size()) {
                    sql.append(", ");
                }
            }
            sql.append(")");
            sql.append("\nWHERE a.\"ID\" = v.id");
            if (logger.isDebugEnabled()) {
                logger.debug(sql.toString());
            }
            try (Statement statement = conn.createStatement()) {
                statement.execute(sql.toString());
            } catch (SQLException e) {
                throw new RuntimeException(e);
            }
        }

    }

    @Override
    public String constructCompleteCopyCommandTemporarySqlVertex(SqlgGraph sqlgGraph, SqlgVertex vertex, Map<String, Object> keyValueMap) {
        return internalConstructCompleteCopyCommandSqlVertex(sqlgGraph, true, vertex, keyValueMap);
    }

    @Override
    public String constructCompleteCopyCommandSqlVertex(SqlgGraph sqlgGraph, SqlgVertex vertex, Map<String, Object> keyValueMap) {
        return internalConstructCompleteCopyCommandSqlVertex(sqlgGraph, false, vertex, keyValueMap);
    }

    @Override
    public String constructCompleteCopyCommandSqlVertex(SqlgGraph sqlgGraph, String schema, String table, Set<String> keys) {
        return internalConstructCompleteCopyCommandSqlVertex(sqlgGraph, false, schema, table, keys);
    }

    private String internalConstructCompleteCopyCommandSqlVertex(SqlgGraph sqlgGraph, boolean isTemp, SqlgVertex vertex, Map<String, Object> keyValueMap) {
        return internalConstructCompleteCopyCommandSqlVertex(sqlgGraph, isTemp, vertex.getSchema(), vertex.getTable(), keyValueMap.keySet());
    }

    private String internalConstructCompleteCopyCommandSqlVertex(SqlgGraph sqlgGraph, boolean isTemp, String schema, String table, Set<String> keys) {
        Map<String, PropertyType> propertyTypeMap;
        if (isTemp) {
            propertyTypeMap = sqlgGraph.getTopology().getPublicSchema().getTemporaryTable(VERTEX_PREFIX + table);
        } else {
            propertyTypeMap = sqlgGraph.getTopology().getTableFor(SchemaTable.of(schema, VERTEX_PREFIX + table));
        }
        StringBuilder sql = new StringBuilder();
        sql.append("COPY ");
        if (!isTemp) {
            sql.append(maybeWrapInQoutes(schema));
            sql.append(".");
        }
        sql.append(maybeWrapInQoutes(VERTEX_PREFIX + table));
        sql.append(" (");
        if (keys.isEmpty()) {
            //copy command needs at least one field.
            //check if the dummy field exist, if not createVertexLabel it
            Map<String, PropertyType> columns = new HashMap<>();
            columns.put(COPY_DUMMY, PropertyType.from(0));
            sqlgGraph.getTopology().ensureVertexLabelPropertiesExist(
                    schema,
                    table,
                    columns
            );
            sql.append(maybeWrapInQoutes(COPY_DUMMY));
        } else {
            int count = 1;
            for (String key : keys) {
                if (count > 1 && count <= keys.size()) {
                    sql.append(", ");
                }
                count++;
                appendKeyForStream(propertyTypeMap.get(key), sql, key);
            }
        }
        sql.append(")");
        sql.append(" FROM stdin CSV DELIMITER '");
        sql.append(COPY_COMMAND_DELIMITER);
        sql.append("' ");
        sql.append("QUOTE ");
        sql.append(COPY_COMMAND_QUOTE);
        sql.append(" ESCAPE '");
        sql.append(ESCAPE);
        sql.append("'");
        sql.append(" NULL'");
        sql.append(BATCH_NULL);
        sql.append("';");
        if (logger.isDebugEnabled()) {
            logger.debug(sql.toString());
        }
        return sql.toString();
    }

    @Override
    public String constructCompleteCopyCommandSqlEdge(SqlgGraph sqlgGraph, SqlgEdge sqlgEdge, VertexLabel outVertexLabel, VertexLabel inVertexLabel, SqlgVertex outVertex, SqlgVertex inVertex, Map<String, Object> keyValueMap) {
        Map<String, PropertyType> propertyTypeMap = sqlgGraph.getTopology().getTableFor(SchemaTable.of(sqlgEdge.getSchema(), EDGE_PREFIX + sqlgEdge.getTable()));
        StringBuilder sql = new StringBuilder();
        sql.append("COPY ");
        sql.append(maybeWrapInQoutes(sqlgEdge.getSchema()));
        sql.append(".");
        sql.append(maybeWrapInQoutes(EDGE_PREFIX + sqlgEdge.getTable()));
        sql.append(" (");
        if (outVertexLabel.hasIDPrimaryKey()) {
            sql.append(maybeWrapInQoutes(outVertex.getSchema() + "." + outVertex.getTable() + Topology.OUT_VERTEX_COLUMN_END));
        } else {
            int i = 1;
            for (String identifier : outVertexLabel.getIdentifiers()) {
                sql.append(maybeWrapInQoutes(outVertex.getSchema() + "." + outVertex.getTable() + "." + identifier + Topology.OUT_VERTEX_COLUMN_END));
                if (i++ < outVertexLabel.getIdentifiers().size()) {
                    sql.append(",");
                }
            }
        }
        sql.append(", ");
        if (inVertexLabel.hasIDPrimaryKey()) {
            sql.append(maybeWrapInQoutes(inVertex.getSchema() + "." + inVertex.getTable() + Topology.IN_VERTEX_COLUMN_END));
        } else {
            int i = 1;
            for (String identifier : inVertexLabel.getIdentifiers()) {
                sql.append(maybeWrapInQoutes(inVertex.getSchema() + "." + inVertex.getTable() + "." + identifier + Topology.IN_VERTEX_COLUMN_END));
                if (i++ < inVertexLabel.getIdentifiers().size()) {
                    sql.append(",");
                }
            }

        }
        int count = 1;
        for (String key : keyValueMap.keySet()) {
            if (count <= keyValueMap.size()) {
                sql.append(", ");
            }
            count++;
            appendKeyForStream(propertyTypeMap.get(key), sql, key);
        }
        sql.append(") ");

        sql.append(" FROM stdin CSV DELIMITER '");
        sql.append(COPY_COMMAND_DELIMITER);
        sql.append("' ");
        sql.append("QUOTE ");
        sql.append(COPY_COMMAND_QUOTE);
        sql.append(";");
        if (logger.isDebugEnabled()) {
            logger.debug(sql.toString());
        }
        return sql.toString();
    }

    private void appendKeyForStream(PropertyType propertyType, StringBuilder sql, String key) {
        String[] sqlDefinitions = propertyTypeToSqlDefinition(propertyType);
        int countPerKey = 1;
        for (@SuppressWarnings("unused") String sqlDefinition : sqlDefinitions) {
            if (countPerKey > 1) {
                sql.append(maybeWrapInQoutes(key + propertyType.getPostFixes()[countPerKey - 2]));
            } else {
                sql.append(maybeWrapInQoutes(key));
            }
            if (countPerKey++ < sqlDefinitions.length) {
                sql.append(",");
            }
        }
    }

    private void appendKeyForBatchUpdate(PropertyType propertyType, StringBuilder sql, String key, boolean withV) {
        String[] sqlDefinitions = propertyTypeToSqlDefinition(propertyType);
        int countPerKey = 1;
        for (@SuppressWarnings("unused") String sqlDefinition : sqlDefinitions) {
            if (countPerKey > 1) {
                if (withV) {
                    sql.append("v.");
                }
                sql.append(maybeWrapInQoutes(key + propertyType.getPostFixes()[countPerKey - 2]));
            } else {
                sql.append(maybeWrapInQoutes(key));
            }
            if (countPerKey++ < sqlDefinitions.length) {
                sql.append(",");
            }
        }
    }


    @Override
    public String temporaryTableCopyCommandSqlVertex(SqlgGraph sqlgGraph, SchemaTable schemaTable, Set<String> keys) {
        StringBuilder sql = new StringBuilder();
        sql.append("COPY ");
        //Temp tables only
        sql.append(maybeWrapInQoutes(VERTEX_PREFIX + schemaTable.getTable()));
        sql.append(" (");
        if (keys.isEmpty()) {
            //copy command needs at least one field.
            //check if the dummy field exist, if not createVertexLabel it
            Map<String, PropertyType> columns = new HashMap<>();
            columns.put(COPY_DUMMY, PropertyType.from(0));
            sqlgGraph.getTopology().ensureVertexLabelPropertiesExist(
                    schemaTable.getSchema(),
                    schemaTable.getTable(),
                    columns
            );
            sql.append(maybeWrapInQoutes(COPY_DUMMY));
        } else {
            int count = 1;
            for (String key : keys) {
                if (count > 1 && count <= keys.size()) {
                    sql.append(", ");
                }
                count++;
                sql.append(maybeWrapInQoutes(key));
            }
        }
        sql.append(")");
        sql.append(" FROM stdin CSV DELIMITER '");
        sql.append(COPY_COMMAND_DELIMITER);
        sql.append("' ");
        sql.append("QUOTE ");
        sql.append(COPY_COMMAND_QUOTE);
        sql.append(" ESCAPE '");
        sql.append(ESCAPE);
        sql.append("';");
        if (logger.isDebugEnabled()) {
            logger.debug(sql.toString());
        }
        return sql.toString();
    }

    @Override
    public void writeStreamingVertex(Writer writer, Map<String, Object> keyValueMap) {
        try {
            int countKeys = 1;
            if (keyValueMap.isEmpty()) {
                writer.write(Integer.toString(1));
            } else {
                for (Map.Entry<String, Object> entry : keyValueMap.entrySet()) {
                    if (countKeys > 1 && countKeys <= keyValueMap.size()) {
                        writer.write(COPY_COMMAND_DELIMITER);
                    }
                    countKeys++;
                    Object value = entry.getValue();
                    PropertyType propertyType;
                    if (value == null) {
                        propertyType = PropertyType.STRING;
                    } else {
                        propertyType = PropertyType.from(value);
                    }
                    valueToStreamBytes(writer, propertyType, value);
                }
            }
            writer.write("\n");
        } catch (IOException e) {
            throw new RuntimeException(e);
        }
    }

    @Override
    public void writeStreamingEdge(Writer writer, SqlgEdge sqlgEdge, VertexLabel outVertexLabel, VertexLabel inVertexLabel, SqlgVertex outVertex, SqlgVertex inVertex, Map<String, Object> keyValueMap) {
        try {
            String encoding = "UTF-8";
            if (outVertexLabel.hasIDPrimaryKey()) {
                writer.write(((RecordId) outVertex.id()).getId().toString());
                writer.write(COPY_COMMAND_DELIMITER);
            } else {
                for (String identifier : outVertexLabel.getIdentifiers()) {
                    Object value = outVertex.value(identifier);
                    PropertyType propertyType = outVertexLabel.getProperty(identifier).orElseThrow(
                            () -> new IllegalStateException(String.format("identifier %s must be present on %s", identifier, outVertexLabel.getFullName()))
                    ).getPropertyType();
                    valueToStreamBytes(writer, propertyType, value);
                    writer.write(COPY_COMMAND_DELIMITER);
                }
            }
            if (inVertexLabel.hasIDPrimaryKey()) {
                writer.write(((RecordId) inVertex.id()).getId().toString());
            } else {
                int i = 1;
                for (String identifier : inVertexLabel.getIdentifiers()) {
                    Object value = inVertex.value(identifier);
                    PropertyType propertyType = inVertexLabel.getProperty(identifier).orElseThrow(
                            () -> new IllegalStateException(String.format("identifier %s must be present on %s", identifier, inVertexLabel.getFullName()))
                    ).getPropertyType();
                    valueToStreamBytes(writer, propertyType, value);
                    if (i++ < inVertexLabel.getIdentifiers().size()) {
                        writer.write(COPY_COMMAND_DELIMITER);
                    }
                }
            }
            for (Map.Entry<String, Object> entry : keyValueMap.entrySet()) {
                writer.write(COPY_COMMAND_DELIMITER);
                Object value = entry.getValue();
                PropertyType propertyType;
                if (value == null) {
                    propertyType = PropertyType.STRING;
                } else {
                    propertyType = PropertyType.from(value);
                }
                if (JSON_ARRAY == propertyType) {
                    throw SqlgExceptions.invalidPropertyType(propertyType);
                }
                valueToStreamBytes(writer, propertyType, value);
            }
            writer.write("\n");
        } catch (Exception e) {
            throw new RuntimeException(e);
        }
    }

    private void valueToStreamBytes(Writer outputStream, PropertyType propertyType, Object value) throws UnsupportedEncodingException {
        String s = valueToStringForBulkLoad(propertyType, value);
        try {
            outputStream.write(s);
        } catch (IOException e) {
            throw new RuntimeException(e);
        }
    }

    private String valueToStringForBulkLoad(PropertyType propertyType, Object value) {
        String result;
        if (value == null) {
            result = getBatchNull();
        } else {
            switch (propertyType) {
                case ZONEDDATETIME:
                    ZonedDateTime zonedDateTime = (ZonedDateTime) value;
                    LocalDateTime localDateTime = zonedDateTime.toLocalDateTime();
                    TimeZone timeZone = TimeZone.getTimeZone(zonedDateTime.getZone());
                    result = localDateTime.toString() + COPY_COMMAND_DELIMITER + timeZone.getID();
                    break;
                case PERIOD:
                    Period period = (Period) value;
                    result = period.getYears() + COPY_COMMAND_DELIMITER + period.getMonths() + COPY_COMMAND_DELIMITER + period.getDays();
                    break;
                case DURATION:
                    Duration duration = (Duration) value;
                    result = duration.getSeconds() + COPY_COMMAND_DELIMITER + duration.getNano();
                    break;
                case LOCALTIME:
                    LocalTime lt = (LocalTime) value;
                    result = shiftDST(lt).toString();
                    break;
                case ZONEDDATETIME_ARRAY:
                    ZonedDateTime[] zonedDateTimes = (ZonedDateTime[]) value;
                    StringBuilder sb = new StringBuilder();
                    sb.append("{");
                    int length = java.lang.reflect.Array.getLength(value);
                    for (int i = 0; i < length; i++) {
                        zonedDateTime = zonedDateTimes[i];
                        localDateTime = zonedDateTime.toLocalDateTime();
                        result = localDateTime.toString();
                        sb.append(result);
                        if (i < length - 1) {
                            sb.append(",");
                        }
                    }
                    sb.append("}");
                    sb.append(COPY_COMMAND_DELIMITER);
                    sb.append("{");
                    for (int i = 0; i < length; i++) {
                        zonedDateTime = zonedDateTimes[i];
                        timeZone = TimeZone.getTimeZone(zonedDateTime.getZone());
                        result = timeZone.getID();
                        sb.append(result);
                        if (i < length - 1) {
                            sb.append(",");
                        }
                    }
                    sb.append("}");
                    return sb.toString();
                case DURATION_ARRAY:
                    Duration[] durations = (Duration[]) value;
                    sb = new StringBuilder();
                    sb.append("{");
                    length = java.lang.reflect.Array.getLength(value);
                    for (int i = 0; i < length; i++) {
                        duration = durations[i];
                        sb.append(duration.getSeconds());
                        if (i < length - 1) {
                            sb.append(",");
                        }
                    }
                    sb.append("}");
                    sb.append(COPY_COMMAND_DELIMITER);
                    sb.append("{");
                    for (int i = 0; i < length; i++) {
                        duration = durations[i];
                        sb.append(duration.getNano());
                        if (i < length - 1) {
                            sb.append(",");
                        }
                    }
                    sb.append("}");
                    return sb.toString();
                case PERIOD_ARRAY:
                    Period[] periods = (Period[]) value;
                    sb = new StringBuilder();
                    sb.append("{");
                    length = java.lang.reflect.Array.getLength(value);
                    for (int i = 0; i < length; i++) {
                        period = periods[i];
                        sb.append(period.getYears());
                        if (i < length - 1) {
                            sb.append(",");
                        }
                    }
                    sb.append("}");
                    sb.append(COPY_COMMAND_DELIMITER);
                    sb.append("{");
                    for (int i = 0; i < length; i++) {
                        period = periods[i];
                        sb.append(period.getMonths());
                        if (i < length - 1) {
                            sb.append(",");
                        }
                    }
                    sb.append("}");
                    sb.append(COPY_COMMAND_DELIMITER);
                    sb.append("{");
                    for (int i = 0; i < length; i++) {
                        period = periods[i];
                        sb.append(period.getDays());
                        if (i < length - 1) {
                            sb.append(",");
                        }
                    }
                    sb.append("}");
                    return sb.toString();
                case LOCALTIME_ARRAY:
                    LocalTime[] localTimes = (LocalTime[]) value;
                    sb = new StringBuilder();
                    sb.append("{");
                    length = java.lang.reflect.Array.getLength(value);
                    for (int i = 0; i < length; i++) {
                        LocalTime localTime = localTimes[i];
                        result = shiftDST(localTime).toString();
                        sb.append(result);
                        if (i < length - 1) {
                            sb.append(",");
                        }
                    }
                    sb.append("}");
                    return sb.toString();
                case JSON_ARRAY:
                    throw SqlgExceptions.invalidPropertyType(propertyType);
                case BYTE_ARRAY:
                    return PGbytea.toPGString((byte[]) SqlgUtil.convertByteArrayToPrimitiveArray((Byte[]) value));
                case byte_ARRAY:
                    return PGbytea.toPGString((byte[]) value);
                default:
                    if (value.getClass().isArray()) {
                        sb = new StringBuilder();
                        sb.append("{");
                        length = java.lang.reflect.Array.getLength(value);
                        for (int i = 0; i < length; i++) {
                            String valueOfArray = java.lang.reflect.Array.get(value, i).toString();
                            sb.append(escapeSpecialCharacters(valueOfArray));
                            if (i < length - 1) {
                                sb.append(",");
                            }
                        }
                        sb.append("}");
                        return sb.toString();
                    }
                    result = escapeSpecialCharacters(value.toString());
            }
        }
        return result;
    }

    @Override
    public void flushRemovedGlobalUniqueIndexVertices(SqlgGraph sqlgGraph, Map<SchemaTable, List<SqlgVertex>> removeVertexCache) {

        if (!removeVertexCache.isEmpty()) {

            Map<String, PropertyType> tmpColumns = new HashMap<>();
            tmpColumns.put("recordId", PropertyType.STRING);
            tmpColumns.put("property", PropertyType.STRING);

            //split the list of vertices, postgres existVertexLabel a 2 byte limit in the in clause
            for (Map.Entry<SchemaTable, List<SqlgVertex>> schemaVertices : removeVertexCache.entrySet()) {
                SchemaTable schemaTable = schemaVertices.getKey();
                Map<String, PropertyColumn> propertyColumns = sqlgGraph.getTopology().getPropertiesWithGlobalUniqueIndexFor(schemaTable.withPrefix(VERTEX_PREFIX));
                for (PropertyColumn propertyColumn : propertyColumns.values()) {
                    for (GlobalUniqueIndex globalUniqueIndex : propertyColumn.getGlobalUniqueIndices()) {
                        List<SqlgVertex> vertices = schemaVertices.getValue();
                        if (!vertices.isEmpty()) {
                            SecureRandom random = new SecureRandom();
                            byte bytes[] = new byte[6];
                            random.nextBytes(bytes);
                            String tmpTableIdentified = Base64.getEncoder().encodeToString(bytes);
                            sqlgGraph.getTopology().getPublicSchema().createTempTable(VERTEX_PREFIX + tmpTableIdentified, tmpColumns);
                            String copySql = ((SqlBulkDialect) sqlgGraph.getSqlDialect())
                                    .temporaryTableCopyCommandSqlVertex(
                                            sqlgGraph,
                                            SchemaTable.of("public", tmpTableIdentified), tmpColumns.keySet());
                            Writer writer = ((SqlBulkDialect) sqlgGraph.getSqlDialect()).streamSql(sqlgGraph, copySql);
                            for (SqlgVertex sqlgVertex : vertices) {
                                Map<String, Object> tmpMap = new HashMap<>();
                                tmpMap.put("recordId", sqlgVertex.id().toString());
                                tmpMap.put("property", propertyColumn.getName());
                                ((SqlBulkDialect) sqlgGraph.getSqlDialect()).writeStreamingVertex(writer, tmpMap);
                            }
                            try {
                                writer.close();
                            } catch (IOException e) {
                                throw new RuntimeException(e);
                            }
                            StringBuilder sql = new StringBuilder("WITH tmp as (SELECT * FROM " + sqlgGraph.getSqlDialect().maybeWrapInQoutes(VERTEX_PREFIX + tmpTableIdentified) + ")\n");
                            sql.append("DELETE FROM ");
                            sql.append(sqlgGraph.getSqlDialect().maybeWrapInQoutes(Schema.GLOBAL_UNIQUE_INDEX_SCHEMA));
                            sql.append(".");
                            sql.append(sqlgGraph.getSqlDialect().maybeWrapInQoutes(VERTEX_PREFIX + globalUniqueIndex.getName()));
                            sql.append("as gui \nUSING tmp WHERE ");
                            sql.append("tmp.\"recordId\" = gui.\"recordId\" AND tmp.property = gui.property");
                            if (sqlgGraph.getSqlDialect().needsSemicolon()) {
                                sql.append(";");
                            }
                            if (logger.isDebugEnabled()) {
                                logger.debug(sql.toString());
                            }
                            Connection conn = sqlgGraph.tx().getConnection();
                            try (PreparedStatement preparedStatement = conn.prepareStatement(sql.toString())) {
                                preparedStatement.executeUpdate();
                            } catch (SQLException e) {
                                throw new RuntimeException(e);
                            }
                        }
                    }
                }
            }
        }
    }

    @Override
    public String getBatchNull() {
        return BATCH_NULL;
    }


    private InputStream mapVertexToInputStream(Map<String, PropertyType> propertyTypeMap, Pair<SortedSet<String>, Map<SqlgVertex, Map<String, Object>>> vertexCache) throws SQLException {
        //String str = "2,peter\n3,john";
        StringBuilder sb = new StringBuilder();
        int count = 1;
        for (SqlgVertex sqlgVertex : vertexCache.getRight().keySet()) {
            Map<String, Object> triple = vertexCache.getRight().get(sqlgVertex);
            //set the internal batch id to be used with inserting batch edges
            if (!vertexCache.getLeft().isEmpty()) {
                int countKeys = 1;
                for (String key : vertexCache.getLeft()) {
                    PropertyType propertyType = propertyTypeMap.get(key);
                    if (countKeys > 1 && countKeys <= vertexCache.getLeft().size()) {
                        sb.append(COPY_COMMAND_DELIMITER);
                    }
                    countKeys++;
                    Object value = triple.get(key);
                    switch (propertyType) {
                        case BYTE_ARRAY:
                            String valueOfArrayAsString = PGbytea.toPGString((byte[]) SqlgUtil.convertByteArrayToPrimitiveArray((Byte[]) value));
                            sb.append(valueOfArrayAsString);
                            break;
                        case byte_ARRAY:
                            valueOfArrayAsString = PGbytea.toPGString((byte[]) value);
                            sb.append(valueOfArrayAsString);
                            break;
                        default:
                            sb.append(valueToStringForBulkLoad(propertyType, value));
                    }
                }
            } else {
                sb.append("0");
            }
            if (count++ < vertexCache.getRight().size()) {
                sb.append("\n");
            }
        }
        return new ByteArrayInputStream(sb.toString().getBytes());
    }

    private InputStream mapEdgeToInputStream(Map<String, PropertyType> propertyTypeMap, Pair<SortedSet<String>, Map<SqlgEdge, Triple<SqlgVertex, SqlgVertex, Map<String, Object>>>> edgeCache) throws SQLException {
        StringBuilder sb = new StringBuilder();
        int count = 1;
        for (Triple<SqlgVertex, SqlgVertex, Map<String, Object>> triple : edgeCache.getRight().values()) {
            sb.append(((RecordId) triple.getLeft().id()).getId());
            sb.append(COPY_COMMAND_DELIMITER);
            sb.append(((RecordId) triple.getMiddle().id()).getId());
            if (!edgeCache.getLeft().isEmpty()) {
                sb.append(COPY_COMMAND_DELIMITER);
            }
            int countKeys = 1;
            for (String key : edgeCache.getLeft()) {
                PropertyType propertyType = propertyTypeMap.get(key);
                Object value = triple.getRight().get(key);
                switch (propertyType) {
                    case BYTE_ARRAY:
                        String valueOfArrayAsString = PGbytea.toPGString((byte[]) SqlgUtil.convertByteArrayToPrimitiveArray((Byte[]) value));
                        sb.append(valueOfArrayAsString);
                        break;
                    case byte_ARRAY:
                        valueOfArrayAsString = PGbytea.toPGString((byte[]) value);
                        sb.append(valueOfArrayAsString);
                        break;
                    default:
                        sb.append(valueToStringForBulkLoad(propertyType, value));
                }
                if (countKeys < edgeCache.getLeft().size()) {
                    sb.append(COPY_COMMAND_DELIMITER);
                }
                countKeys++;
            }
            if (count++ < edgeCache.getRight().size()) {
                sb.append("\n");
            }
        }
        return new ByteArrayInputStream(sb.toString().getBytes());
    }

    /**
     * this follows the PostgreSQL rules at https://www.postgresql.org/docs/current/static/sql-copy.html#AEN77663
     * "If the value contains the delimiter character, the QUOTE character, the NULL string, a carriage return,
     * or line feed character, then the whole value is prefixed and suffixed by the QUOTE character,
     * and any occurrence within the value of a QUOTE character or the ESCAPE character is preceded
     * by the escape character."
     *
     * @param s
     * @return
     */
    private String escapeSpecialCharacters(String s) {
        StringBuilder sb = new StringBuilder();
        boolean needEscape = s.length() == 0; // escape empty strings
        for (int a = 0; a < s.length(); a++) {
            char c = s.charAt(a);
            if (c == '\n' || c == '\r' || c == 0 || c == COPY_COMMAND_DELIMITER.charAt(0)) {
                needEscape = true;
            }
            if (c == ESCAPE || c == QUOTE) {
                needEscape = true;
                sb.append(ESCAPE);
            }
            sb.append(c);
        }
        if (needEscape) {
            return QUOTE + sb.toString() + QUOTE;
        }
        return s;
    }

    @Override
    public String[] propertyTypeToSqlDefinition(PropertyType propertyType) {
        switch (propertyType) {
            case BOOLEAN:
                return new String[]{"BOOLEAN"};
            case SHORT:
                return new String[]{"SMALLINT"};
            case INTEGER:
                return new String[]{"INTEGER"};
            case LONG:
                return new String[]{"BIGINT"};
            case FLOAT:
                return new String[]{"REAL"};
            case DOUBLE:
                return new String[]{"DOUBLE PRECISION"};
            case LOCALDATE:
                return new String[]{"DATE"};
            case LOCALDATETIME:
                return new String[]{"TIMESTAMP WITH TIME ZONE"};
            case ZONEDDATETIME:
                return new String[]{"TIMESTAMP WITH TIME ZONE", "TEXT"};
            case LOCALTIME:
                return new String[]{"TIME WITH TIME ZONE"};
            case PERIOD:
                return new String[]{"INTEGER", "INTEGER", "INTEGER"};
            case DURATION:
                return new String[]{"BIGINT", "INTEGER"};
            case STRING:
                return new String[]{"TEXT"};
            case JSON:
                return new String[]{"JSONB"};
            case POINT:
                return new String[]{"geometry(POINT)"};
            case LINESTRING:
                return new String[]{"geometry(LINESTRING)"};
            case POLYGON:
                return new String[]{"geometry(POLYGON)"};
            case GEOGRAPHY_POINT:
                return new String[]{"geography(POINT, 4326)"};
            case GEOGRAPHY_POLYGON:
                return new String[]{"geography(POLYGON, 4326)"};
            case byte_ARRAY:
                return new String[]{"BYTEA"};
            case boolean_ARRAY:
                return new String[]{"BOOLEAN[]"};
            case short_ARRAY:
                return new String[]{"SMALLINT[]"};
            case int_ARRAY:
                return new String[]{"INTEGER[]"};
            case long_ARRAY:
                return new String[]{"BIGINT[]"};
            case float_ARRAY:
                return new String[]{"REAL[]"};
            case double_ARRAY:
                return new String[]{"DOUBLE PRECISION[]"};
            case STRING_ARRAY:
                return new String[]{"TEXT[]"};
            case LOCALDATETIME_ARRAY:
                return new String[]{"TIMESTAMP WITH TIME ZONE[]"};
            case LOCALDATE_ARRAY:
                return new String[]{"DATE[]"};
            case LOCALTIME_ARRAY:
                return new String[]{"TIME WITH TIME ZONE[]"};
            case ZONEDDATETIME_ARRAY:
                return new String[]{"TIMESTAMP WITH TIME ZONE[]", "TEXT[]"};
            case DURATION_ARRAY:
                return new String[]{"BIGINT[]", "INTEGER[]"};
            case PERIOD_ARRAY:
                return new String[]{"INTEGER[]", "INTEGER[]", "INTEGER[]"};
            case INTEGER_ARRAY:
                return new String[]{"INTEGER[]"};
            case BOOLEAN_ARRAY:
                return new String[]{"BOOLEAN[]"};
            case BYTE_ARRAY:
                return new String[]{"BYTEA"};
            case SHORT_ARRAY:
                return new String[]{"SMALLINT[]"};
            case LONG_ARRAY:
                return new String[]{"BIGINT[]"};
            case FLOAT_ARRAY:
                return new String[]{"REAL[]"};
            case DOUBLE_ARRAY:
                return new String[]{"DOUBLE PRECISION[]"};
            case JSON_ARRAY:
                return new String[]{"JSONB[]"};
            default:
                throw SqlgExceptions.invalidPropertyType(propertyType);
        }
    }

    /**
     * This is only used for upgrading from pre sqlg_schema sqlg to a sqlg_schema
     *
     * @param sqlType
     * @param typeName
     * @return
     */
    @Override
    public PropertyType sqlTypeToPropertyType(SqlgGraph sqlgGraph, String schema, String table, String column, int sqlType, String typeName, ListIterator<Triple<String, Integer, String>> metaDataIter) {
        switch (sqlType) {
            case Types.BIT:
                return PropertyType.BOOLEAN;
            case Types.SMALLINT:
                return PropertyType.SHORT;
            case Types.INTEGER:
                return PropertyType.INTEGER;
            case Types.BIGINT:
                return PropertyType.LONG;
            case Types.REAL:
                return PropertyType.FLOAT;
            case Types.DOUBLE:
                return PropertyType.DOUBLE;
            case Types.VARCHAR:
                return PropertyType.STRING;
            case Types.TIMESTAMP:
                return PropertyType.LOCALDATETIME;
            case Types.DATE:
                return PropertyType.LOCALDATE;
            case Types.TIME:
                return PropertyType.LOCALTIME;
            case Types.OTHER:
                //this is a f up as only JSON can be used for other.
                //means all the gis data types which are also OTHER are not supported
                switch (typeName) {
                    case "jsonb":
                        return PropertyType.JSON;
                    case "geometry":
                        return getPostGisGeometryType(sqlgGraph, schema, table, column);
                    case "geography":
                        return getPostGisGeographyType(sqlgGraph, schema, table, column);
                    default:
                        throw new RuntimeException("Other type not supported " + typeName);

                }
            case Types.BINARY:
                return BYTE_ARRAY;
            case Types.ARRAY:
                return sqlArrayTypeNameToPropertyType(typeName, sqlgGraph, schema, table, column, metaDataIter);
            default:
                throw new IllegalStateException("Unknown sqlType " + sqlType);
        }
    }

    @Override
    public PropertyType sqlArrayTypeNameToPropertyType(String typeName, SqlgGraph sqlgGraph, String schema, String table, String columnName, ListIterator<Triple<String, Integer, String>> metaDataIter) {
        switch (typeName) {
            case "_bool":
                return BOOLEAN_ARRAY;
            case "_int2":
                return SHORT_ARRAY;
            case "_int4":
                return PropertyType.INTEGER_ARRAY;
            case "_int8":
                return PropertyType.LONG_ARRAY;
            case "_float4":
                return PropertyType.FLOAT_ARRAY;
            case "_float8":
                return PropertyType.DOUBLE_ARRAY;
            case "_text":
                return PropertyType.STRING_ARRAY;
            case "_date":
                return PropertyType.LOCALDATE_ARRAY;
            case "_timetz":
                return PropertyType.LOCALTIME_ARRAY;
            case "_timestamptz":
                //need to check the next column to know if its a LocalDateTime or ZonedDateTime array
                Triple<String, Integer, String> metaData = metaDataIter.next();
                metaDataIter.previous();
                if (metaData.getLeft().startsWith(columnName + "~~~")) {
                    return PropertyType.ZONEDDATETIME_ARRAY;
                } else {
                    return PropertyType.LOCALDATETIME_ARRAY;
                }
            case "_jsonb":
                return PropertyType.JSON_ARRAY;
            default:
                throw new RuntimeException("Array type not supported " + typeName);
        }
    }

    @Override
    public int[] propertyTypeToJavaSqlType(PropertyType propertyType) {
        switch (propertyType) {
            case BYTE:
                return new int[]{Types.BOOLEAN};
            case BOOLEAN:
                return new int[]{Types.BOOLEAN};
            case SHORT:
                return new int[]{Types.SMALLINT};
            case INTEGER:
                return new int[]{Types.INTEGER};
            case LONG:
                return new int[]{Types.BIGINT};
            case FLOAT:
                return new int[]{Types.REAL};
            case DOUBLE:
                return new int[]{Types.DOUBLE};
            case STRING:
                return new int[]{Types.CLOB};
            case LOCALDATETIME:
                return new int[]{Types.TIMESTAMP};
            case LOCALDATE:
                return new int[]{Types.DATE};
            case LOCALTIME:
                return new int[]{Types.TIME};
            case ZONEDDATETIME:
                return new int[]{Types.TIMESTAMP, Types.CLOB};
            case PERIOD:
                return new int[]{Types.INTEGER, Types.INTEGER, Types.INTEGER};
            case DURATION:
                return new int[]{Types.BIGINT, Types.INTEGER};
            case JSON:
                //TODO support other others like Geometry...
                return new int[]{Types.OTHER};
            case byte_ARRAY:
                return new int[]{Types.ARRAY};
            case boolean_ARRAY:
                return new int[]{Types.ARRAY};
            case BOOLEAN_ARRAY:
                return new int[]{Types.ARRAY};
            case short_ARRAY:
                return new int[]{Types.ARRAY};
            case SHORT_ARRAY:
                return new int[]{Types.ARRAY};
            case int_ARRAY:
                return new int[]{Types.ARRAY};
            case INTEGER_ARRAY:
                return new int[]{Types.ARRAY};
            case long_ARRAY:
                return new int[]{Types.ARRAY};
            case LONG_ARRAY:
                return new int[]{Types.ARRAY};
            case float_ARRAY:
                return new int[]{Types.ARRAY};
            case FLOAT_ARRAY:
                return new int[]{Types.ARRAY};
            case double_ARRAY:
                return new int[]{Types.ARRAY};
            case DOUBLE_ARRAY:
                return new int[]{Types.ARRAY};
            case STRING_ARRAY:
                return new int[]{Types.ARRAY};
            case LOCALDATETIME_ARRAY:
                return new int[]{Types.ARRAY};
            case LOCALDATE_ARRAY:
                return new int[]{Types.ARRAY};
            case LOCALTIME_ARRAY:
                return new int[]{Types.ARRAY};
            case ZONEDDATETIME_ARRAY:
                return new int[]{Types.ARRAY, Types.ARRAY};
            case PERIOD_ARRAY:
                return new int[]{Types.ARRAY, Types.ARRAY, Types.ARRAY};
            case DURATION_ARRAY:
                return new int[]{Types.ARRAY, Types.ARRAY};
            case JSON_ARRAY:
                return new int[]{Types.ARRAY};
            default:
                throw new IllegalStateException("Unknown propertyType " + propertyType.name());
        }
    }

    @Override
    public void validateProperty(Object key, Object value) {
        if (key instanceof String && ((String) key).length() > 63) {
            validateColumnName((String) key);
        }
        if (value instanceof String) {
            return;
        }
        if (value instanceof Character) {
            return;
        }
        if (value instanceof Boolean) {
            return;
        }
        if (value instanceof Byte) {
            return;
        }
        if (value instanceof Short) {
            return;
        }
        if (value instanceof Integer) {
            return;
        }
        if (value instanceof Long) {
            return;
        }
        if (value instanceof Float) {
            return;
        }
        if (value instanceof Double) {
            return;
        }
        if (value instanceof LocalDate) {
            return;
        }
        if (value instanceof LocalDateTime) {
            return;
        }
        if (value instanceof ZonedDateTime) {
            return;
        }
        if (value instanceof LocalTime) {
            return;
        }
        if (value instanceof Period) {
            return;
        }
        if (value instanceof Duration) {
            return;
        }
        if (value instanceof JsonNode) {
            return;
        }
        if (value instanceof Point) {
            return;
        }
        if (value instanceof LineString) {
            return;
        }
        if (value instanceof Polygon) {
            return;
        }
        if (value instanceof byte[]) {
            return;
        }
        if (value instanceof boolean[]) {
            return;
        }
        if (value instanceof char[]) {
            return;
        }
        if (value instanceof short[]) {
            return;
        }
        if (value instanceof int[]) {
            return;
        }
        if (value instanceof long[]) {
            return;
        }
        if (value instanceof float[]) {
            return;
        }
        if (value instanceof double[]) {
            return;
        }
        if (value instanceof String[]) {
            return;
        }
        if (value instanceof Character[]) {
            return;
        }
        if (value instanceof Boolean[]) {
            return;
        }
        if (value instanceof Byte[]) {
            return;
        }
        if (value instanceof Short[]) {
            return;
        }
        if (value instanceof Integer[]) {
            return;
        }
        if (value instanceof Long[]) {
            return;
        }
        if (value instanceof Float[]) {
            return;
        }
        if (value instanceof Double[]) {
            return;
        }
        if (value instanceof LocalDateTime[]) {
            return;
        }
        if (value instanceof LocalDate[]) {
            return;
        }
        if (value instanceof LocalTime[]) {
            return;
        }
        if (value instanceof ZonedDateTime[]) {
            return;
        }
        if (value instanceof Duration[]) {
            return;
        }
        if (value instanceof Period[]) {
            return;
        }
        if (value instanceof JsonNode[]) {
            return;
        }
        throw Property.Exceptions.dataTypeOfPropertyValueNotSupported(value);
    }

    @Override
    public boolean needForeignKeyIndex() {
        return true;
    }

    private Set<String> getForeignKeyConstraintNames(SqlgGraph sqlgGraph, String foreignKeySchema, String foreignKeyTable) {
        Set<String> result = new HashSet<>();
        Connection conn = sqlgGraph.tx().getConnection();
        DatabaseMetaData metadata;
        try {
            metadata = conn.getMetaData();
            String childCatalog = null;
            String childSchemaPattern = foreignKeySchema;
            String childTableNamePattern = foreignKeyTable;
            ResultSet resultSet = metadata.getImportedKeys(childCatalog, childSchemaPattern, childTableNamePattern);
            while (resultSet.next()) {
                result.add(resultSet.getString("FK_NAME"));
            }
        } catch (SQLException e) {
            throw new RuntimeException(e);
        }
        return result;
    }

    public boolean supportsClientInfo() {
        return true;
    }

    public void validateSchemaName(String schema) {
        if (schema.length() > getMaximumSchemaNameLength()) {
            throw SqlgExceptions.invalidSchemaName("Postgresql schema names can only be 63 characters. " + schema + " exceeds that");
        }
    }

    public void validateTableName(String table) {
        if (table.length() > getMaximumTableNameLength()) {
            throw SqlgExceptions.invalidTableName("Postgresql table names can only be 63 characters. " + table + " exceeds that");
        }
    }

    @Override
    public void validateColumnName(String column) {
        super.validateColumnName(column);
        if (column.length() > getMaximumColumnNameLength()) {
            throw SqlgExceptions.invalidColumnName("Postgresql column names can only be 63 characters. " + column + " exceeds that");
        }
    }

    @Override
    public int getMaximumSchemaNameLength() {
        return 63;
    }

    @Override
    public int getMaximumTableNameLength() {
        return 63;
    }

    @Override
    public int getMaximumColumnNameLength() {
        return 63;
    }

    @Override
    public int getMaximumIndexNameLength() {
        return 63;
    }

    @Override
    public boolean supportsILike() {
        return Boolean.TRUE;
    }

    @Override
    public boolean needsTimeZone() {
        return Boolean.TRUE;
    }

    @Override
    public void setJson(PreparedStatement preparedStatement, int parameterStartIndex, JsonNode json) {
        PGobject jsonObject = new PGobject();
        jsonObject.setType("jsonb");
        try {
            jsonObject.setValue(json.toString());
            preparedStatement.setObject(parameterStartIndex, jsonObject);
        } catch (SQLException e) {
            throw new RuntimeException(e);
        }
    }

    @Override
    public void setPoint(PreparedStatement preparedStatement, int parameterStartIndex, Object point) {
        Preconditions.checkArgument(point instanceof Point, "point must be an instance of " + Point.class.getName());
        try {
            preparedStatement.setObject(parameterStartIndex, new PGgeometry((Point) point));
        } catch (SQLException e) {
            throw new RuntimeException(e);
        }
    }

    @Override
    public void setLineString(PreparedStatement preparedStatement, int parameterStartIndex, Object lineString) {
        Preconditions.checkArgument(lineString instanceof LineString, "lineString must be an instance of " + LineString.class.getName());
        try {
            preparedStatement.setObject(parameterStartIndex, new PGgeometry((LineString) lineString));
        } catch (SQLException e) {
            throw new RuntimeException(e);
        }
    }

    @Override
    public void setPolygon(PreparedStatement preparedStatement, int parameterStartIndex, Object polygon) {
        Preconditions.checkArgument(polygon instanceof Polygon, "polygon must be an instance of " + Polygon.class.getName());
        try {
            preparedStatement.setObject(parameterStartIndex, new PGgeometry((Polygon) polygon));
        } catch (SQLException e) {
            throw new RuntimeException(e);
        }
    }

    @Override
    public void setGeographyPoint(PreparedStatement preparedStatement, int parameterStartIndex, Object point) {
        Preconditions.checkArgument(point instanceof GeographyPoint, "point must be an instance of " + GeographyPoint.class.getName());
        try {
            preparedStatement.setObject(parameterStartIndex, new PGgeometry((GeographyPoint) point));
        } catch (SQLException e) {
            throw new RuntimeException(e);
        }
    }

    @Override
    public void handleOther(Map<String, Object> properties, String columnName, Object o, PropertyType propertyType) {
        switch (propertyType) {
            case POINT:
                properties.put(columnName, ((PGgeometry) o).getGeometry());
                break;
            case LINESTRING:
                properties.put(columnName, ((PGgeometry) o).getGeometry());
                break;
            case GEOGRAPHY_POINT:
                try {
                    Geometry geometry = PGgeometry.geomFromString(((PGobject) o).getValue());
                    properties.put(columnName, new GeographyPoint((Point) geometry));
                } catch (SQLException e) {
                    throw new RuntimeException(e);
                }
                break;
            case GEOGRAPHY_POLYGON:
                try {
                    Geometry geometry = PGgeometry.geomFromString(((PGobject) o).getValue());
                    properties.put(columnName, new GeographyPolygon((Polygon) geometry));
                } catch (SQLException e) {
                    throw new RuntimeException(e);
                }
                break;
            case POLYGON:
                properties.put(columnName, ((PGgeometry) o).getGeometry());
                break;
            case JSON:
                ObjectMapper objectMapper = new ObjectMapper();
                try {
                    JsonNode jsonNode = objectMapper.readTree(((PGobject) o).getValue());
                    properties.put(columnName, jsonNode);
                } catch (IOException e) {
                    throw new RuntimeException(e);
                }
                break;
            case BYTE_ARRAY:
                java.sql.Array array = (java.sql.Array) o;
                String arrayAsString = array.toString();
                //remove the wrapping curly brackets
                arrayAsString = arrayAsString.substring(1);
                arrayAsString = arrayAsString.substring(0, arrayAsString.length() - 1);
                String[] byteAsString = arrayAsString.split(",");
//                PGbytea.toBytes();
                Byte[] result = new Byte[byteAsString.length];
                int count = 0;
                for (String s : byteAsString) {
                    Integer byteAsInteger = Integer.parseUnsignedInt(s.replace("\"", ""));
                    result[count++] = new Byte("");
                }
                properties.put(columnName, result);
                break;
            default:
                throw new IllegalStateException("sqlgDialect.handleOther does not handle " + propertyType.name());
        }
//        if (o instanceof PGgeometry) {
//            properties.put(columnName, ((PGgeometry) o).getGeometry());
//        } else if ((o instanceof PGobject) && ((PGobject) o).getType().equals("geography")) {
//            try {
//                Geometry geometry = PGgeometry.geomFromString(((PGobject) o).getValue());
//                if (geometry instanceof Point) {
//                    properties.put(columnName, new GeographyPoint((Point) geometry));
//                } else if (geometry instanceof Polygon) {
//                    properties.put(columnName, new GeographyPolygon((Polygon) geometry));
//                } else {
//                    throw new IllegalStateException("Gis type " + geometry.getClass().getName() + " is not supported.");
//                }
//            } catch (SQLException e) {
//                throw new RuntimeException(e);
//            }
//        } else {
//            //Assume json for now
//            if (o instanceof java.sql.Array) {
//                java.sql.Array array = (java.sql.Array) o;
//                String arrayAsString = array.toString();
//                //remove the wrapping curly brackets
//                arrayAsString = arrayAsString.substring(1);
//                arrayAsString = arrayAsString.substring(0, arrayAsString.length() - 1);
//                arrayAsString = StringEscapeUtils.unescapeJava(arrayAsString);
//                //remove the wrapping qoutes
//                arrayAsString = arrayAsString.substring(1);
//                arrayAsString = arrayAsString.substring(0, arrayAsString.length() - 1);
//                String[] jsons = arrayAsString.split("\",\"");
//                JsonNode[] jsonNodes = new JsonNode[jsons.length];
//                ObjectMapper objectMapper = new ObjectMapper();
//                int count = 0;
//                for (String json : jsons) {
//                    try {
//                        JsonNode jsonNode = objectMapper.readTree(json);
//                        jsonNodes[count++] = jsonNode;
//                    } catch (IOException e) {
//                        throw new RuntimeException(e);
//                    }
//                }
//                properties.put(columnName, jsonNodes);
//            } else {
//                ObjectMapper objectMapper = new ObjectMapper();
//                try {
//                    JsonNode jsonNode = objectMapper.readTree(((PGobject) o).getValue());
//                    properties.put(columnName, jsonNode);
//                } catch (IOException e) {
//                    throw new RuntimeException(e);
//                }
//            }
//        }
    }

    @Override
    public boolean supportsJsonType() {
        return true;
    }

    @Override
    public boolean supportsJsonArrayValues() {
        return true;
    }

    @Override
    public Writer streamSql(SqlgGraph sqlgGraph, String sql) {
        Connection conn = sqlgGraph.tx().getConnection();
        PGConnection pgConnection;
        try {
            pgConnection = conn.unwrap(PGConnection.class);
            OutputStream out = new PGCopyOutputStream(pgConnection, sql);
            return new OutputStreamWriter(out, "UTF-8");
        } catch (SQLException | UnsupportedEncodingException e) {
            throw new RuntimeException(e);
        }
    }

    private <L, R> void copyInBulkTempEdges(SqlgGraph sqlgGraph, SchemaTable schemaTable, Collection<Pair<L, R>> uids, PropertyType inPropertyType, PropertyType outPropertyType) {
        try {
            StringBuilder sql = new StringBuilder();
            sql.append("COPY ");
            sql.append(maybeWrapInQoutes(schemaTable.getTable()));
            sql.append(" (");
            int count = 1;
            for (String key : Arrays.asList("out", "in")) {
                if (count > 1 && count <= 2) {
                    sql.append(", ");
                }
                count++;
                sql.append(maybeWrapInQoutes(key));
            }
            sql.append(")");
            sql.append(" FROM stdin DELIMITER '");
            sql.append(COPY_COMMAND_DELIMITER);
            sql.append("';");
            if (logger.isDebugEnabled()) {
                logger.debug(sql.toString());
            }
            Writer writer = streamSql(sqlgGraph, sql.toString());
            for (Pair<L, R> uid : uids) {
                valueToStreamBytes(writer, inPropertyType, uid.getLeft());
                writer.write(COPY_COMMAND_DELIMITER);
                valueToStreamBytes(writer, outPropertyType, uid.getRight());
                writer.write("\n");
            }
            writer.close();
        } catch (Exception e) {
            throw new RuntimeException(e);
        }
    }

    @Override
    public <L, R> void bulkAddEdges(SqlgGraph sqlgGraph, SchemaTable out, SchemaTable in, String edgeLabel, Pair<String, String> idFields, Collection<Pair<L, R>> uids) {
        if (!sqlgGraph.tx().isInStreamingBatchMode() && !sqlgGraph.tx().isInStreamingWithLockBatchMode()) {
            throw SqlgExceptions.invalidMode("Transaction must be in " + BatchManager.BatchModeType.STREAMING + " or " + BatchManager.BatchModeType.STREAMING_WITH_LOCK + " mode for bulkAddEdges");
        }
        if (!uids.isEmpty()) {
            //createVertexLabel temp table and copy the uids into it
            Map<String, PropertyType> columns = new HashMap<>();
            Map<String, PropertyType> outProperties = sqlgGraph.getTopology().getTableFor(out.withPrefix(VERTEX_PREFIX));
            Map<String, PropertyType> inProperties = sqlgGraph.getTopology().getTableFor(in.withPrefix(VERTEX_PREFIX));
            PropertyType outPropertyType;
            if (idFields.getLeft().equals(Topology.ID)) {
                outPropertyType = PropertyType.INTEGER;
            } else {
                outPropertyType = outProperties.get(idFields.getLeft());
            }
            PropertyType inPropertyType;
            if (idFields.getRight().equals(Topology.ID)) {
                inPropertyType = PropertyType.INTEGER;
            } else {
                inPropertyType = inProperties.get(idFields.getRight());
            }
            columns.put("out", outPropertyType);
            columns.put("in", inPropertyType);
            SecureRandom random = new SecureRandom();
            byte bytes[] = new byte[6];
            random.nextBytes(bytes);
            String tmpTableIdentified = Base64.getEncoder().encodeToString(bytes);
            tmpTableIdentified = Topology.BULK_TEMP_EDGE + tmpTableIdentified;
            sqlgGraph.getTopology().getPublicSchema().createTempTable(tmpTableIdentified, columns);
            this.copyInBulkTempEdges(sqlgGraph, SchemaTable.of(out.getSchema(), tmpTableIdentified), uids, outPropertyType, inPropertyType);
            //executeRegularQuery copy from select. select the edge ids to copy into the new table by joining on the temp table

            Optional<VertexLabel> outVertexLabelOptional = sqlgGraph.getTopology().getVertexLabel(out.getSchema(), out.getTable());
            Optional<VertexLabel> inVertexLabelOptional = sqlgGraph.getTopology().getVertexLabel(in.getSchema(), in.getTable());
            Preconditions.checkState(outVertexLabelOptional.isPresent(), "Out VertexLabel must be present. Not found for %s", out.toString());
            Preconditions.checkState(inVertexLabelOptional.isPresent(), "In VertexLabel must be present. Not found for %s", in.toString());

            //noinspection OptionalGetWithoutIsPresent
            sqlgGraph.getTopology().ensureEdgeLabelExist(edgeLabel, outVertexLabelOptional.get(), inVertexLabelOptional.get(), Collections.emptyMap());

            StringBuilder sql = new StringBuilder("INSERT INTO \n");
            sql.append(this.maybeWrapInQoutes(out.getSchema()));
            sql.append(".");
            sql.append(this.maybeWrapInQoutes(EDGE_PREFIX + edgeLabel));
            sql.append(" (");
            sql.append(this.maybeWrapInQoutes(out.getSchema() + "." + out.getTable() + Topology.OUT_VERTEX_COLUMN_END));
            sql.append(",");
            sql.append(this.maybeWrapInQoutes(in.getSchema() + "." + in.getTable() + Topology.IN_VERTEX_COLUMN_END));
            sql.append(") \n");
            sql.append("select _out.\"ID\" as \"");
            sql.append(out.getSchema() + "." + out.getTable() + Topology.OUT_VERTEX_COLUMN_END);
            sql.append("\", _in.\"ID\" as \"");
            sql.append(in.getSchema() + "." + in.getTable() + Topology.IN_VERTEX_COLUMN_END);
            sql.append("\" FROM ");
            sql.append(this.maybeWrapInQoutes(in.getSchema()));
            sql.append(".");
            sql.append(this.maybeWrapInQoutes(VERTEX_PREFIX + in.getTable()));
            sql.append(" _in join ");
            sql.append(this.maybeWrapInQoutes(tmpTableIdentified) + " ab on ab.in = _in." + this.maybeWrapInQoutes(idFields.getRight()) + " join ");
            sql.append(this.maybeWrapInQoutes(out.getSchema()));
            sql.append(".");
            sql.append(this.maybeWrapInQoutes(VERTEX_PREFIX + out.getTable()));
            sql.append(" _out on ab.out = _out." + this.maybeWrapInQoutes(idFields.getLeft()));
            if (logger.isDebugEnabled()) {
                logger.debug(sql.toString());
            }
            Connection conn = sqlgGraph.tx().getConnection();
            try (PreparedStatement preparedStatement = conn.prepareStatement(sql.toString())) {
                preparedStatement.executeUpdate();
            } catch (SQLException e) {
                throw new RuntimeException(e);
            }
        }
    }

    @Override
    public void lockTable(SqlgGraph sqlgGraph, SchemaTable schemaTable, String prefix) {
        Preconditions.checkArgument(prefix.equals(VERTEX_PREFIX) || prefix.equals(EDGE_PREFIX), "prefix must be " + VERTEX_PREFIX + " or " + EDGE_PREFIX);
        StringBuilder sql = new StringBuilder();
        sql.append("LOCK TABLE ");
        sql.append(sqlgGraph.getSqlDialect().maybeWrapInQoutes(schemaTable.getSchema()));
        sql.append(".");
        sql.append(sqlgGraph.getSqlDialect().maybeWrapInQoutes(prefix + schemaTable.getTable()));
        sql.append(" IN SHARE MODE");
        if (this.needsSemicolon()) {
            sql.append(";");
        }
        if (logger.isDebugEnabled()) {
            logger.debug(sql.toString());
        }
        Connection conn = sqlgGraph.tx().getConnection();
        try (PreparedStatement preparedStatement = conn.prepareStatement(sql.toString())) {
            preparedStatement.executeUpdate();
        } catch (SQLException e) {
            throw new RuntimeException(e);
        }
    }

    @Override
    public void alterSequenceCacheSize(SqlgGraph sqlgGraph, SchemaTable schemaTable, String sequence, int batchSize) {
        StringBuilder sql = new StringBuilder();
        sql.append("ALTER SEQUENCE ");
        sql.append(sequence);
        sql.append(" CACHE ");
        sql.append(String.valueOf(batchSize));
        if (this.needsSemicolon()) {
            sql.append(";");
        }
        if (logger.isDebugEnabled()) {
            logger.debug(sql.toString());
        }
        Connection conn = sqlgGraph.tx().getConnection();
        try (PreparedStatement preparedStatement = conn.prepareStatement(sql.toString())) {
            preparedStatement.executeUpdate();
        } catch (SQLException e) {
            throw new RuntimeException(e);
        }
    }

    @Override
    public long nextSequenceVal(SqlgGraph sqlgGraph, SchemaTable schemaTable, String prefix) {
        Preconditions.checkArgument(prefix.equals(VERTEX_PREFIX) || prefix.equals(EDGE_PREFIX), "prefix must be " + VERTEX_PREFIX + " or " + EDGE_PREFIX);
        long result;
        Connection conn = sqlgGraph.tx().getConnection();
        StringBuilder sql = new StringBuilder();
        sql.append("SELECT NEXTVAL('\"" + schemaTable.getSchema() + "\".\"" + prefix + schemaTable.getTable() + "_ID_seq\"');");
        if (logger.isDebugEnabled()) {
            logger.debug(sql.toString());
        }
        try (PreparedStatement preparedStatement = conn.prepareStatement(sql.toString())) {
            ResultSet resultSet = preparedStatement.executeQuery();
            resultSet.next();
            result = resultSet.getLong(1);
            resultSet.close();
        } catch (SQLException e) {
            throw new RuntimeException(e);
        }
        return result;
    }

    @Override
    public long currSequenceVal(SqlgGraph sqlgGraph, SchemaTable schemaTable, String prefix) {
        Preconditions.checkArgument(prefix.equals(VERTEX_PREFIX) || prefix.equals(EDGE_PREFIX), "prefix must be " + VERTEX_PREFIX + " or " + EDGE_PREFIX);
        long result;
        Connection conn = sqlgGraph.tx().getConnection();
        StringBuilder sql = new StringBuilder();
        sql.append("SELECT CURRVAL('\"" + schemaTable.getSchema() + "\".\"" + prefix + schemaTable.getTable() + "_ID_seq\"');");
        if (logger.isDebugEnabled()) {
            logger.debug(sql.toString());
        }
        try (PreparedStatement preparedStatement = conn.prepareStatement(sql.toString())) {
            ResultSet resultSet = preparedStatement.executeQuery();
            resultSet.next();
            result = resultSet.getLong(1);
            resultSet.close();
        } catch (SQLException e) {
            throw new RuntimeException(e);
        }
        return result;
    }

    @Override
    public String sequenceName(SqlgGraph sqlgGraph, SchemaTable outSchemaTable, String prefix) {
        Preconditions.checkArgument(prefix.equals(VERTEX_PREFIX) || prefix.equals(EDGE_PREFIX), "prefix must be " + VERTEX_PREFIX + " or " + EDGE_PREFIX);
//        select pg_get_serial_sequence('public."V_Person"', 'ID')
        String result;
        StringBuilder sql = new StringBuilder();
        sql.append("SELECT pg_get_serial_sequence('\"");
        sql.append(outSchemaTable.getSchema());
        sql.append("\".\"");
        sql.append(prefix).append(outSchemaTable.getTable()).append("\"', 'ID')");
        if (logger.isDebugEnabled()) {
            logger.debug(sql.toString());
        }
        Connection conn = sqlgGraph.tx().getConnection();
        try (PreparedStatement preparedStatement = conn.prepareStatement(sql.toString())) {
            ResultSet resultSet = preparedStatement.executeQuery();
            resultSet.next();
            result = resultSet.getString(1);
            resultSet.close();
        } catch (SQLException e) {
            throw new RuntimeException(e);
        }
        return result;
    }

    @Override
    public boolean supportsBulkWithinOut() {
        return true;
    }

    @Override
    public boolean isPostgresql() {
        return true;
    }

    @Override
    public <T> T getGis(SqlgGraph sqlgGraph) {
        Gis gis = Gis.GIS;
        gis.setSqlgGraph(sqlgGraph);
        return (T) gis;
    }

    @Override
    public String afterCreateTemporaryTableStatement() {
        return "ON COMMIT DROP";
    }

    @Override
    public List<String> columnsToIgnore() {
        return Arrays.asList(COPY_DUMMY);
    }

    @Override
    public List<String> sqlgTopologyCreationScripts() {
        List<String> result = new ArrayList<>();
        result.add("CREATE TABLE IF NOT EXISTS \"sqlg_schema\".\"V_graph\" (\"ID\" SERIAL PRIMARY KEY, \"createdOn\" TIMESTAMP WITH TIME ZONE, \"updatedOn\" TIMESTAMP WITH TIME ZONE, \"version\" TEXT, \"dbVersion\" TEXT);");
        result.add("CREATE TABLE IF NOT EXISTS \"sqlg_schema\".\"V_schema\" (\"ID\" SERIAL PRIMARY KEY, \"createdOn\" TIMESTAMP WITH TIME ZONE, \"name\" TEXT);");
        result.add("CREATE TABLE IF NOT EXISTS \"sqlg_schema\".\"V_vertex\" (" +
                "\"ID\" SERIAL PRIMARY KEY, " +
                "\"createdOn\" TIMESTAMP WITH TIME ZONE, " +
                "\"name\" TEXT, \"schemaVertex\" TEXT, " +
                "\"partitionType\" TEXT, " +
                "\"partitionExpression\" TEXT);");
        result.add("CREATE TABLE IF NOT EXISTS \"sqlg_schema\".\"V_edge\" (" +
                "\"ID\" SERIAL PRIMARY KEY, " +
                "\"createdOn\" TIMESTAMP WITH TIME ZONE, " +
                "\"name\" TEXT, " +
                "\"partitionType\" TEXT, " +
                "\"partitionExpression\" TEXT);");
        result.add("CREATE TABLE IF NOT EXISTS \"sqlg_schema\".\"V_partition\" (" +
                "\"ID\" SERIAL PRIMARY KEY, " +
                "\"createdOn\" TIMESTAMP WITH TIME ZONE, " +
                "\"name\" TEXT, " +
                "\"from\" TEXT, " +
                "\"to\" TEXT, " +
                "\"in\" TEXT, " +
                "\"partitionType\" TEXT, " +
                "\"partitionExpression\" TEXT);");
        result.add("CREATE TABLE IF NOT EXISTS \"sqlg_schema\".\"V_property\" (\"ID\" SERIAL PRIMARY KEY, \"createdOn\" TIMESTAMP WITH TIME ZONE, \"name\" TEXT, \"type\" TEXT);");
        result.add("CREATE TABLE IF NOT EXISTS \"sqlg_schema\".\"V_index\" (\"ID\" SERIAL PRIMARY KEY, \"createdOn\" TIMESTAMP WITH TIME ZONE, \"name\" TEXT, \"index_type\" TEXT);");
        result.add("CREATE TABLE IF NOT EXISTS \"sqlg_schema\".\"V_globalUniqueIndex\" (" +
                "\"ID\" SERIAL PRIMARY KEY, " +
                "\"createdOn\" TIMESTAMP WITH TIME ZONE, " +
                "\"name\" TEXT, " +
                "CONSTRAINT propertyUniqueConstraint UNIQUE(name));");
        result.add("CREATE TABLE IF NOT EXISTS \"sqlg_schema\".\"E_schema_vertex\"(\"ID\" SERIAL PRIMARY KEY, \"sqlg_schema.vertex__I\" BIGINT, \"sqlg_schema.schema__O\" BIGINT, FOREIGN KEY (\"sqlg_schema.vertex__I\") REFERENCES \"sqlg_schema\".\"V_vertex\" (\"ID\") DEFERRABLE, FOREIGN KEY (\"sqlg_schema.schema__O\") REFERENCES \"sqlg_schema\".\"V_schema\" (\"ID\") DEFERRABLE);");
        result.add("CREATE INDEX IF NOT EXISTS \"E_schema_vertex_vertex__I_idx\" ON \"sqlg_schema\".\"E_schema_vertex\" (\"sqlg_schema.vertex__I\");");
        result.add("CREATE INDEX IF NOT EXISTS \"E_schema_vertex_schema__O_idx\" ON \"sqlg_schema\".\"E_schema_vertex\" (\"sqlg_schema.schema__O\");");

        result.add("CREATE TABLE IF NOT EXISTS \"sqlg_schema\".\"E_in_edges\"(\"ID\" SERIAL PRIMARY KEY, \"sqlg_schema.edge__I\" BIGINT, \"sqlg_schema.vertex__O\" BIGINT, \"foreignKey\" TEXT, FOREIGN KEY (\"sqlg_schema.edge__I\") REFERENCES \"sqlg_schema\".\"V_edge\" (\"ID\") DEFERRABLE, FOREIGN KEY (\"sqlg_schema.vertex__O\") REFERENCES \"sqlg_schema\".\"V_vertex\" (\"ID\") DEFERRABLE);");
        result.add("CREATE INDEX IF NOT EXISTS \"E_in_edges_edge__I_ix\" ON \"sqlg_schema\".\"E_in_edges\" (\"sqlg_schema.edge__I\");");
        result.add("CREATE INDEX IF NOT EXISTS \"E_in_edges_vertex__O_idx\" ON \"sqlg_schema\".\"E_in_edges\" (\"sqlg_schema.vertex__O\");");

        result.add("CREATE TABLE IF NOT EXISTS \"sqlg_schema\".\"E_out_edges\"(\"ID\" SERIAL PRIMARY KEY, \"sqlg_schema.edge__I\" BIGINT, \"sqlg_schema.vertex__O\" BIGINT, \"foreignKey\" TEXT, FOREIGN KEY (\"sqlg_schema.edge__I\") REFERENCES \"sqlg_schema\".\"V_edge\" (\"ID\") DEFERRABLE, FOREIGN KEY (\"sqlg_schema.vertex__O\") REFERENCES \"sqlg_schema\".\"V_vertex\" (\"ID\") DEFERRABLE);");
        result.add("CREATE INDEX IF NOT EXISTS \"E_out_edges_edge__I_idx\" ON \"sqlg_schema\".\"E_out_edges\" (\"sqlg_schema.edge__I\");");
        result.add("CREATE INDEX IF NOT EXISTS \"E_out_edges_vertex__O_idx\" ON \"sqlg_schema\".\"E_out_edges\" (\"sqlg_schema.vertex__O\");");

        result.add("CREATE TABLE IF NOT EXISTS \"sqlg_schema\".\"E_vertex_property\"(\"ID\" SERIAL PRIMARY KEY, \"sqlg_schema.property__I\" BIGINT, \"sqlg_schema.vertex__O\" BIGINT, FOREIGN KEY (\"sqlg_schema.property__I\") REFERENCES \"sqlg_schema\".\"V_property\" (\"ID\") DEFERRABLE, FOREIGN KEY (\"sqlg_schema.vertex__O\") REFERENCES \"sqlg_schema\".\"V_vertex\" (\"ID\") DEFERRABLE);");
        result.add("CREATE INDEX IF NOT EXISTS \"E_vertex_property_property__I_idx\" ON \"sqlg_schema\".\"E_vertex_property\" (\"sqlg_schema.property__I\");");
        result.add("CREATE INDEX IF NOT EXISTS \"E_vertex_property_vertex__O_idx\" ON \"sqlg_schema\".\"E_vertex_property\" (\"sqlg_schema.vertex__O\");");

        result.add("CREATE TABLE IF NOT EXISTS \"sqlg_schema\".\"E_edge_property\"(\"ID\" SERIAL PRIMARY KEY, \"sqlg_schema.property__I\" BIGINT, \"sqlg_schema.edge__O\" BIGINT, FOREIGN KEY (\"sqlg_schema.property__I\") REFERENCES \"sqlg_schema\".\"V_property\" (\"ID\") DEFERRABLE, FOREIGN KEY (\"sqlg_schema.edge__O\") REFERENCES \"sqlg_schema\".\"V_edge\" (\"ID\") DEFERRABLE);");
        result.add("CREATE INDEX IF NOT EXISTS \"E_edge_property_property__I_idx\" ON \"sqlg_schema\".\"E_edge_property\" (\"sqlg_schema.property__I\");");
        result.add("CREATE INDEX IF NOT EXISTS \"E_edge_property_edge__O_idx\" ON \"sqlg_schema\".\"E_edge_property\" (\"sqlg_schema.edge__O\");");

        result.add("CREATE TABLE IF NOT EXISTS \"sqlg_schema\".\"E_vertex_identifier\"(\"ID\" SERIAL PRIMARY KEY, \"sqlg_schema.property__I\" BIGINT, \"sqlg_schema.vertex__O\" BIGINT, \"identifier_index\" INTEGER, FOREIGN KEY (\"sqlg_schema.property__I\") REFERENCES \"sqlg_schema\".\"V_property\" (\"ID\") DEFERRABLE, FOREIGN KEY (\"sqlg_schema.vertex__O\") REFERENCES \"sqlg_schema\".\"V_vertex\" (\"ID\") DEFERRABLE);");
        result.add("CREATE INDEX IF NOT EXISTS \"E_vertex_identifier_property__I_idx\" ON \"sqlg_schema\".\"E_vertex_identifier\" (\"sqlg_schema.property__I\");");
        result.add("CREATE INDEX IF NOT EXISTS \"E_vertex_identifier_vertex__O_idx\" ON \"sqlg_schema\".\"E_vertex_identifier\" (\"sqlg_schema.vertex__O\");");

        result.add("CREATE TABLE IF NOT EXISTS \"sqlg_schema\".\"E_edge_identifier\"(\"ID\" SERIAL PRIMARY KEY, \"sqlg_schema.property__I\" BIGINT, \"sqlg_schema.edge__O\" BIGINT, \"identifier_index\" INTEGER, FOREIGN KEY (\"sqlg_schema.property__I\") REFERENCES \"sqlg_schema\".\"V_property\" (\"ID\") DEFERRABLE, FOREIGN KEY (\"sqlg_schema.edge__O\") REFERENCES \"sqlg_schema\".\"V_edge\" (\"ID\") DEFERRABLE);");
        result.add("CREATE INDEX IF NOT EXISTS \"E_vertex_identifier_property__I_idx\" ON \"sqlg_schema\".\"E_edge_identifier\" (\"sqlg_schema.property__I\");");
        result.add("CREATE INDEX IF NOT EXISTS \"E_vertex_identifier_edge__O_idx\" ON \"sqlg_schema\".\"E_edge_identifier\" (\"sqlg_schema.edge__O\");");

        result.add("CREATE TABLE IF NOT EXISTS \"sqlg_schema\".\"E_vertex_partition\"(\"ID\" SERIAL PRIMARY KEY, \"sqlg_schema.partition__I\" BIGINT, \"sqlg_schema.vertex__O\" BIGINT, FOREIGN KEY (\"sqlg_schema.partition__I\") REFERENCES \"sqlg_schema\".\"V_partition\" (\"ID\") DEFERRABLE, FOREIGN KEY (\"sqlg_schema.vertex__O\") REFERENCES \"sqlg_schema\".\"V_vertex\" (\"ID\") DEFERRABLE);");
        result.add("CREATE INDEX IF NOT EXISTS \"E_vertex_partition_partition__I_idx\" ON \"sqlg_schema\".\"E_vertex_partition\" (\"sqlg_schema.partition__I\");");
        result.add("CREATE INDEX IF NOT EXISTS \"E_vertex_partition_vertex__O_idx\" ON \"sqlg_schema\".\"E_vertex_partition\" (\"sqlg_schema.vertex__O\");");

        result.add("CREATE TABLE IF NOT EXISTS \"sqlg_schema\".\"E_edge_partition\"(\"ID\" SERIAL PRIMARY KEY, \"sqlg_schema.partition__I\" BIGINT, \"sqlg_schema.edge__O\" BIGINT, FOREIGN KEY (\"sqlg_schema.partition__I\") REFERENCES \"sqlg_schema\".\"V_partition\" (\"ID\") DEFERRABLE, FOREIGN KEY (\"sqlg_schema.edge__O\") REFERENCES \"sqlg_schema\".\"V_edge\" (\"ID\") DEFERRABLE);");
        result.add("CREATE INDEX IF NOT EXISTS \"E_vertex_partition_partition__I_idx\" ON \"sqlg_schema\".\"E_vertex_partition\" (\"sqlg_schema.partition__I\");");
        result.add("CREATE INDEX IF NOT EXISTS \"E_vertex_partition_edge__O_idx\" ON \"sqlg_schema\".\"E_edge_partition\" (\"sqlg_schema.edge__O\");");

        result.add("CREATE TABLE IF NOT EXISTS \"sqlg_schema\".\"E_partition_partition\"(" +
                "\"ID\" SERIAL PRIMARY KEY, " +
                "\"sqlg_schema.partition__I\" BIGINT, " +
                "\"sqlg_schema.partition__O\" BIGINT, " +
                "FOREIGN KEY (\"sqlg_schema.partition__I\") REFERENCES \"sqlg_schema\".\"V_partition\" (\"ID\") DEFERRABLE, " +
                "FOREIGN KEY (\"sqlg_schema.partition__O\") REFERENCES \"sqlg_schema\".\"V_partition\" (\"ID\") DEFERRABLE);");
        result.add("CREATE INDEX IF NOT EXISTS \"E_vertex_partition_partition__I_idx\" ON \"sqlg_schema\".\"E_vertex_partition\" (\"sqlg_schema.partition__I\");");
        result.add("CREATE INDEX IF NOT EXISTS \"E_vertex_partition_partition__O_idx\" ON \"sqlg_schema\".\"E_partition_partition\" (\"sqlg_schema.partition__O\");");

        result.add("CREATE TABLE IF NOT EXISTS \"sqlg_schema\".\"E_vertex_index\"(\"ID\" SERIAL PRIMARY KEY, \"sqlg_schema.index__I\" BIGINT, \"sqlg_schema.vertex__O\" BIGINT, FOREIGN KEY (\"sqlg_schema.index__I\") REFERENCES \"sqlg_schema\".\"V_index\" (\"ID\") DEFERRABLE, FOREIGN KEY (\"sqlg_schema.vertex__O\") REFERENCES \"sqlg_schema\".\"V_vertex\" (\"ID\") DEFERRABLE);");
        result.add("CREATE INDEX IF NOT EXISTS \"E_vertex_index_index__I_idx\" ON \"sqlg_schema\".\"E_vertex_index\" (\"sqlg_schema.index__I\");");
        result.add("CREATE INDEX IF NOT EXISTS \"E_vertex_index_vertex__O_idx\" ON \"sqlg_schema\".\"E_vertex_index\" (\"sqlg_schema.vertex__O\");");

        result.add("CREATE TABLE IF NOT EXISTS \"sqlg_schema\".\"E_edge_index\"(\"ID\" SERIAL PRIMARY KEY, \"sqlg_schema.index__I\" BIGINT, \"sqlg_schema.edge__O\" BIGINT, FOREIGN KEY (\"sqlg_schema.index__I\") REFERENCES \"sqlg_schema\".\"V_index\" (\"ID\") DEFERRABLE, FOREIGN KEY (\"sqlg_schema.edge__O\") REFERENCES \"sqlg_schema\".\"V_edge\" (\"ID\") DEFERRABLE);");
        result.add("CREATE INDEX IF NOT EXISTS \"E_edge_index_index__I_idx\" ON \"sqlg_schema\".\"E_edge_index\" (\"sqlg_schema.index__I\");");
        result.add("CREATE INDEX IF NOT EXISTS \"E_edge_index_vertex__O_idx\" ON \"sqlg_schema\".\"E_edge_index\" (\"sqlg_schema.edge__O\");");

        result.add("CREATE TABLE IF NOT EXISTS \"sqlg_schema\".\"E_index_property\"(\"ID\" SERIAL PRIMARY KEY, \"sqlg_schema.property__I\" BIGINT, \"sqlg_schema.index__O\" BIGINT, \"sequence\" INTEGER, FOREIGN KEY (\"sqlg_schema.property__I\") REFERENCES \"sqlg_schema\".\"V_property\" (\"ID\") DEFERRABLE, FOREIGN KEY (\"sqlg_schema.index__O\") REFERENCES \"sqlg_schema\".\"V_index\" (\"ID\") DEFERRABLE);");
        result.add("CREATE INDEX IF NOT EXISTS \"E_index_property_property__I_idx\" ON \"sqlg_schema\".\"E_index_property\" (\"sqlg_schema.property__I\");");
        result.add("CREATE INDEX IF NOT EXISTS \"E_index_property_index__O_idx\" ON \"sqlg_schema\".\"E_index_property\" (\"sqlg_schema.index__O\");");

        result.add("CREATE TABLE IF NOT EXISTS \"sqlg_schema\".\"E_globalUniqueIndex_property\"(\"ID\" SERIAL PRIMARY KEY, \"sqlg_schema.property__I\" BIGINT, \"sqlg_schema.globalUniqueIndex__O\" BIGINT, FOREIGN KEY (\"sqlg_schema.property__I\") REFERENCES \"sqlg_schema\".\"V_property\" (\"ID\") DEFERRABLE, FOREIGN KEY (\"sqlg_schema.globalUniqueIndex__O\") REFERENCES \"sqlg_schema\".\"V_globalUniqueIndex\" (\"ID\") DEFERRABLE);");

        result.add("CREATE TABLE IF NOT EXISTS \"sqlg_schema\".\"V_log\"(\"ID\" SERIAL PRIMARY KEY, \"timestamp\" TIMESTAMP, \"pid\" INTEGER, \"log\" JSONB);");

        return result;
    }

    @Override
    public String sqlgCreateTopologyGraph() {
        return "CREATE TABLE IF NOT EXISTS \"sqlg_schema\".\"V_graph\" (\"ID\" SERIAL PRIMARY KEY, \"createdOn\" TIMESTAMP WITH TIME ZONE, \"updatedOn\" TIMESTAMP WITH TIME ZONE, \"version\" TEXT, \"dbVersion\" TEXT);";
    }

    @Override
    public String sqlgAddIndexEdgeSequenceColumn() {
        return "ALTER TABLE \"sqlg_schema\".\"E_index_property\" ADD COLUMN \"sequence\" INTEGER DEFAULT 0;";
    }

    @Override
    public List<String> addPartitionTables() {
        return Arrays.asList(
                "ALTER TABLE \"sqlg_schema\".\"V_vertex\" ADD COLUMN \"partitionType\" TEXT DEFAULT 'NONE';",
                "ALTER TABLE \"sqlg_schema\".\"V_vertex\" ADD COLUMN \"partitionExpression\" TEXT;",
                "ALTER TABLE \"sqlg_schema\".\"V_edge\" ADD COLUMN \"partitionType\" TEXT DEFAULT 'NONE';",
                "ALTER TABLE \"sqlg_schema\".\"V_edge\" ADD COLUMN \"partitionExpression\" TEXT;",
                "CREATE TABLE IF NOT EXISTS \"sqlg_schema\".\"V_partition\" (" +
                        "\"ID\" SERIAL PRIMARY KEY, " +
                        "\"createdOn\" TIMESTAMP WITH TIME ZONE, " +
                        "\"name\" TEXT, " +
                        "\"from\" TEXT, " +
                        "\"to\" TEXT, " +
                        "\"in\" TEXT, " +
                        "\"partitionType\" TEXT, " +
                        "\"partitionExpression\" TEXT);",
                "CREATE TABLE IF NOT EXISTS \"sqlg_schema\".\"E_vertex_partition\"(\"ID\" SERIAL PRIMARY KEY, \"sqlg_schema.partition__I\" BIGINT, \"sqlg_schema.vertex__O\" BIGINT, FOREIGN KEY (\"sqlg_schema.partition__I\") REFERENCES \"sqlg_schema\".\"V_partition\" (\"ID\") DEFERRABLE, FOREIGN KEY (\"sqlg_schema.vertex__O\") REFERENCES \"sqlg_schema\".\"V_vertex\" (\"ID\") DEFERRABLE);",
                "CREATE INDEX IF NOT EXISTS \"E_vertex_partition_partition__I_idx\" ON \"sqlg_schema\".\"E_vertex_partition\" (\"sqlg_schema.partition__I\");",
                "CREATE INDEX IF NOT EXISTS \"E_vertex_partition_vertex__O_idx\" ON \"sqlg_schema\".\"E_vertex_partition\" (\"sqlg_schema.vertex__O\");",

                "CREATE TABLE IF NOT EXISTS \"sqlg_schema\".\"E_edge_partition\"(\"ID\" SERIAL PRIMARY KEY, \"sqlg_schema.partition__I\" BIGINT, \"sqlg_schema.edge__O\" BIGINT, FOREIGN KEY (\"sqlg_schema.partition__I\") REFERENCES \"sqlg_schema\".\"V_partition\" (\"ID\") DEFERRABLE, FOREIGN KEY (\"sqlg_schema.edge__O\") REFERENCES \"sqlg_schema\".\"V_edge\" (\"ID\") DEFERRABLE);",
                "CREATE INDEX IF NOT EXISTS \"E_vertex_partition_partition__I_idx\" ON \"sqlg_schema\".\"E_vertex_partition\" (\"sqlg_schema.partition__I\");",
                "CREATE INDEX IF NOT EXISTS \"E_vertex_partition_edge__O_idx\" ON \"sqlg_schema\".\"E_edge_partition\" (\"sqlg_schema.edge__O\");",

                "CREATE TABLE IF NOT EXISTS \"sqlg_schema\".\"E_partition_partition\"(" +
                        "\"ID\" SERIAL PRIMARY KEY, " +
                        "\"sqlg_schema.partition__I\" BIGINT, " +
                        "\"sqlg_schema.partition__O\" BIGINT, " +
                        "FOREIGN KEY (\"sqlg_schema.partition__I\") REFERENCES \"sqlg_schema\".\"V_partition\" (\"ID\") DEFERRABLE, " +
                        "FOREIGN KEY (\"sqlg_schema.partition__O\") REFERENCES \"sqlg_schema\".\"V_partition\" (\"ID\") DEFERRABLE);",
                "CREATE INDEX IF NOT EXISTS \"E_vertex_partition_partition__I_idx\" ON \"sqlg_schema\".\"E_vertex_partition\" (\"sqlg_schema.partition__I\");",
                "CREATE INDEX IF NOT EXISTS \"E_vertex_partition_partition__O_idx\" ON \"sqlg_schema\".\"E_partition_partition\" (\"sqlg_schema.partition__O\");"
        );
    }

    private Array createArrayOf(Connection conn, PropertyType propertyType, Object[] data) {
        try {
            switch (propertyType) {
                case LOCALTIME_ARRAY:
                    // shit DST for local time
                    if (data != null) {
                        int a = 0;
                        for (Object o : data) {
                            data[a++] = shiftDST(((Time) o).toLocalTime());
                        }
                    }
                    // fall through
                case STRING_ARRAY:
                case long_ARRAY:
                case LONG_ARRAY:
                case int_ARRAY:
                case INTEGER_ARRAY:
                case short_ARRAY:
                case SHORT_ARRAY:
                case float_ARRAY:
                case FLOAT_ARRAY:
                case double_ARRAY:
                case DOUBLE_ARRAY:
                case boolean_ARRAY:
                case BOOLEAN_ARRAY:
                case LOCALDATETIME_ARRAY:
                case LOCALDATE_ARRAY:
                case ZONEDDATETIME_ARRAY:
                case JSON_ARRAY:
                    return conn.createArrayOf(getArrayDriverType(propertyType), data);
                default:
                    throw new IllegalStateException("Unhandled array type " + propertyType.name());
            }
        } catch (SQLException e) {
            throw new RuntimeException(e);
        }
    }

    @Override
    public Object convertArray(PropertyType propertyType, java.sql.Array array) throws SQLException {
        switch (propertyType) {
            case BOOLEAN_ARRAY:
                return array.getArray();
            case boolean_ARRAY:
                return SqlgUtil.convertObjectArrayToBooleanPrimitiveArray((Object[]) array.getArray());
            case SHORT_ARRAY:
                return SqlgUtil.convertObjectOfShortsArrayToShortArray((Object[]) array.getArray());
            case short_ARRAY:
                return SqlgUtil.convertObjectOfShortsArrayToShortPrimitiveArray((Object[]) array.getArray());
            case INTEGER_ARRAY:
                return array.getArray();
            case int_ARRAY:
                return SqlgUtil.convertObjectOfIntegersArrayToIntegerPrimitiveArray((Object[]) array.getArray());
            case LONG_ARRAY:
                return array.getArray();
            case long_ARRAY:
                return SqlgUtil.convertObjectOfLongsArrayToLongPrimitiveArray((Object[]) array.getArray());
            case DOUBLE_ARRAY:
                return array.getArray();
            case double_ARRAY:
                return SqlgUtil.convertObjectOfDoublesArrayToDoublePrimitiveArray((Object[]) array.getArray());
            case FLOAT_ARRAY:
                return array.getArray();
            case float_ARRAY:
                return SqlgUtil.convertObjectOfFloatsArrayToFloatPrimitiveArray((Object[]) array.getArray());
            case STRING_ARRAY:
                return array.getArray();
            case LOCALDATETIME_ARRAY:
                Timestamp[] timestamps = (Timestamp[]) array.getArray();
                return SqlgUtil.copyToLocalDateTime(timestamps, new LocalDateTime[timestamps.length]);
            case LOCALDATE_ARRAY:
                Date[] dates = (Date[]) array.getArray();
                return SqlgUtil.copyToLocalDate(dates, new LocalDate[dates.length]);
            case LOCALTIME_ARRAY:
                Time[] times = (Time[]) array.getArray();
                return SqlgUtil.copyToLocalTime(times, new LocalTime[times.length]);
            case JSON_ARRAY:
                String arrayAsString = array.toString();
                //remove the wrapping curly brackets
                arrayAsString = arrayAsString.substring(1);
                arrayAsString = arrayAsString.substring(0, arrayAsString.length() - 1);
                arrayAsString = StringEscapeUtils.unescapeJava(arrayAsString);
                //remove the wrapping qoutes
                arrayAsString = arrayAsString.substring(1);
                arrayAsString = arrayAsString.substring(0, arrayAsString.length() - 1);
                String[] jsons = arrayAsString.split("\",\"");
                JsonNode[] jsonNodes = new JsonNode[jsons.length];
                ObjectMapper objectMapper = new ObjectMapper();
                int count = 0;
                for (String json : jsons) {
                    try {
                        JsonNode jsonNode = objectMapper.readTree(json);
                        jsonNodes[count++] = jsonNode;
                    } catch (IOException e) {
                        throw new RuntimeException(e);
                    }
                }
                return jsonNodes;
            default:
                throw new IllegalStateException("Unhandled property type " + propertyType.name());
        }
    }

    @Override
    public void setArray(PreparedStatement statement, int index, PropertyType type,
                         Object[] values) throws SQLException {
        statement.setArray(index, createArrayOf(statement.getConnection(), type, values));
    }

    @Override
    public void prepareDB(Connection conn) {
        //get the database name
        String dbName;
        try (Statement st = conn.createStatement();
             ResultSet rs = st.executeQuery("SELECT current_database();")) {

            if (!rs.next()) {
                throw new IllegalStateException("Could not obtain the name of the current database.");
            }

            dbName = rs.getString(1);
        } catch (SQLException e) {
            throw new IllegalStateException("Failed to find the name of the current database.", e);
        }

        try (Statement st = conn.createStatement()) {
            //prepared statement for "ALTER DATABASE ?" doesn't seem to work, but the below should be enough to prevent
            //disasters with funny database names containing quotes...
            dbName = dbName.replace("\"", "\"\"");
            //configure the DB to use the standard conforming strings otherwise the escape sequences cause errors
            st.executeUpdate("ALTER DATABASE \"" + dbName + "\" SET standard_conforming_strings TO ON;");
        } catch (SQLException e) {
            // ignore concurrency error, probably only works if PostgreSQL uses english
            // but the error code is always 0, and the SQLState is "internal error" which is not really helpful
            if (!e.getMessage().toLowerCase().contains("tuple concurrently updated")) {
                throw new IllegalStateException("Failed to modify the database configuration.", e);
            }
        }
    }

    private PropertyType getPostGisGeometryType(SqlgGraph sqlgGraph, String schema, String table, String column) {
        Connection connection = sqlgGraph.tx().getConnection();
        try (PreparedStatement statement = connection.prepareStatement("SELECT type FROM geometry_columns WHERE f_table_schema = ? and f_table_name = ? and f_geometry_column = ?")) {
            statement.setString(1, schema);
            statement.setString(2, table);
            statement.setString(3, column);
            ResultSet resultSet = statement.executeQuery();
            if (resultSet.next()) {
                String type = resultSet.getString(1);
                return PropertyType.valueOf(type);
            } else {
                throw new IllegalStateException("PostGis property type for column " + column + " not found");
            }
        } catch (SQLException e) {
            throw new RuntimeException(e);
        }
    }

    private PropertyType getPostGisGeographyType(SqlgGraph sqlgGraph, String schema, String table, String column) {
        Connection connection = sqlgGraph.tx().getConnection();
        try (PreparedStatement statement = connection.prepareStatement("SELECT type FROM geography_columns WHERE f_table_schema = ? and f_table_name = ? and f_geography_column = ?")) {
            statement.setString(1, schema);
            statement.setString(2, table);
            statement.setString(3, column);
            ResultSet resultSet = statement.executeQuery();
            if (resultSet.next()) {
                String type = resultSet.getString(1);
                switch (type) {
                    case "Point":
                        return PropertyType.GEOGRAPHY_POINT;
                    case "Polygon":
                        return PropertyType.GEOGRAPHY_POLYGON;
                    default:
                        throw new IllegalStateException("Unhandled geography type " + type);
                }
            } else {
                throw new IllegalStateException("PostGis property type for column " + column + " not found");
            }
        } catch (SQLException e) {
            throw new RuntimeException(e);
        }
    }

    @Override
    public void lock(SqlgGraph sqlgGraph) {
        StringBuilder sql = new StringBuilder();
        sql.append("LOCK TABLE \"");
        sql.append(SQLG_SCHEMA);
        sql.append("\".\"");
        sql.append(VERTEX_PREFIX);
        sql.append(SQLG_SCHEMA_LOG);
        sql.append("\" IN EXCLUSIVE MODE");
        if (this.needsSemicolon()) {
            sql.append(";");
        }
        if (logger.isDebugEnabled()) {
            logger.info(sql.toString());
        }
        Connection conn = sqlgGraph.tx().getConnection();
        try (PreparedStatement preparedStatement = conn.prepareStatement(sql.toString())) {
            preparedStatement.executeUpdate();
        } catch (SQLException e) {
            throw new RuntimeException(e);
        }
    }

    @Override
    public void registerListener(SqlgGraph sqlgGraph) {
        this.executorService = Executors.newSingleThreadExecutor(r -> new Thread(r, "Sqlg notification merge " + sqlgGraph.toString()));
        this.scheduledExecutorService = Executors.newSingleThreadScheduledExecutor(
                r -> new Thread(r, "Sqlg notification listener " + sqlgGraph.toString()));
        try {
            Semaphore listeningSemaphore = new Semaphore(1);
            listener = new TopologyChangeListener(sqlgGraph, listeningSemaphore);
            this.future = scheduledExecutorService.schedule(listener, 500, MILLISECONDS);
            //block here to only return once the listener is listening.
            listeningSemaphore.acquire();
            listeningSemaphore.tryAcquire(5, TimeUnit.MINUTES);
        } catch (Exception e) {
            throw new RuntimeException(e);
        }
    }

    @Override
    public void unregisterListener() {
        if (listener != null) {
            listener.stop();
            listener = null;
        }
        this.future.cancel(true);
        this.scheduledExecutorService.shutdownNow();
        this.executorService.shutdownNow();
    }

    @Override
    public int notifyChange(SqlgGraph sqlgGraph, LocalDateTime timestamp, JsonNode jsonNode) {
        Connection connection = sqlgGraph.tx().getConnection();
        try {

            PGConnection pgConnection = connection.unwrap(PGConnection.class);
            int pid = pgConnection.getBackendPID();
            if (sqlgGraph.tx().isInBatchMode()) {
                BatchManager.BatchModeType batchModeType = sqlgGraph.tx().getBatchModeType();
                sqlgGraph.tx().flush();
                sqlgGraph.tx().batchMode(BatchManager.BatchModeType.NONE);
                sqlgGraph.addVertex(
                        T.label,
                        SQLG_SCHEMA + "." + SQLG_SCHEMA_LOG,
                        "timestamp", timestamp,
                        "pid", pid,
                        "log", jsonNode
                );
                sqlgGraph.tx().batchMode(batchModeType);
            } else {
                sqlgGraph.addVertex(
                        T.label,
                        SQLG_SCHEMA + "." + SQLG_SCHEMA_LOG,
                        "timestamp", timestamp,
                        "pid", pid,
                        "log", jsonNode
                );
            }
            try (Statement statement = connection.createStatement()) {
                statement.execute("NOTIFY " + SQLG_NOTIFICATION_CHANNEL + ", '" + timestamp.format(DateTimeFormatter.ISO_LOCAL_DATE_TIME) + "'");
            }
            return pid;
        } catch (SQLException e) {
            throw new RuntimeException(e);
        }
    }

    /**
     * Listens to topology changes notifications from the database and loads the changes into our own version of the schema
     */
    private class TopologyChangeListener implements Runnable {

        private SqlgGraph sqlgGraph;
        private Semaphore semaphore;
        /**
         * should we keep running?
         */
        private AtomicBoolean run = new AtomicBoolean(true);

        TopologyChangeListener(SqlgGraph sqlgGraph, Semaphore semaphore) throws SQLException {
            this.sqlgGraph = sqlgGraph;
            this.semaphore = semaphore;
        }

        void stop() {
            run.set(false);
        }

        @Override
        public void run() {
            try {
                Connection connection = this.sqlgGraph.tx().getConnection();
                while (run.get()) {
                    PGConnection pgConnection = connection.unwrap(org.postgresql.PGConnection.class);
                    Statement stmt = connection.createStatement();
                    stmt.execute("LISTEN " + SQLG_NOTIFICATION_CHANNEL);
                    stmt.close();
                    connection.commit();
                    this.semaphore.release();
                    // issue a dummy query to contact the backend
                    // and receive any pending notifications.
                    stmt = connection.createStatement();
                    ResultSet rs = stmt.executeQuery("SELECT 1");
                    rs.close();
                    stmt.close();
                    //Does not work while in a transaction.
                    connection.rollback();
                    PGNotification notifications[] = pgConnection.getNotifications();
                    if (notifications != null) {
                        for (int i = 0; i < notifications.length; i++) {
                            int pid = notifications[i].getPID();
                            String notify = notifications[i].getParameter();
                            LocalDateTime timestamp = LocalDateTime.parse(notify, DateTimeFormatter.ISO_LOCAL_DATE_TIME);
                            PostgresDialect.this.executorService.submit(() -> {
                                try {
                                    Topology topology = this.sqlgGraph.getTopology();
                                    //It is possible for the topology to be null when a notification is received just
                                    // after the connection pool is setup but before the topology is created.
                                    if (topology != null) {
                                        topology.fromNotifyJson(pid, timestamp);
                                    }
                                } catch (Exception e) {
                                    // we may get InterruptedException when we shut down
                                    if (run.get()) {
                                        logger.error("Error in Postgresql notification", e);
                                    }
                                } finally {
                                    this.sqlgGraph.tx().rollback();
                                }
                            });
                        }
                    }
                    Thread.sleep(500);
                }
                this.sqlgGraph.tx().rollback();
            } catch (SQLException e) {
                logger.error(String.format("change listener on graph %s error", this.sqlgGraph.toString()), e);
                this.sqlgGraph.tx().rollback();
                throw new RuntimeException(e);
            } catch (InterruptedException e) {
                if (run.get()) {
                    logger.warn(String.format("change listener on graph %s interrupted.", this.sqlgGraph.toString()));
                }
                this.sqlgGraph.tx().rollback();
                //swallow
            }
        }
    }

    /**
     * Postgres gets confused by DST, it sets the timezone badly and then reads the wrong value out, so we convert the value to "winter time"
     *
     * @param lt the current time
     * @return the time in "winter time" if there is DST in effect today
     */
    @SuppressWarnings("deprecation")
    private static Time shiftDST(LocalTime lt) {
        Time t = Time.valueOf(lt);
        int offset = Calendar.getInstance().get(Calendar.DST_OFFSET) / 1000;
        // I know this are deprecated methods, but it's so much clearer than alternatives
        int m = t.getSeconds();
        t.setSeconds(m + offset);
        return t;
    }

    @Override
    public String getFullTextQueryText(FullText fullText, String column) {
        String toQuery = fullText.isPlain() ? "plainto_tsquery" : "to_tsquery";
        // either we provided the query expression...
        String leftHand = fullText.getQuery();
        // or we use the column
        if (leftHand == null) {
            leftHand = column;
        }
        return "to_tsvector('" + fullText.getConfiguration() + "', " + leftHand + ") @@ " + toQuery + "('" + fullText.getConfiguration() + "',?)";
    }

    @Override
    public Map<String, Set<IndexRef>> extractIndices(Connection conn, String catalog, String schema) throws SQLException {
        // copied and simplified from the postgres JDBC driver class (PgDatabaseMetaData)
        String sql = "SELECT NULL AS TABLE_CAT, n.nspname AS TABLE_SCHEM, "
                + "  ct.relname AS TABLE_NAME, NOT i.indisunique AS NON_UNIQUE, "
                + "  NULL AS INDEX_QUALIFIER, ci.relname AS INDEX_NAME, "
                + "  CASE i.indisclustered "
                + "    WHEN true THEN " + java.sql.DatabaseMetaData.tableIndexClustered
                + "    ELSE CASE am.amname "
                + "      WHEN 'hash' THEN " + java.sql.DatabaseMetaData.tableIndexHashed
                + "      ELSE " + java.sql.DatabaseMetaData.tableIndexOther
                + "    END "
                + "  END AS TYPE, "
                + "  (i.keys).n AS ORDINAL_POSITION, "
                + "  trim(both '\"' from pg_catalog.pg_get_indexdef(ci.oid, (i.keys).n, false)) AS COLUMN_NAME "
                + "FROM pg_catalog.pg_class ct "
                + "  JOIN pg_catalog.pg_namespace n ON (ct.relnamespace = n.oid) "
                + "  JOIN (SELECT i.indexrelid, i.indrelid, i.indoption, "
                + "          i.indisunique, i.indisclustered, i.indpred, "
                + "          i.indexprs, "
                + "          information_schema._pg_expandarray(i.indkey) AS keys "
                + "        FROM pg_catalog.pg_index i) i "
                + "    ON (ct.oid = i.indrelid) "
                + "  JOIN pg_catalog.pg_class ci ON (ci.oid = i.indexrelid) "
                + "  JOIN pg_catalog.pg_am am ON (ci.relam = am.oid) "
                + "WHERE true ";

        if (schema != null && !"".equals(schema)) {
            sql += " AND n.nspname = " + maybeWrapInQoutes(schema);
        } else {
            // exclude schemas we know we're not interested in
            sql += " AND n.nspname <> 'pg_catalog' AND n.nspname <> 'pg_toast'  AND n.nspname <> '" + SQLG_SCHEMA + "'";
        }
        sql += " ORDER BY NON_UNIQUE, TYPE, INDEX_NAME, ORDINAL_POSITION ";
        try (Statement s = conn.createStatement()) {
            try (ResultSet indexRs = s.executeQuery(sql)) {
                Map<String, Set<IndexRef>> ret = new HashMap<>();

                String lastKey = null;
                String lastIndexName = null;
                IndexType lastIndexType = null;
                List<String> lastColumns = new LinkedList<>();
                while (indexRs.next()) {
                    String cat = indexRs.getString("TABLE_CAT");
                    String sch = indexRs.getString("TABLE_SCHEM");
                    String tbl = indexRs.getString("TABLE_NAME");
                    String key = cat + "." + sch + "." + tbl;
                    String indexName = indexRs.getString("INDEX_NAME");
                    boolean nonUnique = indexRs.getBoolean("NON_UNIQUE");

                    if (lastIndexName == null) {
                        lastIndexName = indexName;
                        lastIndexType = nonUnique ? IndexType.NON_UNIQUE : IndexType.UNIQUE;
                        lastKey = key;
                    } else if (!lastIndexName.equals(indexName)) {
                        if (!lastIndexName.endsWith("_pkey") && !lastIndexName.endsWith("_idx")) {
                            if (!Schema.GLOBAL_UNIQUE_INDEX_SCHEMA.equals(schema)) {
                                //System.out.println(lastColumns);
                                //TopologyManager.addGlobalUniqueIndex(sqlgGraph,lastIndexName,lastColumns);
                                //} else {
                                MultiMap.put(ret, lastKey, new IndexRef(lastIndexName, lastIndexType, lastColumns));
                            }
                        }
                        lastColumns.clear();
                        lastIndexName = indexName;
                        lastIndexType = nonUnique ? IndexType.NON_UNIQUE : IndexType.UNIQUE;
                    }

                    lastColumns.add(indexRs.getString("COLUMN_NAME"));
                    lastKey = key;
                }
                if (lastIndexName != null && !lastIndexName.endsWith("_pkey") && !lastIndexName.endsWith("_idx")) {
                    if (!Schema.GLOBAL_UNIQUE_INDEX_SCHEMA.equals(schema)) {
                        //System.out.println(lastColumns);
                        //TopologyManager.addGlobalUniqueIndex(sqlgGraph,lastIndexName,lastColumns);
                        //} else {
                        MultiMap.put(ret, lastKey, new IndexRef(lastIndexName, lastIndexType, lastColumns));
                    }
                }

                return ret;
            }
        }

    }

    @Override
    public boolean isSystemIndex(String indexName) {
        return indexName.endsWith("_pkey") || indexName.endsWith("_idx");
    }

    @Override
    public String valueToValuesString(PropertyType propertyType, Object value) {
        Preconditions.checkState(supportsType(propertyType), "PropertyType %s is not supported", propertyType.name());
        switch (propertyType) {
            case BYTE_ARRAY:
                return "'" + PGbytea.toPGString((byte[]) SqlgUtil.convertByteArrayToPrimitiveArray((Byte[]) value)) + "'::" + this.propertyTypeToSqlDefinition(propertyType)[0];
            case byte_ARRAY:
                return "'" + PGbytea.toPGString((byte[]) value) + "'::" + this.propertyTypeToSqlDefinition(propertyType)[0];
            case BOOLEAN:
                return value.toString() + "::" + this.propertyTypeToSqlDefinition(propertyType)[0];
            case boolean_ARRAY:
                StringBuilder sb = toValuesArray(this.propertyTypeToSqlDefinition(propertyType)[0], value);
                return sb.toString();
            case BOOLEAN_ARRAY:
                sb = toValuesArray(this.propertyTypeToSqlDefinition(propertyType)[0], value);
                return sb.toString();
            case SHORT:
                return value.toString() + "::" + this.propertyTypeToSqlDefinition(propertyType)[0];
            case short_ARRAY:
                sb = toValuesArray(this.propertyTypeToSqlDefinition(propertyType)[0], value);
                return sb.toString();
            case SHORT_ARRAY:
                sb = toValuesArray(this.propertyTypeToSqlDefinition(propertyType)[0], value);
                return sb.toString();
            case INTEGER:
                return value.toString() + "::" + this.propertyTypeToSqlDefinition(propertyType)[0];
            case int_ARRAY:
                sb = toValuesArray(this.propertyTypeToSqlDefinition(propertyType)[0], value);
                return sb.toString();
            case INTEGER_ARRAY:
                sb = toValuesArray(this.propertyTypeToSqlDefinition(propertyType)[0], value);
                return sb.toString();
            case LONG:
                return value.toString() + "::" + this.propertyTypeToSqlDefinition(propertyType)[0];
            case long_ARRAY:
                sb = toValuesArray(this.propertyTypeToSqlDefinition(propertyType)[0], value);
                return sb.toString();
            case LONG_ARRAY:
                sb = toValuesArray(this.propertyTypeToSqlDefinition(propertyType)[0], value);
                return sb.toString();
            case FLOAT:
                return value.toString() + "::" + this.propertyTypeToSqlDefinition(propertyType)[0];
            case float_ARRAY:
                sb = toValuesArray(this.propertyTypeToSqlDefinition(propertyType)[0], value);
                return sb.toString();
            case FLOAT_ARRAY:
                sb = toValuesArray(this.propertyTypeToSqlDefinition(propertyType)[0], value);
                return sb.toString();
            case DOUBLE:
                return value.toString() + "::" + this.propertyTypeToSqlDefinition(propertyType)[0];
            case double_ARRAY:
                sb = toValuesArray(this.propertyTypeToSqlDefinition(propertyType)[0], value);
                return sb.toString();
            case DOUBLE_ARRAY:
                sb = toValuesArray(this.propertyTypeToSqlDefinition(propertyType)[0], value);
                return sb.toString();
            case STRING:
                return "'" + escapeQuotes(value) + "'" + "::" + this.propertyTypeToSqlDefinition(propertyType)[0];
            case STRING_ARRAY:
                sb = toValuesArray(this.propertyTypeToSqlDefinition(propertyType)[0], value);
                return sb.toString();
            case LOCALDATE:
                return "'" + escapeQuotes(value) + "'" + "::" + this.propertyTypeToSqlDefinition(propertyType)[0];
            case LOCALDATE_ARRAY:
                sb = toValuesArray(this.propertyTypeToSqlDefinition(propertyType)[0], value);
                return sb.toString();
            case LOCALDATETIME:
                return "'" + escapeQuotes(value) + "'" + "::" + this.propertyTypeToSqlDefinition(propertyType)[0];
            case LOCALDATETIME_ARRAY:
                sb = toValuesArray(this.propertyTypeToSqlDefinition(propertyType)[0], value);
                return sb.toString();
            case LOCALTIME:
                LocalTime lt = (LocalTime) value;
                return "'" + escapeQuotes(shiftDST(lt)) + "'" + "::" + this.propertyTypeToSqlDefinition(propertyType)[0];
            case LOCALTIME_ARRAY:
                sb = new StringBuilder();
                sb.append("'{");
                int length = java.lang.reflect.Array.getLength(value);
                for (int i = 0; i < length; i++) {
                    LocalTime valueOfArray = (LocalTime) java.lang.reflect.Array.get(value, i);
                    sb.append(shiftDST(valueOfArray).toString());
                    if (i < length - 1) {
                        sb.append(",");
                    }
                }
                sb.append("}'::");
                sb.append(this.propertyTypeToSqlDefinition(propertyType)[0]);
                return sb.toString();
            case ZONEDDATETIME:
                throw new IllegalStateException("ZONEDDATETIME is not supported in within.");
            case ZONEDDATETIME_ARRAY:
                throw new IllegalStateException("ZONEDDATETIME_ARRAY is not supported in within.");
            case PERIOD:
                throw new IllegalStateException("PERIOD is not supported in within.");
            case PERIOD_ARRAY:
                throw new IllegalStateException("PERIOD_ARRAY is not supported in within.");
            case DURATION:
                throw new IllegalStateException("DURATION is not supported in within.");
            case DURATION_ARRAY:
                throw new IllegalStateException("DURATION_ARRAY is not supported in within.");
            case JSON:
                return "'" + escapeQuotes(value) + "'" + "::" + this.propertyTypeToSqlDefinition(propertyType)[0];
            case JSON_ARRAY:
                sb = new StringBuilder();
                sb.append("'{");
                length = java.lang.reflect.Array.getLength(value);
                for (int i = 0; i < length; i++) {
                    String valueOfArray = java.lang.reflect.Array.get(value, i).toString();
                    sb.append("\"");
                    sb.append(escapeQuotes(valueOfArray.replace("\"", "\\\"")));
                    sb.append("\"");
                    if (i < length - 1) {
                        sb.append(",");
                    }
                }
                sb.append("}'::");
                sb.append(this.propertyTypeToSqlDefinition(propertyType)[0]);
                return sb.toString();
            case POINT:
                return "'" + escapeQuotes(value) + "'" + "::" + this.propertyTypeToSqlDefinition(propertyType)[0];
            case LINESTRING:
                return "'" + escapeQuotes(value) + "'" + "::" + this.propertyTypeToSqlDefinition(propertyType)[0];
            case POLYGON:
                return "'" + escapeQuotes(value) + "'" + "::" + this.propertyTypeToSqlDefinition(propertyType)[0];
            case GEOGRAPHY_POINT:
                return "'" + escapeQuotes(value) + "'" + "::" + this.propertyTypeToSqlDefinition(propertyType)[0];
            case GEOGRAPHY_POLYGON:
                return "'" + escapeQuotes(value) + "'" + "::" + this.propertyTypeToSqlDefinition(propertyType)[0];
            default:
                throw SqlgExceptions.invalidPropertyType(propertyType);
        }
    }

    private StringBuilder toValuesArray(String str, Object value) {
        StringBuilder sb;
        int length;
        sb = new StringBuilder();
        sb.append("'{");
        length = java.lang.reflect.Array.getLength(value);
        for (int i = 0; i < length; i++) {
            String valueOfArray = java.lang.reflect.Array.get(value, i).toString();
            sb.append(valueOfArray);
            if (i < length - 1) {
                sb.append(",");
            }
        }
        sb.append("}'::");
        sb.append(str);
        return sb;
    }

    @Override
    public boolean supportsType(PropertyType propertyType) {
        switch (propertyType) {
            case BOOLEAN:
                return true;
            case SHORT:
                return true;
            case INTEGER:
                return true;
            case LONG:
                return true;
            case FLOAT:
                return true;
            case DOUBLE:
                return true;
            case STRING:
                return true;
            case LOCALDATE:
                return true;
            case LOCALDATETIME:
                return true;
            case LOCALTIME:
                return true;
            case ZONEDDATETIME:
                return true;
            case PERIOD:
                return true;
            case DURATION:
                return true;
            case JSON:
                return true;
            case POINT:
                return true;
            case LINESTRING:
                return true;
            case POLYGON:
                return true;
            case GEOGRAPHY_POINT:
                return true;
            case GEOGRAPHY_POLYGON:
                return true;
            case boolean_ARRAY:
                return true;
            case BOOLEAN_ARRAY:
                return true;
            case byte_ARRAY:
                return true;
            case BYTE_ARRAY:
                return true;
            case short_ARRAY:
                return true;
            case SHORT_ARRAY:
                return true;
            case int_ARRAY:
                return true;
            case INTEGER_ARRAY:
                return true;
            case long_ARRAY:
                return true;
            case LONG_ARRAY:
                return true;
            case float_ARRAY:
                return true;
            case FLOAT_ARRAY:
                return true;
            case double_ARRAY:
                return true;
            case DOUBLE_ARRAY:
                return true;
            case STRING_ARRAY:
                return true;
            case LOCALDATETIME_ARRAY:
                return true;
            case LOCALDATE_ARRAY:
                return true;
            case LOCALTIME_ARRAY:
                return true;
            case ZONEDDATETIME_ARRAY:
                return true;
            case DURATION_ARRAY:
                return true;
            case PERIOD_ARRAY:
                return true;
            case JSON_ARRAY:
                return true;
        }
        return false;
    }

    @Override
    public int sqlInParameterLimit() {
        return PARAMETER_LIMIT;
    }

    @Override
    public List<Triple<SqlgSqlExecutor.DROP_QUERY, String, SchemaTable>> drop(SqlgGraph sqlgGraph, String leafElementsToDelete, Optional<String> edgesToDelete, LinkedList<SchemaTableTree> distinctQueryStack) {
        List<Triple<SqlgSqlExecutor.DROP_QUERY, String, SchemaTable>> sqls = new ArrayList<>();
        SchemaTableTree last = distinctQueryStack.getLast();

        SchemaTableTree lastEdge = null;
        //if the leaf elements are vertices then we need to delete its in and out edges.
        boolean isVertex = last.getSchemaTable().isVertexTable();
        VertexLabel lastVertexLabel = null;
        if (isVertex) {
            Optional<Schema> schemaOptional = sqlgGraph.getTopology().getSchema(last.getSchemaTable().getSchema());
            Preconditions.checkState(schemaOptional.isPresent(), "BUG: %s not found in the topology.", last.getSchemaTable().getSchema());
            Schema schema = schemaOptional.get();
            Optional<VertexLabel> vertexLabelOptional = schema.getVertexLabel(last.getSchemaTable().withOutPrefix().getTable());
            Preconditions.checkState(vertexLabelOptional.isPresent(), "BUG: %s not found in the topology.", last.getSchemaTable().withOutPrefix().getTable());
            lastVertexLabel = vertexLabelOptional.get();
        }
        boolean queryTraversesEdge = isVertex && (distinctQueryStack.size() > 1);
        EdgeLabel lastEdgeLabel = null;
        if (queryTraversesEdge) {
            lastEdge = distinctQueryStack.get(distinctQueryStack.size() - 2);
            Optional<Schema> edgeSchema = sqlgGraph.getTopology().getSchema(lastEdge.getSchemaTable().getSchema());
            Preconditions.checkState(edgeSchema.isPresent(), "BUG: %s not found in the topology.", lastEdge.getSchemaTable().getSchema());
            Optional<EdgeLabel> edgeLabelOptional = edgeSchema.get().getEdgeLabel(lastEdge.getSchemaTable().withOutPrefix().getTable());
            Preconditions.checkState(edgeLabelOptional.isPresent(), "BUG: %s not found in the topology.", lastEdge.getSchemaTable().getTable());
            lastEdgeLabel = edgeLabelOptional.get();
        }

        if (isVertex) {
            //First delete all edges except for this edge traversed to get to the vertices.
            StringBuilder sb;
            for (EdgeLabel edgeLabel : lastVertexLabel.getOutEdgeLabels().values()) {
                if (lastEdgeLabel == null || !edgeLabel.equals(lastEdgeLabel)) {
                    //Delete
                    sb = new StringBuilder();
                    sb.append("WITH todelete AS (");
                    sb.append(leafElementsToDelete);
                    sb.append("\n)\nDELETE FROM ");
                    sb.append(maybeWrapInQoutes(edgeLabel.getSchema().getName()));
                    sb.append(".");
                    sb.append(maybeWrapInQoutes(Topology.EDGE_PREFIX + edgeLabel.getName()));
                    sb.append(" a USING todelete\nWHERE a.");
                    sb.append(maybeWrapInQoutes(lastVertexLabel.getSchema().getName() + "." + lastVertexLabel.getName() + Topology.OUT_VERTEX_COLUMN_END));
                    sb.append(" = todelete.");
                    sb.append(maybeWrapInQoutes("alias1"));
                    sqls.add(Triple.of(SqlgSqlExecutor.DROP_QUERY.NORMAL, sb.toString(), SchemaTable.of(edgeLabel.getSchema().getName(), Topology.EDGE_PREFIX + edgeLabel.getName())));
                }
            }
            for (EdgeLabel edgeLabel : lastVertexLabel.getInEdgeLabels().values()) {
                if (lastEdgeLabel == null || !edgeLabel.equals(lastEdgeLabel)) {
                    //Delete
                    sb = new StringBuilder();
                    sb.append("WITH todelete AS (");
                    sb.append(leafElementsToDelete);
                    sb.append("\n)\nDELETE FROM ");
                    sb.append(maybeWrapInQoutes(edgeLabel.getSchema().getName()));
                    sb.append(".");
                    sb.append(maybeWrapInQoutes(Topology.EDGE_PREFIX + edgeLabel.getName()));
                    sb.append(" a USING todelete\nWHERE a.");
                    sb.append(maybeWrapInQoutes(lastVertexLabel.getSchema().getName() + "." + lastVertexLabel.getName() + Topology.IN_VERTEX_COLUMN_END));
                    sb.append(" = todelete.");
                    sb.append(maybeWrapInQoutes("alias1"));
                    sqls.add(Triple.of(SqlgSqlExecutor.DROP_QUERY.NORMAL, sb.toString(), SchemaTable.of(edgeLabel.getSchema().getName(), Topology.EDGE_PREFIX + edgeLabel.getName())));
                }
            }
        }

        //Need to defer foreign key constraint checks.
        if (queryTraversesEdge) {
            sqls.add(Triple.of(SqlgSqlExecutor.DROP_QUERY.ALTER, "SET CONSTRAINTS ALL DEFERRED", null));
        }
        //Delete the leaf vertices, if there are foreign keys then its been deferred.
        StringBuilder sb = new StringBuilder();
        sb.append("WITH todelete AS (");
        sb.append(leafElementsToDelete);
        sb.append("\n)\nDELETE FROM ");
        sb.append(maybeWrapInQoutes(last.getSchemaTable().getSchema()));
        sb.append(".");
        sb.append(maybeWrapInQoutes(last.getSchemaTable().getTable()));
        sb.append(" a USING todelete\nWHERE a.");
        sb.append(maybeWrapInQoutes("ID"));
        sb.append(" = todelete.");
        sb.append(maybeWrapInQoutes("alias1"));
        sqls.add(Triple.of(SqlgSqlExecutor.DROP_QUERY.NORMAL, sb.toString(), last.getSchemaTable()));

        if (queryTraversesEdge) {
            sb = new StringBuilder();
            sb.append("WITH todelete AS (");
            sb.append(edgesToDelete.get());
            sb.append("\n)\nDELETE FROM ");
            sb.append(maybeWrapInQoutes(lastEdge.getSchemaTable().getSchema()));
            sb.append(".");
            sb.append(maybeWrapInQoutes(lastEdge.getSchemaTable().getTable()));
            sb.append(" a USING todelete\nWHERE a.");
            sb.append(maybeWrapInQoutes("ID"));
            sb.append(" = todelete.");
            sb.append(maybeWrapInQoutes("alias1"));
            sqls.add(Triple.of(SqlgSqlExecutor.DROP_QUERY.EDGE, sb.toString(), lastEdge.getSchemaTable()));
        }
        //Enable the foreign key constraint
        if (queryTraversesEdge) {
            sqls.add(Triple.of(SqlgSqlExecutor.DROP_QUERY.ALTER, "SET CONSTRAINTS ALL IMMEDIATE", null));
        }
        return sqls;
    }

    @Override
    public String drop(VertexLabel vertexLabel, Collection<Long> ids) {
        StringBuilder sql = new StringBuilder();
        sql.append("DELETE FROM\n\t");
        sql.append(maybeWrapInQoutes(vertexLabel.getSchema().getName()));
        sql.append(".");
        sql.append(maybeWrapInQoutes(Topology.VERTEX_PREFIX + vertexLabel.getName()));
        sql.append(" AS a USING\n");
        sql.append("(VALUES");
        int count = 1;
        for (Long id : ids) {
            sql.append("(");
            sql.append(Long.toString(id));
            sql.append(")");
            if (count++ < ids.size()) {
                sql.append(",");
            }
        }
        sql.append(") as b(id)\nWHERE b.id = a.");
        sql.append(maybeWrapInQoutes("ID"));
        return sql.toString();
    }

    @Override
    public String drop(EdgeLabel edgeLabel, Collection<Long> ids) {
        StringBuilder sql = new StringBuilder();
        sql.append("DELETE FROM\n\t");
        sql.append(maybeWrapInQoutes(edgeLabel.getSchema().getName()));
        sql.append(".");
        sql.append(maybeWrapInQoutes(Topology.EDGE_PREFIX + edgeLabel.getName()));
        sql.append(" AS a USING\n");
        sql.append("(VALUES");
        int count = 1;
        for (Long id : ids) {
            sql.append("(");
            sql.append(Long.toString(id));
            sql.append(")");
            if (count++ < ids.size()) {
                sql.append(",");
            }
        }
        sql.append(") as b(id)\nWHERE b.id = a.");
        sql.append(maybeWrapInQoutes("ID"));
        return sql.toString();
    }

    @Override
    public String dropWithForeignKey(boolean out, EdgeLabel edgeLabel, VertexLabel vertexLabel, Collection<Long> ids, boolean mutatingCallbacks) {
        StringBuilder sql = new StringBuilder();
        sql.append("DELETE FROM\n\t");
        sql.append(maybeWrapInQoutes(edgeLabel.getSchema().getName()));
        sql.append(".");
        sql.append(maybeWrapInQoutes(Topology.EDGE_PREFIX + edgeLabel.getName()));
        sql.append(" AS a USING\n");
        sql.append("(VALUES");
        int count = 1;
        for (Long id : ids) {
            sql.append("(");
            sql.append(Long.toString(id));
            sql.append(")");
            if (count++ < ids.size()) {
                sql.append(",");
            }
        }
        sql.append(") as b(id)\nWHERE b.id = a.");
        sql.append(maybeWrapInQoutes(vertexLabel.getSchema().getName() + "." + vertexLabel.getName() +
                (out ? Topology.OUT_VERTEX_COLUMN_END : Topology.IN_VERTEX_COLUMN_END)));
        if (mutatingCallbacks) {
            sql.append(" RETURNING\n \"ID\"");
        }
        return sql.toString();
    }

    @Override
    public boolean supportsDeferrableForeignKey() {
        return true;
    }

    @Override
    public String sqlToGetAllForeignKeys() {
        return "select \n" +
                "    con.schema,\n" +
                "    con.table,\n" +
                "    con.fk\n" +
                "from\n" +
                "   (select \n" +
                "    \tns.nspname as \"schema\",\n" +
                "        unnest(con1.conkey) as \"parent\", \n" +
                "        unnest(con1.confkey) as \"child\", \n" +
                "        con1.confrelid, \n" +
                "        con1.conrelid,\n" +
                "        con1.conname as \"fk\",\n" +
                "        cl.relname as \"table\"\n" +
                "    from \n" +
                "        pg_class cl\n" +
                "        join pg_namespace ns on cl.relnamespace = ns.oid\n" +
                "        join pg_constraint con1 on con1.conrelid = cl.oid\n" +
                "    where\n" +
                "        cl.relname like '%E_%' AND\n" +
                "        con1.contype = 'f'\n" +
                "   ) con\n" +
                "   join pg_attribute att on\n" +
                "       att.attrelid = con.confrelid and att.attnum = con.child\n" +
                "   join pg_class cl on\n" +
                "       cl.oid = con.confrelid\n" +
                "   join pg_attribute att2 on\n" +
                "       att2.attrelid = con.conrelid and att2.attnum = con.parent";
    }

    @Override
    public String alterForeignKeyToDeferrable(String schema, String table, String foreignKeyName) {
        return "ALTER TABLE \n" +
                "\t\"" + schema + "\".\"" + table + "\" \n" +
                "ALTER CONSTRAINT \n" +
                "\t\"" + foreignKeyName + "\" DEFERRABLE;";
    }

    @Override
    public List<Triple<SqlgSqlExecutor.DROP_QUERY, String, SchemaTable>> sqlTruncate(SqlgGraph sqlgGraph, SchemaTable schemaTable) {
        Preconditions.checkState(schemaTable.isWithPrefix(), "SqlDialect.sqlTruncate' schemaTable must start with a prefix %s or %s", Topology.VERTEX_PREFIX, Topology.EDGE_PREFIX);
        List<Triple<SqlgSqlExecutor.DROP_QUERY, String, SchemaTable>> result = new ArrayList<>();
        Optional<Schema> schemaOptional = sqlgGraph.getTopology().getSchema(schemaTable.getSchema());
        Preconditions.checkState(schemaOptional.isPresent(), "BUG: %s not found in the topology.", schemaTable.getSchema());
        Schema schema = schemaOptional.get();
        List<String> edgesToTruncate = new ArrayList<>();
        if (schemaTable.isVertexTable()) {
            //Need to delete any in/out edges.
            Optional<VertexLabel> vertexLabelOptional = schema.getVertexLabel(schemaTable.withOutPrefix().getTable());
            Preconditions.checkState(vertexLabelOptional.isPresent(), "BUG: %s not found in the topology.", schemaTable.withOutPrefix().getTable());
            VertexLabel vertexLabel = vertexLabelOptional.get();
            Collection<EdgeLabel> outEdgeLabels = vertexLabel.getOutEdgeLabels().values();
            for (EdgeLabel edgeLabel : outEdgeLabels) {
                if (edgeLabel.getOutVertexLabels().size() == 1) {
                    //The edgeLabel is the vertexTable being deleted's only edge so we can truncate it.
                    edgesToTruncate.add(maybeWrapInQoutes(edgeLabel.getSchema().getName()) + "." + maybeWrapInQoutes(Topology.EDGE_PREFIX + edgeLabel.getName()));
                } else {
                    throw new IllegalStateException("BUG: sqlTruncate should not be called when an edge has more than one out edge labels.");
                }
            }
            Collection<EdgeLabel> inEdgeLabels = vertexLabel.getInEdgeLabels().values();
            for (EdgeLabel edgeLabel : inEdgeLabels) {
                if (edgeLabel.getInVertexLabels().size() == 1) {
                    //The edgeLabel is the vertexTable being deleted's only edge so we can truncate it.
                    edgesToTruncate.add(maybeWrapInQoutes(edgeLabel.getSchema().getName()) + "." + maybeWrapInQoutes(Topology.EDGE_PREFIX + edgeLabel.getName()));
                } else {
                    throw new IllegalStateException("BUG: sqlTruncate should not be called when an edge has more than one in edge labels.");
                }
            }
        }
        StringBuilder sql = new StringBuilder("TRUNCATE ONLY ");
        int count = 1;
        for (String edgeToTruncate : edgesToTruncate) {
            sql.append(edgeToTruncate);
            sql.append(", ");
        }
        sql.append(maybeWrapInQoutes(schemaTable.getSchema())).append(".").append(maybeWrapInQoutes(schemaTable.getTable()));
        result.add(
                Triple.of(
                        SqlgSqlExecutor.DROP_QUERY.TRUNCATE,
                        sql.toString(),
                        schemaTable
                )
        );
        return result;
    }

    @Override
    public boolean supportsTruncateMultipleTablesTogether() {
        return true;
    }
<<<<<<< HEAD

    @Override
    public boolean supportsPartitioning() {
        return true;
    }

    @Override
    public List<Map<String, String>> getPartitions(Connection connection) {
        List<Map<String, String>> result = new ArrayList<>();
        try (Statement statement = connection.createStatement()) {
            ResultSet resultSet = statement.executeQuery("with pg_partitioned_table as (select \n" +
                    "    p.partrelid,\n" +
                    "    p.partstrat as partitionType,\n" +
                    "    p.partnatts,\n" +
                    "    string_agg(a.attname, ',' order by a.attnum) \"partitionExpression1\",\n" +
                    "    pg_get_expr(p.partexprs, p.partrelid) \"partitionExpression2\"\n" +
                    "from \n" +
                    "(select \n" +
                    "\tpartrelid,\n" +
                    "    partstrat,\n" +
                    "    partnatts,\n" +
                    "    unnest(partattrs) partattrs,\n" +
                    "    partexprs\n" +
                    "from \n" +
                    "\tpg_catalog.pg_partitioned_table\n" +
                    ") p left join\n" +
                    "\tpg_catalog.pg_attribute a on partrelid = a.attrelid and p.partattrs = a.attnum\n" +
                    "group by \n" +
                    "\t1,2,3,5\n" +
                    ")\n" +
                    "SELECT\n" +
                    "\tn.nspname as schema,\n" +
                    "\t(i.inhparent::regclass)::text as parent,\n" +
                    "\t(cl.oid::regclass)::text as child,\n" +
                    "    p.partitionType,\n" +
                    "    p.\"partitionExpression1\",\n" +
                    "    p.\"partitionExpression2\",\n" +
                    "    pg_get_expr(cl.relpartbound, cl.oid, true) as \"fromToIn\"\n" +
                    "FROM\n" +
                    "    sqlg_schema.\"V_schema\" s join\n" +
                    "\tpg_catalog.pg_namespace n on s.name = n.nspname join\n" +
                    "    pg_catalog.pg_class cl on cl.relnamespace = n.oid left join\n" +
                    "    pg_catalog.pg_inherits i on i.inhrelid = cl.oid left join\n" +
                    "    pg_partitioned_table p on p.partrelid = cl.relfilenode\n" +
                    "WHERE\n" +
                    "\tcl.relkind <> 'S' AND " +
                    "(p.\"partitionExpression1\" is not null or p.\"partitionExpression2\" is not null or cl.relpartbound is not null)");
            while (resultSet.next()) {
                Map<String, String> row = new HashMap<>();
                row.put("schema", resultSet.getString("schema"));
                row.put("parent", resultSet.getString("parent"));
                row.put("child", resultSet.getString("child"));
                row.put("partitionType", resultSet.getString("partitionType"));
                row.put("partitionExpression1", resultSet.getString("partitionExpression1"));
                row.put("partitionExpression2", resultSet.getString("partitionExpression2"));
                row.put("fromToIn", resultSet.getString("fromToIn"));
                result.add(row);
            }
            return result;
        } catch (SQLException e) {
            throw new RuntimeException(e);
        }
    }

    /**
     * https://jdbc.postgresql.org/documentation/head/query.html#query-with-cursor
     * this is critical to use a cursor, otherwise we load everything into memory
     */
    @Override
    public Integer getDefaultFetchSize() {
    	return 1_000;
    };
=======
    
>>>>>>> dc0a149f
}<|MERGE_RESOLUTION|>--- conflicted
+++ resolved
@@ -3938,7 +3938,6 @@
     public boolean supportsTruncateMultipleTablesTogether() {
         return true;
     }
-<<<<<<< HEAD
 
     @Override
     public boolean supportsPartitioning() {
@@ -4003,15 +4002,4 @@
         }
     }
 
-    /**
-     * https://jdbc.postgresql.org/documentation/head/query.html#query-with-cursor
-     * this is critical to use a cursor, otherwise we load everything into memory
-     */
-    @Override
-    public Integer getDefaultFetchSize() {
-    	return 1_000;
-    };
-=======
-    
->>>>>>> dc0a149f
 }