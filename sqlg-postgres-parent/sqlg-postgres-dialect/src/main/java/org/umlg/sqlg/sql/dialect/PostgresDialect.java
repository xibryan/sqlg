package org.umlg.sqlg.sql.dialect;

import com.fasterxml.jackson.databind.JsonNode;
import com.fasterxml.jackson.databind.ObjectMapper;
import com.google.common.base.Preconditions;
import com.google.common.collect.ImmutableSet;
import com.mchange.v2.c3p0.C3P0ProxyConnection;
import org.apache.commons.lang3.StringEscapeUtils;
import org.apache.commons.lang3.StringUtils;
import org.apache.commons.lang3.tuple.Pair;
import org.apache.commons.lang3.tuple.Triple;
import org.apache.tinkerpop.gremlin.structure.Property;
import org.apache.tinkerpop.gremlin.structure.T;
import org.apache.tinkerpop.gremlin.structure.Vertex;
import org.postgis.*;
import org.postgresql.PGConnection;
import org.postgresql.PGNotification;
import org.postgresql.copy.CopyManager;
import org.postgresql.copy.PGCopyInputStream;
import org.postgresql.copy.PGCopyOutputStream;
import org.postgresql.core.BaseConnection;
import org.postgresql.util.PGbytea;
import org.postgresql.util.PGobject;
import org.slf4j.Logger;
import org.slf4j.LoggerFactory;
import org.umlg.sqlg.gis.GeographyPoint;
import org.umlg.sqlg.gis.GeographyPolygon;
import org.umlg.sqlg.gis.Gis;
import org.umlg.sqlg.structure.*;
import org.umlg.sqlg.util.SqlgUtil;

import java.io.*;
import java.lang.reflect.Method;
import java.security.SecureRandom;
import java.sql.*;
import java.sql.Date;
import java.time.*;
import java.time.format.DateTimeFormatter;
import java.util.*;
import java.util.concurrent.*;

import static java.util.concurrent.TimeUnit.MILLISECONDS;
import static org.umlg.sqlg.structure.PropertyType.*;
import static org.umlg.sqlg.structure.SchemaManager.EDGE_PREFIX;
import static org.umlg.sqlg.structure.SchemaManager.VERTEX_PREFIX;
import static org.umlg.sqlg.structure.Topology.*;

/**
 * Date: 2014/07/16
 * Time: 1:42 PM
 */
@SuppressWarnings("unused")
public class PostgresDialect extends BaseSqlDialect {

    private static final String BATCH_NULL = "";
    private static final String COPY_COMMAND_DELIMITER = "\t";
    //this strange character is apparently an illegal json char so its good as a quote
    private static final String COPY_COMMAND_QUOTE = "e'\\x01'";
    private static final char QUOTE = 0x01;
    private static final char ESCAPE = '\\';
    private static final int PARAMETER_LIMIT = 32767;
    private static final String COPY_DUMMY = "_copy_dummy";
    private Logger logger = LoggerFactory.getLogger(PostgresDialect.class.getName());
    private PropertyType postGisType;

    private ScheduledFuture<?> future;
    private Semaphore listeningSemaphore;
    private ExecutorService executorService;

    @SuppressWarnings("unused")
    public PostgresDialect() {
        super();
    }

    @Override
    public String dialectName() {
        return "Postgresql";
    }

    @Override
    public String createSchemaStatement() {
        // if ever schema is created outside of sqlg while the graph is already instantiated
        return "CREATE SCHEMA IF NOT EXISTS ";
    }

    @Override
    public boolean supportsBatchMode() {
        return true;
    }

    @Override
    public Set<String> getDefaultSchemas() {
        return ImmutableSet.copyOf(Arrays.asList("pg_catalog", "public", "information_schema", "tiger", "tiger_data", "topology"));
    }

    @Override
    public Set<String> getSpacialRefTable() {
        return ImmutableSet.copyOf(Collections.singletonList("spatial_ref_sys"));
    }

    @Override
    public List<String> getGisSchemas() {
        return Arrays.asList("tiger", "tiger_data", "topology");
    }

    @Override
    public String getForeignKeyTypeDefinition() {
        return "BIGINT";
    }

    @Override
    public String getColumnEscapeKey() {
        return "\"";
    }

    @Override
    public String getPrimaryKeyType() {
        return "BIGINT NOT NULL PRIMARY KEY";
    }

    @Override
    public String getAutoIncrementPrimaryKeyConstruct() {
        return "BIGSERIAL PRIMARY KEY";
    }

    public void assertTableName(String tableName) {
        if (!StringUtils.isEmpty(tableName) && tableName.length() > 63) {
            throw new IllegalStateException(String.format("Postgres table names must be 63 characters or less! Given table name is %s", tableName));
        }
    }

    @Override
    public String getArrayDriverType(PropertyType propertyType) {
        switch (propertyType) {
            case BYTE_ARRAY:
                return "bytea";
            case byte_ARRAY:
                return "bytea";
            case boolean_ARRAY:
                return "bool";
            case BOOLEAN_ARRAY:
                return "bool";
            case SHORT_ARRAY:
                return "smallint";
            case short_ARRAY:
                return "smallint";
            case INTEGER_ARRAY:
                return "integer";
            case int_ARRAY:
                return "integer";
            case LONG_ARRAY:
                return "bigint";
            case long_ARRAY:
                return "bigint";
            case FLOAT_ARRAY:
                return "float";
            case float_ARRAY:
                return "float";
            case DOUBLE_ARRAY:
                return "float";
            case double_ARRAY:
                return "float";
            case STRING_ARRAY:
                return "varchar";
            case LOCALDATETIME_ARRAY:
                return "timestamptz";
            case LOCALDATE_ARRAY:
                return "date";
            case LOCALTIME_ARRAY:
                return "timetz";
            case ZONEDDATETIME_ARRAY:
                return "timestamptz";
            case JSON_ARRAY:
                return "jsonb";
            default:
                throw new IllegalStateException("propertyType " + propertyType.name() + " unknown!");
        }
    }

    @Override
    public String existIndexQuery(SchemaTable schemaTable, String prefix, String indexName) {
        StringBuilder sb = new StringBuilder("SELECT 1 FROM pg_class c JOIN pg_namespace n ON n.oid = c.relnamespace");
        sb.append(" WHERE  c.relname = '");
        sb.append(indexName);
        sb.append("' AND n.nspname = '");
        sb.append(schemaTable.getSchema());
        sb.append("'");
        return sb.toString();
    }

    /**
     * flushes the cache via the copy command.
     *
     * @param vertexCache A rather complex object.
     *                    The map's key is the vertex being cached.
     *                    The Triple holds,
     *                    1) The in labels
     *                    2) The out labels
     *                    3) The properties as a map of key values
     */
    @Override
    public Map<SchemaTable, Pair<Long, Long>> flushVertexCache(SqlgGraph sqlgGraph, Map<SchemaTable, Pair<SortedSet<String>, Map<SqlgVertex, Map<String, Object>>>> vertexCache) {
        Map<SchemaTable, Pair<Long, Long>> verticesRanges = new LinkedHashMap<>();
        C3P0ProxyConnection con = (C3P0ProxyConnection) sqlgGraph.tx().getConnection();
        try {
            Method m = BaseConnection.class.getMethod("getCopyAPI", new Class[]{});
            Object[] arg = new Object[]{};
            CopyManager copyManager = (CopyManager) con.rawConnectionOperation(m, C3P0ProxyConnection.RAW_CONNECTION, arg);
            for (SchemaTable schemaTable : vertexCache.keySet()) {
                Pair<SortedSet<String>, Map<SqlgVertex, Map<String, Object>>> vertices = vertexCache.get(schemaTable);
//                Map<String, PropertyType> propertyTypeMap = sqlgGraph.getTopology().getAllTables().get(schemaTable.getSchema() + "." + SchemaManager.VERTEX_PREFIX + schemaTable.getTable());
                Map<String, PropertyType> propertyTypeMap = sqlgGraph.getTopology().getTableFor(schemaTable.withPrefix(VERTEX_PREFIX));
                //insert the labeled vertices
<<<<<<< HEAD
                long endHigh;
                long numberInserted;
=======
                long endHigh = 0;
                long numberInserted = 0;
>>>>>>> 92640925
                try (InputStream is = mapVertexToInputStream(propertyTypeMap, vertices)) {
                    StringBuilder sql = new StringBuilder();
                    sql.append("COPY ");
                    sql.append(maybeWrapInQoutes(schemaTable.getSchema()));
                    sql.append(".");
                    sql.append(maybeWrapInQoutes(VERTEX_PREFIX + schemaTable.getTable()));
                    sql.append(" (");
                    if (vertices.getLeft().isEmpty()) {
                        //copy command needs at least one field.
                        //check if the dummy field exist, if not createVertexLabel it
                        Map<String, PropertyType> columns = new HashMap<>();
                        columns.put(COPY_DUMMY, PropertyType.from(0));
                        sqlgGraph.getTopology().ensureVertexLabelPropertiesExist(
                                schemaTable.getSchema(),
                                schemaTable.getTable(),
                                columns
                        );
                        sql.append(maybeWrapInQoutes(COPY_DUMMY));
                    } else {
                        int count = 1;
                        for (String key : vertices.getLeft()) {
                            if (count > 1 && count <= vertices.getLeft().size()) {
                                sql.append(", ");
                            }
                            count++;
                            appendKeyForStream(propertyTypeMap.get(key), sql, key);
                        }
                    }
                    sql.append(")");

                    sql.append(" FROM stdin CSV DELIMITER '");
                    sql.append(COPY_COMMAND_DELIMITER);
                    sql.append("' ");
                    sql.append("QUOTE ");
                    sql.append(COPY_COMMAND_QUOTE);
                    sql.append(" ESCAPE '");
                    sql.append(ESCAPE);
                    sql.append("'");
                    sql.append(" NULL '");
                    sql.append(BATCH_NULL);
                    sql.append("';");
                    if (logger.isDebugEnabled()) {
                        logger.debug(sql.toString());
                    }
                    numberInserted = copyManager.copyIn(sql.toString(), is);
                    if (numberInserted > 0) {
<<<<<<< HEAD
                        try (PreparedStatement preparedStatement = con.prepareStatement("SELECT CURRVAL('\"" + schemaTable.getSchema() + "\".\"" + VERTEX_PREFIX + schemaTable.getTable() + "_ID_seq\"');")) {
=======
                        try (PreparedStatement preparedStatement = con.prepareStatement("SELECT CURRVAL('\"" + schemaTable.getSchema() + "\".\"" + SchemaManager.VERTEX_PREFIX + schemaTable.getTable() + "_ID_seq\"');")) {
>>>>>>> 92640925
                            ResultSet resultSet = preparedStatement.executeQuery();
                            resultSet.next();
                            endHigh = resultSet.getLong(1);
                            resultSet.close();
                        }
                        //set the id on the vertex
                        long id = endHigh - numberInserted + 1;
                        for (SqlgVertex sqlgVertex : vertices.getRight().keySet()) {
                            sqlgVertex.setInternalPrimaryKey(RecordId.from(schemaTable, id++));
                        }
                        verticesRanges.put(schemaTable, Pair.of(endHigh - numberInserted + 1, endHigh));
                    }
                }

            }
            return verticesRanges;
        } catch (Exception e) {
            throw new RuntimeException(e);
        }
    }

    //TODO this does not call ensureVertexColumnExist
    @Override
    public void flushEdgeCache(SqlgGraph sqlgGraph, Map<MetaEdge, Pair<SortedSet<String>, Map<SqlgEdge, Triple<SqlgVertex, SqlgVertex, Map<String, Object>>>>> edgeCache) {
        C3P0ProxyConnection con = (C3P0ProxyConnection) sqlgGraph.tx().getConnection();
        try {
            Method m = BaseConnection.class.getMethod("getCopyAPI", new Class[]{});
            Object[] arg = new Object[]{};
            CopyManager copyManager = (CopyManager) con.rawConnectionOperation(m, C3P0ProxyConnection.RAW_CONNECTION, arg);

            for (MetaEdge metaEdge : edgeCache.keySet()) {
                Pair<SortedSet<String>, Map<SqlgEdge, Triple<SqlgVertex, SqlgVertex, Map<String, Object>>>> triples = edgeCache.get(metaEdge);

//                Map<String, PropertyType> propertyTypeMap = sqlgGraph.getTopology().getAllTables()
//                        .get(metaEdge.getSchemaTable().getSchema() + "." + SchemaManager.EDGE_PREFIX + metaEdge.getSchemaTable().getTable());
                Map<String, PropertyType> propertyTypeMap = sqlgGraph.getTopology().getTableFor(metaEdge.getSchemaTable().withPrefix(EDGE_PREFIX));
                long endHigh;
                long numberInserted;
                try (InputStream is = mapEdgeToInputStream(propertyTypeMap, triples)) {
                    StringBuilder sql = new StringBuilder();
                    sql.append("COPY ");
                    sql.append(maybeWrapInQoutes(metaEdge.getSchemaTable().getSchema()));
                    sql.append(".");
                    sql.append(maybeWrapInQoutes(EDGE_PREFIX + metaEdge.getSchemaTable().getTable()));
                    sql.append(" (");
                    for (Triple<SqlgVertex, SqlgVertex, Map<String, Object>> triple : triples.getRight().values()) {
                        int count = 1;
                        sql.append(maybeWrapInQoutes(triple.getLeft().getSchema() + "." + triple.getLeft().getTable() + SchemaManager.OUT_VERTEX_COLUMN_END));
                        sql.append(", ");
                        sql.append(maybeWrapInQoutes(triple.getMiddle().getSchema() + "." + triple.getMiddle().getTable() + SchemaManager.IN_VERTEX_COLUMN_END));
                        for (String key : triples.getLeft()) {
                            if (count <= triples.getLeft().size()) {
                                sql.append(", ");
                            }
                            count++;
                            appendKeyForStream(propertyTypeMap.get(key), sql, key);
                        }
                        break;
                    }
                    sql.append(") ");

                    sql.append(" FROM stdin CSV DELIMITER '");
                    sql.append(COPY_COMMAND_DELIMITER);
                    sql.append("' ");
                    sql.append("QUOTE ");
                    sql.append(COPY_COMMAND_QUOTE);
                    sql.append(" ESCAPE '");
                    sql.append(ESCAPE);
                    sql.append("';");
                    if (logger.isDebugEnabled()) {
                        logger.debug(sql.toString());
                    }
                    numberInserted = copyManager.copyIn(sql.toString(), is);
                    try (PreparedStatement preparedStatement = con.prepareStatement(
                            "SELECT CURRVAL('\"" + metaEdge.getSchemaTable().getSchema() + "\".\"" +
                                    EDGE_PREFIX + metaEdge.getSchemaTable().getTable() + "_ID_seq\"');")) {

                        ResultSet resultSet = preparedStatement.executeQuery();
                        resultSet.next();
                        endHigh = resultSet.getLong(1);
                        resultSet.close();
                    }
                    //set the id on the vertex
                    long id = endHigh - numberInserted + 1;
                    for (SqlgEdge sqlgEdge : triples.getRight().keySet()) {
                        sqlgEdge.setInternalPrimaryKey(RecordId.from(metaEdge.getSchemaTable(), id++));
                    }
                }
            }
        } catch (Exception e) {
            throw new RuntimeException(e);
        }
    }

    @Override
    public void flushVertexPropertyCache(SqlgGraph sqlgGraph, Map<SchemaTable, Pair<SortedSet<String>, Map<SqlgVertex, Map<String, Object>>>> schemaVertexPropertyCache) {
        flushElementPropertyCache(sqlgGraph, true, schemaVertexPropertyCache);
    }

    @Override
    public void flushEdgePropertyCache(SqlgGraph sqlgGraph, Map<SchemaTable, Pair<SortedSet<String>, Map<SqlgEdge, Map<String, Object>>>> edgePropertyCache) {
        flushElementPropertyCache(sqlgGraph, false, edgePropertyCache);
    }

    public <T extends SqlgElement> void flushElementPropertyCache(SqlgGraph sqlgGraph, boolean forVertices, Map<SchemaTable, Pair<SortedSet<String>, Map<T, Map<String, Object>>>> schemaVertexPropertyCache) {

        Connection conn = sqlgGraph.tx().getConnection();
        for (SchemaTable schemaTable : schemaVertexPropertyCache.keySet()) {

            Pair<SortedSet<String>, Map<T, Map<String, Object>>> vertexKeysPropertyCache = schemaVertexPropertyCache.get(schemaTable);
            SortedSet<String> keys = vertexKeysPropertyCache.getLeft();
            Map<? extends SqlgElement, Map<String, Object>> vertexPropertyCache = vertexKeysPropertyCache.getRight();

            StringBuilder sql = new StringBuilder();
            sql.append("UPDATE ");
            sql.append(maybeWrapInQoutes(schemaTable.getSchema()));
            sql.append(".");
            sql.append(maybeWrapInQoutes((forVertices ? VERTEX_PREFIX : EDGE_PREFIX) + schemaTable.getTable()));
            sql.append(" a \nSET\n\t(");
            int count = 1;
            //this map is for optimizations reason to not look up the property via all tables within the loop
            Map<String, PropertyType> keyPropertyTypeMap = new HashMap<>();
            for (String key : keys) {
                PropertyType propertyType = sqlgGraph.getTopology().getTableFor(schemaTable.withPrefix(forVertices ? VERTEX_PREFIX : EDGE_PREFIX)).get(key);
                keyPropertyTypeMap.put(key, propertyType);
                appendKeyForBatchUpdate(propertyType, sql, key, false);
                if (count++ < keys.size()) {
                    sql.append(", ");
                }
            }
            sql.append(") = \n\t(");
            count = 1;
            for (String key : keys) {
                sql.append("v.");
                PropertyType propertyType = keyPropertyTypeMap.get(key);
                appendKeyForBatchUpdate(propertyType, sql, key, true);
                switch (propertyType) {
                    case boolean_ARRAY:
                        sql.append("::boolean[]");
                        break;
                    case byte_ARRAY:
                        sql.append("::bytea");
                        break;
                    case short_ARRAY:
                        sql.append("::smallint[]");
                        break;
                    case int_ARRAY:
                        sql.append("::int[]");
                        break;
                    case long_ARRAY:
                        sql.append("::bigint[]");
                        break;
                    case float_ARRAY:
                        sql.append("::real[]");
                        break;
                    case double_ARRAY:
                        sql.append("::double precision[]");
                        break;
                    case STRING_ARRAY:
                        sql.append("::text[]");
                        break;
                    case BOOLEAN_ARRAY:
                        sql.append("::boolean[]");
                        break;
                    case BYTE_ARRAY:
                        sql.append("::bytea");
                        break;
                    case SHORT_ARRAY:
                        sql.append("::smallint[]");
                        break;
                    case INTEGER_ARRAY:
                        sql.append("::int[]");
                        break;
                    case LONG_ARRAY:
                        sql.append("::bigint[]");
                        break;
                    case FLOAT_ARRAY:
                        sql.append("::real[]");
                        break;
                    case DOUBLE_ARRAY:
                        sql.append("::double precision[]");
                        break;
                }
                if (count++ < keys.size()) {
                    sql.append(", ");
                }
            }
            sql.append(")\nFROM (\nVALUES\n\t");
            count = 1;
            for (SqlgElement sqlgVertex : vertexPropertyCache.keySet()) {
                Map<String, Object> properties = vertexPropertyCache.get(sqlgVertex);
                sql.append("(");
                sql.append(((RecordId) sqlgVertex.id()).getId());
                sql.append(", ");
                int countProperties = 1;
                for (String key : keys) {
                    Object value = properties.get(key);
                    if (value == null) {
                        if (sqlgVertex.property(key).isPresent()) {
                            value = sqlgVertex.value(key);
                        } else {
                            value = "null";
                        }
                    }
                    PropertyType propertyType = keyPropertyTypeMap.get(key);
                    switch (propertyType) {
                        case BOOLEAN:
                            sql.append(value);
                            break;
                        case BYTE:
                            sql.append(value);
                            break;
                        case SHORT:
                            sql.append(value);
                            break;
                        case INTEGER:
                            sql.append(value);
                            break;
                        case LONG:
                            sql.append(value);
                            break;
                        case FLOAT:
                            sql.append(value);
                            break;
                        case DOUBLE:
                            sql.append(value);
                            break;
                        case STRING:
                            //Postgres supports custom quoted strings using the 'with token' clause
                            sql.append("$token$");
                            sql.append(value);
                            sql.append("$token$");
                            break;
                        case LOCALDATETIME:
                            sql.append("'");
                            sql.append(value.toString());
                            sql.append("'::TIMESTAMP");
                            break;
                        case LOCALDATE:
                            sql.append("'");
                            sql.append(value.toString());
                            sql.append("'::DATE");
                            break;
                        case LOCALTIME:
                            sql.append("'");
                            sql.append(shiftDST((LocalTime) value).toString());
                            sql.append("'::TIME");
                            break;
                        case ZONEDDATETIME:
                            ZonedDateTime zonedDateTime = (ZonedDateTime) value;
                            LocalDateTime localDateTime = zonedDateTime.toLocalDateTime();
                            TimeZone timeZone = TimeZone.getTimeZone(zonedDateTime.getZone().getId());
                            sql.append("'");
                            sql.append(localDateTime.toString());
                            sql.append("'::TIMESTAMP");
                            sql.append(",'");
                            sql.append(timeZone.getID());
                            sql.append("'");
                            break;
                        case DURATION:
                            Duration duration = (Duration) value;
                            sql.append("'");
                            sql.append(duration.getSeconds());
                            sql.append("'::BIGINT");
                            sql.append(",'");
                            sql.append(duration.getNano());
                            sql.append("'::INTEGER");
                            break;
                        case PERIOD:
                            Period period = (Period) value;
                            sql.append("'");
                            sql.append(period.getYears());
                            sql.append("'::INTEGER");
                            sql.append(",'");
                            sql.append(period.getMonths());
                            sql.append("'::INTEGER");
                            sql.append(",'");
                            sql.append(period.getDays());
                            sql.append("'::INTEGER");
                            break;
                        case JSON:
                            sql.append("'");
                            sql.append(value.toString());
                            sql.append("'::JSONB");
                            break;
                        case boolean_ARRAY:
                            sql.append("'{");
                            boolean[] booleanArray = (boolean[]) value;
                            int countBooleanArray = 1;
                            for (Boolean b : booleanArray) {
                                sql.append(b);
                                if (countBooleanArray++ < booleanArray.length) {
                                    sql.append(",");
                                }
                            }
                            sql.append("}'");
                            break;
                        case BOOLEAN_ARRAY:
                            sql.append("'{");
                            Boolean[] BooleanArray = (Boolean[]) value;
                            int countBOOLEANArray = 1;
                            for (Boolean b : BooleanArray) {
                                sql.append(b);
                                if (countBOOLEANArray++ < BooleanArray.length) {
                                    sql.append(",");
                                }
                            }
                            sql.append("}'");
                            break;
                        case byte_ARRAY:
                            try {
                                sql.append("'");
                                sql.append(PGbytea.toPGString((byte[]) value));
                                sql.append("'");
                            } catch (SQLException e) {
                                throw new RuntimeException(e);
                            }
                            break;
                        case BYTE_ARRAY:
                            try {
                                sql.append("'");
                                sql.append(PGbytea.toPGString((byte[]) SqlgUtil.convertByteArrayToPrimitiveArray((Byte[]) value)));
                                sql.append("'");
                            } catch (SQLException e) {
                                throw new RuntimeException(e);
                            }
                            break;
                        case short_ARRAY:
                            sql.append("'{");
                            short[] sortArray = (short[]) value;
                            int countShortArray = 1;
                            for (Short s : sortArray) {
                                sql.append(s);
                                if (countShortArray++ < sortArray.length) {
                                    sql.append(",");
                                }
                            }
                            sql.append("}'");
                            break;
                        case SHORT_ARRAY:
                            sql.append("'{");
                            Short[] shortObjectArray = (Short[]) value;
                            for (int i = 0; i < shortObjectArray.length; i++) {
                                Short s = shortObjectArray[i];
                                sql.append(s);
                                if (i < shortObjectArray.length - 1) {
                                    sql.append(",");
                                }
                            }
                            sql.append("}'");
                            break;
                        case int_ARRAY:
                            sql.append("'{");
                            int[] intArray = (int[]) value;
                            int countIntArray = 1;
                            for (Integer i : intArray) {
                                sql.append(i);
                                if (countIntArray++ < intArray.length) {
                                    sql.append(",");
                                }
                            }
                            sql.append("}'");
                            break;
                        case INTEGER_ARRAY:
                            sql.append("'{");
                            Integer[] integerArray = (Integer[]) value;
                            int countIntegerArray = 1;
                            for (Integer i : integerArray) {
                                sql.append(i);
                                if (countIntegerArray++ < integerArray.length) {
                                    sql.append(",");
                                }
                            }
                            sql.append("}'");
                            break;
                        case LONG_ARRAY:
                            sql.append("'{");
                            Long[] longArray = (Long[]) value;
                            int countLongArray = 1;
                            for (Long l : longArray) {
                                sql.append(l);
                                if (countLongArray++ < longArray.length) {
                                    sql.append(",");
                                }
                            }
                            sql.append("}'");
                            break;
                        case long_ARRAY:
                            sql.append("'{");
                            long[] longPrimitiveArray = (long[]) value;
                            int countLongPrimitiveArray = 1;
                            for (Long l : longPrimitiveArray) {
                                sql.append(l);
                                if (countLongPrimitiveArray++ < longPrimitiveArray.length) {
                                    sql.append(",");
                                }
                            }
                            sql.append("}'");
                            break;
                        case FLOAT_ARRAY:
                            sql.append("'{");
                            Float[] floatArray = (Float[]) value;
                            int countFloatArray = 1;
                            for (Float f : floatArray) {
                                sql.append(f);
                                if (countFloatArray++ < floatArray.length) {
                                    sql.append(",");
                                }
                            }
                            sql.append("}'");
                            break;
                        case float_ARRAY:
                            sql.append("'{");
                            float[] floatPrimitiveArray = (float[]) value;
                            int countFloatPrimitiveArray = 1;
                            for (Float f : floatPrimitiveArray) {
                                sql.append(f);
                                if (countFloatPrimitiveArray++ < floatPrimitiveArray.length) {
                                    sql.append(",");
                                }
                            }
                            sql.append("}'");
                            break;
                        case DOUBLE_ARRAY:
                            sql.append("'{");
                            Double[] doubleArray = (Double[]) value;
                            int countDoubleArray = 1;
                            for (Double d : doubleArray) {
                                sql.append(d);
                                if (countDoubleArray++ < doubleArray.length) {
                                    sql.append(",");
                                }
                            }
                            sql.append("}'");
                            break;
                        case double_ARRAY:
                            sql.append("'{");
                            double[] doublePrimitiveArray = (double[]) value;
                            int countDoublePrimitiveArray = 1;
                            for (Double d : doublePrimitiveArray) {
                                sql.append(d);
                                if (countDoublePrimitiveArray++ < doublePrimitiveArray.length) {
                                    sql.append(",");
                                }
                            }
                            sql.append("}'");
                            break;
                        case STRING_ARRAY:
                            sql.append("'{");
                            String[] stringArray = (String[]) value;
                            int countStringArray = 1;
                            for (String s : stringArray) {
                                sql.append("\"");
                                sql.append(s);
                                sql.append("\"");
                                if (countStringArray++ < stringArray.length) {
                                    sql.append(",");
                                }
                            }
                            sql.append("}'");
                            break;
                        default:
                            throw new IllegalStateException("Unknown propertyType " + propertyType.name());
                    }
                    if (countProperties++ < keys.size()) {
                        sql.append(", ");
                    }
                }
                sql.append(")");
                if (count++ < vertexPropertyCache.size()) {
                    sql.append(",\n\t");
                }
            }

            sql.append("\n) AS v(id, ");
            count = 1;
            for (String key : keys) {
                PropertyType propertyType = keyPropertyTypeMap.get(key);
                appendKeyForBatchUpdate(propertyType, sql, key, false);
                if (count++ < keys.size()) {
                    sql.append(", ");
                }
            }
            sql.append(")");
            sql.append("\nWHERE a.\"ID\" = v.id");
            if (logger.isDebugEnabled()) {
                logger.debug(sql.toString());
            }
            try (Statement statement = conn.createStatement()) {
                statement.execute(sql.toString());
            } catch (SQLException e) {
                throw new RuntimeException(e);
            }
        }

    }

    @Override
    public String constructCompleteCopyCommandTemporarySqlVertex(SqlgGraph sqlgGraph, SqlgVertex vertex, Map<String, Object> keyValueMap) {
        return internalConstructCompleteCopyCommandSqlVertex(sqlgGraph, true, vertex, keyValueMap);
    }

    @Override
    public String constructCompleteCopyCommandSqlVertex(SqlgGraph sqlgGraph, SqlgVertex vertex, Map<String, Object> keyValueMap) {
        return internalConstructCompleteCopyCommandSqlVertex(sqlgGraph, false, vertex, keyValueMap);
    }

    private String internalConstructCompleteCopyCommandSqlVertex(SqlgGraph sqlgGraph, boolean isTemp, SqlgVertex vertex, Map<String, Object> keyValueMap) {
        Map<String, PropertyType> propertyTypeMap = sqlgGraph.getTopology().getTableFor(SchemaTable.of((!isTemp ? vertex.getSchema() : ""), VERTEX_PREFIX + vertex.getTable()));
        StringBuilder sql = new StringBuilder();
        sql.append("COPY ");
        if (!isTemp) {
            sql.append(maybeWrapInQoutes(vertex.getSchema()));
            sql.append(".");
        }
        sql.append(maybeWrapInQoutes(VERTEX_PREFIX + vertex.getTable()));
        sql.append(" (");
        if (keyValueMap.isEmpty()) {
            //copy command needs at least one field.
            //check if the dummy field exist, if not createVertexLabel it
            Map<String, PropertyType> columns = new HashMap<>();
            columns.put(COPY_DUMMY, PropertyType.from(0));
            sqlgGraph.getTopology().ensureVertexLabelPropertiesExist(
                    vertex.getSchema(),
                    vertex.getTable(),
                    columns
            );
            sql.append(maybeWrapInQoutes(COPY_DUMMY));
        } else {
            int count = 1;
            for (String key : keyValueMap.keySet()) {
                if (count > 1 && count <= keyValueMap.size()) {
                    sql.append(", ");
                }
                count++;
                appendKeyForStream(propertyTypeMap.get(key), sql, key);
            }
        }
        sql.append(")");
        sql.append(" FROM stdin CSV DELIMITER '");
        sql.append(COPY_COMMAND_DELIMITER);
        sql.append("' ");
        sql.append("QUOTE ");
        sql.append(COPY_COMMAND_QUOTE);
        sql.append(" ESCAPE '");
        sql.append(ESCAPE);
        sql.append("'");
        sql.append(" NULL'");
        sql.append(BATCH_NULL);
        sql.append("';");
        if (logger.isDebugEnabled()) {
            logger.debug(sql.toString());
        }
        return sql.toString();
    }

    @Override
    public String constructCompleteCopyCommandSqlEdge(SqlgGraph sqlgGraph, SqlgEdge sqlgEdge, SqlgVertex outVertex, SqlgVertex inVertex, Map<String, Object> keyValueMap) {
        Map<String, PropertyType> propertyTypeMap = sqlgGraph.getTopology().getTableFor(SchemaTable.of(sqlgEdge.getSchema(),EDGE_PREFIX + sqlgEdge.getTable()));
        StringBuilder sql = new StringBuilder();
        sql.append("COPY ");
        sql.append(maybeWrapInQoutes(sqlgEdge.getSchema()));
        sql.append(".");
        sql.append(maybeWrapInQoutes(EDGE_PREFIX + sqlgEdge.getTable()));
        sql.append(" (");
        sql.append(maybeWrapInQoutes(outVertex.getSchema() + "." + outVertex.getTable() + SchemaManager.OUT_VERTEX_COLUMN_END));
        sql.append(", ");
        sql.append(maybeWrapInQoutes(inVertex.getSchema() + "." + inVertex.getTable() + SchemaManager.IN_VERTEX_COLUMN_END));
        int count = 1;
        for (String key : keyValueMap.keySet()) {
            if (count <= keyValueMap.size()) {
                sql.append(", ");
            }
            count++;
            appendKeyForStream(propertyTypeMap.get(key), sql, key);
        }
        sql.append(") ");

        sql.append(" FROM stdin CSV DELIMITER '");
        sql.append(COPY_COMMAND_DELIMITER);
        sql.append("' ");
        sql.append("QUOTE ");
        sql.append(COPY_COMMAND_QUOTE);
        sql.append(";");
        if (logger.isDebugEnabled()) {
            logger.debug(sql.toString());
        }
        return sql.toString();
    }

    private void appendKeyForStream(PropertyType propertyType, StringBuilder sql, String key) {
        String[] sqlDefinitions = propertyTypeToSqlDefinition(propertyType);
        int countPerKey = 1;
        for (@SuppressWarnings("unused") String sqlDefinition : sqlDefinitions) {
            if (countPerKey > 1) {
                sql.append(maybeWrapInQoutes(key + propertyType.getPostFixes()[countPerKey - 2]));
            } else {
                sql.append(maybeWrapInQoutes(key));
            }
            if (countPerKey++ < sqlDefinitions.length) {
                sql.append(",");
            }
        }
    }

    private void appendKeyForBatchUpdate(PropertyType propertyType, StringBuilder sql, String key, boolean withV) {
        String[] sqlDefinitions = propertyTypeToSqlDefinition(propertyType);
        int countPerKey = 1;
        for (@SuppressWarnings("unused") String sqlDefinition : sqlDefinitions) {
            if (countPerKey > 1) {
                if (withV) {
                    sql.append("v.");
                }
                sql.append(maybeWrapInQoutes(key + propertyType.getPostFixes()[countPerKey - 2]));
            } else {
                sql.append(maybeWrapInQoutes(key));
            }
            if (countPerKey++ < sqlDefinitions.length) {
                sql.append(",");
            }
        }
    }


    @Override
    public String temporaryTableCopyCommandSqlVertex(SqlgGraph sqlgGraph, SchemaTable schemaTable, Map<String, Object> keyValueMap) {
        StringBuilder sql = new StringBuilder();
        sql.append("COPY ");
        //Temp tables only
        sql.append(maybeWrapInQoutes(VERTEX_PREFIX + schemaTable.getTable()));
        sql.append(" (");
        if (keyValueMap.isEmpty()) {
            //copy command needs at least one field.
            //check if the dummy field exist, if not createVertexLabel it
            Map<String, PropertyType> columns = new HashMap<>();
            columns.put(COPY_DUMMY, PropertyType.from(0));
            sqlgGraph.getTopology().ensureVertexLabelPropertiesExist(
                    schemaTable.getSchema(),
                    schemaTable.getTable(),
                    columns
            );
            sql.append(maybeWrapInQoutes(COPY_DUMMY));
        } else {
            int count = 1;
            for (String key : keyValueMap.keySet()) {
                if (count > 1 && count <= keyValueMap.size()) {
                    sql.append(", ");
                }
                count++;
                sql.append(maybeWrapInQoutes(key));
            }
        }
        sql.append(")");
        sql.append(" FROM stdin CSV DELIMITER '");
        sql.append(COPY_COMMAND_DELIMITER);
        sql.append("' ");
        sql.append("QUOTE ");
        sql.append(COPY_COMMAND_QUOTE);
        sql.append(" ESCAPE '");
        sql.append(ESCAPE);
        sql.append("';");
        if (logger.isDebugEnabled()) {
            logger.debug(sql.toString());
        }
        return sql.toString();
    }

    @Override
    public void writeStreamingVertex(OutputStream out, Map<String, Object> keyValueMap) {
        try {
            int countKeys = 1;
            if (keyValueMap.isEmpty()) {
                out.write(Integer.toString(1).getBytes());
            } else {
                for (Map.Entry<String, Object> entry : keyValueMap.entrySet()) {
                    if (countKeys > 1 && countKeys <= keyValueMap.size()) {
                        out.write(COPY_COMMAND_DELIMITER.getBytes());
                    }
                    countKeys++;
                    Object value = entry.getValue();
                    PropertyType propertyType;
                    if (value == null) {
                        propertyType = PropertyType.STRING;
                    } else {
                        propertyType = PropertyType.from(value);
                    }
                    if (JSON_ARRAY == propertyType) {
                        throw SqlgExceptions.invalidPropertyType(propertyType);
                    }
                    out.write(valueToStreamBytes(propertyType, value));
                }
            }
            out.write("\n".getBytes());
        } catch (IOException e) {
            throw new RuntimeException(e);
        }
    }

    @Override
    public void writeStreamingEdge(OutputStream out, SqlgEdge sqlgEdge, SqlgVertex outVertex, SqlgVertex inVertex, Map<String, Object> keyValueMap) {
        try {
            String encoding = "UTF-8";
            out.write(((RecordId) outVertex.id()).getId().toString().getBytes(encoding));
            out.write(COPY_COMMAND_DELIMITER.getBytes(encoding));
            out.write(((RecordId) inVertex.id()).getId().toString().getBytes(encoding));
            for (Map.Entry<String, Object> entry : keyValueMap.entrySet()) {
                out.write(COPY_COMMAND_DELIMITER.getBytes(encoding));
                Object value = entry.getValue();
                PropertyType propertyType = PropertyType.from(value);
                out.write(valueToStreamBytes(propertyType, value));
            }
            out.write("\n".getBytes(encoding));
        } catch (Exception e) {
            throw new RuntimeException(e);
        }
    }

    private byte[] valueToStreamBytes(PropertyType propertyType, Object value) throws UnsupportedEncodingException {
        String encoding = "UTF-8";
        return valueToStreamString(propertyType, value).getBytes(encoding);
    }

    private String valueToStreamString(PropertyType propertyType, Object value) {
        String result;
        if (value == null) {
            result = getBatchNull();
        } else {
            switch (propertyType) {
                case ZONEDDATETIME:
                    ZonedDateTime zonedDateTime = (ZonedDateTime) value;
                    LocalDateTime localDateTime = zonedDateTime.toLocalDateTime();
                    TimeZone timeZone = TimeZone.getTimeZone(zonedDateTime.getZone().getId());
                    result = localDateTime.toString() + COPY_COMMAND_DELIMITER + timeZone.getID();
                    break;
                case PERIOD:
                    Period period = (Period) value;
                    result = period.getYears() + COPY_COMMAND_DELIMITER + period.getMonths() + COPY_COMMAND_DELIMITER + period.getDays();
                    break;
                case DURATION:
                    Duration duration = (Duration) value;
                    result = duration.getSeconds() + COPY_COMMAND_DELIMITER + duration.getNano();
                    break;
                case LOCALTIME:
                    LocalTime lt = (LocalTime) value;
                    result = shiftDST(lt).toString();
                    break;
                case ZONEDDATETIME_ARRAY:
                    ZonedDateTime[] zonedDateTimes = (ZonedDateTime[]) value;
                    StringBuilder sb = new StringBuilder();
                    sb.append("{");
                    int length = java.lang.reflect.Array.getLength(value);
                    for (int i = 0; i < length; i++) {
                        zonedDateTime = zonedDateTimes[i];
                        localDateTime = zonedDateTime.toLocalDateTime();
                        result = localDateTime.toString();
                        sb.append(result);
                        if (i < length - 1) {
                            sb.append(",");
                        }
                    }
                    sb.append("}");
                    sb.append(COPY_COMMAND_DELIMITER);
                    sb.append("{");
                    for (int i = 0; i < length; i++) {
                        zonedDateTime = zonedDateTimes[i];
                        timeZone = TimeZone.getTimeZone(zonedDateTime.getZone().getId());
                        result = timeZone.getID();
                        sb.append(result);
                        if (i < length - 1) {
                            sb.append(",");
                        }
                    }
                    sb.append("}");
                    return sb.toString();
                case DURATION_ARRAY:
                    Duration[] durations = (Duration[]) value;
                    sb = new StringBuilder();
                    sb.append("{");
                    length = java.lang.reflect.Array.getLength(value);
                    for (int i = 0; i < length; i++) {
                        duration = durations[i];
                        sb.append(duration.getSeconds());
                        if (i < length - 1) {
                            sb.append(",");
                        }
                    }
                    sb.append("}");
                    sb.append(COPY_COMMAND_DELIMITER);
                    sb.append("{");
                    for (int i = 0; i < length; i++) {
                        duration = durations[i];
                        sb.append(duration.getNano());
                        if (i < length - 1) {
                            sb.append(",");
                        }
                    }
                    sb.append("}");
                    return sb.toString();
                case PERIOD_ARRAY:
                    Period[] periods = (Period[]) value;
                    sb = new StringBuilder();
                    sb.append("{");
                    length = java.lang.reflect.Array.getLength(value);
                    for (int i = 0; i < length; i++) {
                        period = periods[i];
                        sb.append(period.getYears());
                        if (i < length - 1) {
                            sb.append(",");
                        }
                    }
                    sb.append("}");
                    sb.append(COPY_COMMAND_DELIMITER);
                    sb.append("{");
                    for (int i = 0; i < length; i++) {
                        period = periods[i];
                        sb.append(period.getMonths());
                        if (i < length - 1) {
                            sb.append(",");
                        }
                    }
                    sb.append("}");
                    sb.append(COPY_COMMAND_DELIMITER);
                    sb.append("{");
                    for (int i = 0; i < length; i++) {
                        period = periods[i];
                        sb.append(period.getDays());
                        if (i < length - 1) {
                            sb.append(",");
                        }
                    }
                    sb.append("}");
                    return sb.toString();
                case LOCALTIME_ARRAY:
                    LocalTime[] localTimes = (LocalTime[]) value;
                    sb = new StringBuilder();
                    sb.append("{");
                    length = java.lang.reflect.Array.getLength(value);
                    for (int i = 0; i < length; i++) {
                        LocalTime localTime = localTimes[i];
                        result = shiftDST(localTime).toString();
                        sb.append(result);
                        if (i < length - 1) {
                            sb.append(",");
                        }
                    }
                    sb.append("}");
                    return sb.toString();
//                case JSON_ARRAY:
//                    throw new IllegalStateException("arrays of json just does not wanna behave");
//                    JsonNode[] jsons = (JsonNode[]) value;
//                    sb = new StringBuilder();
//                    sb.append("{");
//                    length = java.lang.reflect.Array.getLength(value);
//                    for (int i = 0; i < length; i++) {
//                        JsonNode json = jsons[i];
////                        sb.append(escapeSpecialCharacters("{" + COPY_COMMAND_QUOTE + "\"" + COPY_COMMAND_QUOTE + "username" + COPY_COMMAND_QUOTE + "\"" +
////                                COPY_COMMAND_QUOTE + ":" + COPY_COMMAND_QUOTE + "\"" + COPY_COMMAND_QUOTE + "asd" + COPY_COMMAND_QUOTE + "\"}"));
//                        sb.append(escapeSpecialCharacters("e'\\x01'{e'\\x01'" + getColumnEscapeKey() + "username" + getColumnEscapeKey() + ":1e'\\x01'}e'\\x01'"));
//                        if (i < length - 1) {
//                            sb.append(",");
//                        }
//                    }
//                    sb.append("}");
//                    return sb.toString();
                default:
                    if (value.getClass().isArray()) {
                        if (value.getClass().getName().equals("[B")) {
                            try {
                                String valueOfArrayAsString = PGbytea.toPGString((byte[]) value);
                                return (valueOfArrayAsString);
                            } catch (SQLException e) {
                                throw new RuntimeException(e);
                            }
                        } else {
                            sb = new StringBuilder();
                            sb.append("{");
                            length = java.lang.reflect.Array.getLength(value);
                            for (int i = 0; i < length; i++) {
                                String valueOfArray = java.lang.reflect.Array.get(value, i).toString();
                                sb.append(escapeSpecialCharacters(valueOfArray));
                                if (i < length - 1) {
                                    sb.append(",");
                                }
                            }
                            sb.append("}");
                            return sb.toString();
                        }
                    }
                    result = escapeSpecialCharacters(value.toString());
            }
        }
        return result;
    }


    @Override
    public void flushRemovedVertices(SqlgGraph sqlgGraph, Map<SchemaTable, List<SqlgVertex>> removeVertexCache) {

        if (!removeVertexCache.isEmpty()) {


            //split the list of vertices, postgres existVertexLabel a 2 byte limit in the in clause
            for (Map.Entry<SchemaTable, List<SqlgVertex>> schemaVertices : removeVertexCache.entrySet()) {

                SchemaTable schemaTable = schemaVertices.getKey();

                Pair<Set<SchemaTable>, Set<SchemaTable>> tableLabels = sqlgGraph.getTopology().getTableLabels(SchemaTable.of(schemaTable.getSchema(), VERTEX_PREFIX + schemaTable.getTable()));

                //This is causing dead locks under load
//                dropForeignKeys(sqlgGraph, schemaTable);

                List<SqlgVertex> vertices = schemaVertices.getValue();
                int numberOfLoops = (vertices.size() / PARAMETER_LIMIT);
                int previous = 0;
                for (int i = 1; i <= numberOfLoops + 1; i++) {

                    int subListTo = i * PARAMETER_LIMIT;
                    List<SqlgVertex> subVertices;
                    if (i <= numberOfLoops) {
                        subVertices = vertices.subList(previous, subListTo);
                    } else {
                        subVertices = vertices.subList(previous, vertices.size());
                    }

                    previous = subListTo;

                    if (!subVertices.isEmpty()) {

                        Set<SchemaTable> inLabels = tableLabels.getLeft();
                        Set<SchemaTable> outLabels = tableLabels.getRight();

                        deleteEdges(sqlgGraph, schemaTable, subVertices, inLabels, true);
                        deleteEdges(sqlgGraph, schemaTable, subVertices, outLabels, false);

//                        Pair<Set<Long>, Set<SchemaTable>> outLabels = Pair.of(new HashSet<>(), new HashSet<>());
//                        Pair<Set<Long>, Set<SchemaTable>> inLabels = Pair.of(new HashSet<>(), new HashSet<>());
                        //get all the in and out labels for each vertex
                        //then for all in and out edges
                        //then remove the edges
//                        getInAndOutEdgesToRemove(sqlgGraph, subVertices, outLabels, inLabels);
//                        deleteEdges(sqlgGraph, schemaTable, outLabels, true);
//                        deleteEdges(sqlgGraph, schemaTable, inLabels, false);

                        StringBuilder sql = new StringBuilder("DELETE FROM ");
                        sql.append(sqlgGraph.getSchemaManager().getSqlDialect().maybeWrapInQoutes(schemaTable.getSchema()));
                        sql.append(".");
                        sql.append(sqlgGraph.getSchemaManager().getSqlDialect().maybeWrapInQoutes((VERTEX_PREFIX) + schemaTable.getTable()));
                        sql.append(" WHERE ");
                        sql.append(sqlgGraph.getSchemaManager().getSqlDialect().maybeWrapInQoutes("ID"));
                        sql.append(" in (");
                        int count = 1;
                        for (SqlgVertex sqlgVertex : subVertices) {
                            sql.append("?");
                            if (count++ < subVertices.size()) {
                                sql.append(",");
                            }
                        }
                        sql.append(")");
                        if (sqlgGraph.getSqlDialect().needsSemicolon()) {
                            sql.append(";");
                        }
                        if (logger.isDebugEnabled()) {
                            logger.debug(sql.toString());
                        }
                        Connection conn = sqlgGraph.tx().getConnection();
                        try (PreparedStatement preparedStatement = conn.prepareStatement(sql.toString())) {
                            count = 1;
                            for (SqlgVertex sqlgVertex : subVertices) {
                                preparedStatement.setLong(count++, ((RecordId) sqlgVertex.id()).getId());
                            }
                            preparedStatement.executeUpdate();
                        } catch (SQLException e) {
                            throw new RuntimeException(e);
                        }

//                        sql = new StringBuilder("DELETE FROM ");
//                        sql.append(sqlgGraph.getSqlDialect().maybeWrapInQoutes(sqlgGraph.getSqlDialect().getPublicSchema()));
//                        sql.append(".");
//                        sql.append(sqlgGraph.getSqlDialect().maybeWrapInQoutes(SchemaManager.VERTICES));
//                        sql.append(" WHERE ");
//                        sql.append(sqlgGraph.getSqlDialect().maybeWrapInQoutes("ID"));
//                        sql.append(" in (");
//
//                        count = 1;
//                        for (SqlgVertex vertex : subVertices) {
//                            sql.append("?");
//                            if (count++ < subVertices.size()) {
//                                sql.append(",");
//                            }
//                        }
//                        sql.append(")");
//                        if (sqlgGraph.getSqlDialect().needsSemicolon()) {
//                            sql.append(";");
//                        }
//                        if (logger.isDebugEnabled()) {
//                            logger.debug(sql.toString());
//                        }
//                        conn = sqlgGraph.tx().getConnection();
//                        try (PreparedStatement preparedStatement = conn.prepareStatement(sql.toString())) {
//                            count = 1;
//                            for (SqlgVertex vertex : subVertices) {
//                                preparedStatement.setLong(count++, (Long) vertex.id());
//                            }
//                            preparedStatement.executeUpdate();
//                        } catch (SQLException e) {
//                            throw new RuntimeException(e);
//                        }
                    }

                }

//                createForeignKeys(sqlgGraph, schemaTable);

            }
        }
    }


    private void dropForeignKeys(SqlgGraph sqlgGraph, SchemaTable schemaTable) {

        Map<String, Set<String>> edgeForeignKeys = sqlgGraph.getTopology().getAllEdgeForeignKeys();

        for (Map.Entry<String, Set<String>> edgeForeignKey : edgeForeignKeys.entrySet()) {
            String edgeTable = edgeForeignKey.getKey();
            Set<String> foreignKeys = edgeForeignKey.getValue();
            String[] schemaTableArray = edgeTable.split("\\.");

            for (String foreignKey : foreignKeys) {
                if (foreignKey.startsWith(schemaTable.toString() + "_")) {

                    Set<String> foreignKeyNames = getForeignKeyConstraintNames(sqlgGraph, schemaTableArray[0], schemaTableArray[1]);
                    for (String foreignKeyName : foreignKeyNames) {

                        StringBuilder sql = new StringBuilder();
                        sql.append("ALTER TABLE ");
                        sql.append(maybeWrapInQoutes(schemaTableArray[0]));
                        sql.append(".");
                        sql.append(maybeWrapInQoutes(schemaTableArray[1]));
                        sql.append(" DROP CONSTRAINT ");
                        sql.append(maybeWrapInQoutes(foreignKeyName));
                        if (needsSemicolon()) {
                            sql.append(";");
                        }
                        if (logger.isDebugEnabled()) {
                            logger.debug(sql.toString());
                        }
                        Connection conn = sqlgGraph.tx().getConnection();
                        try (PreparedStatement preparedStatement = conn.prepareStatement(sql.toString())) {
                            preparedStatement.executeUpdate();
                        } catch (SQLException e) {
                            throw new RuntimeException(e);
                        }

                    }
                }
            }
        }
    }

    private void createForeignKeys(SqlgGraph sqlgGraph, SchemaTable schemaTable) {
        Map<String, Set<String>> edgeForeignKeys = sqlgGraph.getTopology().getAllEdgeForeignKeys();

        for (Map.Entry<String, Set<String>> edgeForeignKey : edgeForeignKeys.entrySet()) {
            String edgeTable = edgeForeignKey.getKey();
            Set<String> foreignKeys = edgeForeignKey.getValue();
            for (String foreignKey : foreignKeys) {
                if (foreignKey.startsWith(schemaTable.toString() + "_")) {
                    String[] schemaTableArray = edgeTable.split("\\.");
                    StringBuilder sql = new StringBuilder();
                    sql.append("ALTER TABLE ");
                    sql.append(maybeWrapInQoutes(schemaTableArray[0]));
                    sql.append(".");
                    sql.append(maybeWrapInQoutes(schemaTableArray[1]));
                    sql.append(" ADD FOREIGN KEY (");
                    sql.append(maybeWrapInQoutes(foreignKey));
                    sql.append(") REFERENCES ");
                    sql.append(maybeWrapInQoutes(schemaTable.getSchema()));
                    sql.append(".");
                    sql.append(maybeWrapInQoutes(VERTEX_PREFIX + schemaTable.getTable()));
                    sql.append(" MATCH SIMPLE");
                    if (needsSemicolon()) {
                        sql.append(";");
                    }
                    if (logger.isDebugEnabled()) {
                        logger.debug(sql.toString());
                    }
                    Connection conn = sqlgGraph.tx().getConnection();
                    try (PreparedStatement preparedStatement = conn.prepareStatement(sql.toString())) {
                        preparedStatement.executeUpdate();
                    } catch (SQLException e) {
                        throw new RuntimeException(e);
                    }
                }
            }
        }
    }

    private void deleteEdges(SqlgGraph sqlgGraph, SchemaTable schemaTable, List<SqlgVertex> subVertices, Set<SchemaTable> labels, boolean inDirection) {
        for (SchemaTable inLabel : labels) {

            StringBuilder sql = new StringBuilder();
            sql.append("DELETE FROM ");
            sql.append(maybeWrapInQoutes(inLabel.getSchema()));
            sql.append(".");
            sql.append(maybeWrapInQoutes(inLabel.getTable()));
            sql.append(" WHERE ");
            sql.append(maybeWrapInQoutes(schemaTable.toString() + (inDirection ? SchemaManager.IN_VERTEX_COLUMN_END : SchemaManager.OUT_VERTEX_COLUMN_END)));
            sql.append(" IN (");
            int count = 1;
            for (Vertex vertexToDelete : subVertices) {
                sql.append("?");
                if (count++ < subVertices.size()) {
                    sql.append(",");
                }
            }
            sql.append(")");
            if (sqlgGraph.getSqlDialect().needsSemicolon()) {
                sql.append(";");
            }
            if (logger.isDebugEnabled()) {
                logger.debug(sql.toString());
            }
            Connection conn = sqlgGraph.tx().getConnection();
            try (PreparedStatement preparedStatement = conn.prepareStatement(sql.toString())) {
                count = 1;
                for (Vertex vertexToDelete : subVertices) {
                    preparedStatement.setLong(count++, ((RecordId) vertexToDelete.id()).getId());
                }
                int deleted = preparedStatement.executeUpdate();
                if (logger.isDebugEnabled()) {
                    logger.debug("Deleted " + deleted + " edges from " + inLabel.toString());
                }
            } catch (SQLException e) {
                throw new RuntimeException(e);
            }
        }
    }

    @Override
    public void flushRemovedEdges(SqlgGraph sqlgGraph, Map<SchemaTable, List<SqlgEdge>> removeEdgeCache) {

        if (!removeEdgeCache.isEmpty()) {

            //split the list of edges, postgres existVertexLabel a 2 byte limit in the in clause
            for (Map.Entry<SchemaTable, List<SqlgEdge>> schemaEdges : removeEdgeCache.entrySet()) {

                List<SqlgEdge> edges = schemaEdges.getValue();
                int numberOfLoops = (edges.size() / PARAMETER_LIMIT);
                int previous = 0;
                for (int i = 1; i <= numberOfLoops + 1; i++) {

                    List<SqlgEdge> flattenedEdges = new ArrayList<>();
                    int subListTo = i * PARAMETER_LIMIT;
                    List<SqlgEdge> subEdges;
                    if (i <= numberOfLoops) {
                        subEdges = edges.subList(previous, subListTo);
                    } else {
                        subEdges = edges.subList(previous, edges.size());
                    }
                    previous = subListTo;

                    for (SchemaTable schemaTable : removeEdgeCache.keySet()) {
                        StringBuilder sql = new StringBuilder("DELETE FROM ");
                        sql.append(sqlgGraph.getSchemaManager().getSqlDialect().maybeWrapInQoutes(schemaTable.getSchema()));
                        sql.append(".");
                        sql.append(sqlgGraph.getSchemaManager().getSqlDialect().maybeWrapInQoutes((EDGE_PREFIX) + schemaTable.getTable()));
                        sql.append(" WHERE ");
                        sql.append(sqlgGraph.getSchemaManager().getSqlDialect().maybeWrapInQoutes("ID"));
                        sql.append(" in (");
                        int count = 1;
                        for (SqlgEdge sqlgEdge : subEdges) {
                            flattenedEdges.add(sqlgEdge);
                            sql.append("?");
                            if (count++ < subEdges.size()) {
                                sql.append(",");
                            }
                        }
                        sql.append(")");
                        if (sqlgGraph.getSqlDialect().needsSemicolon()) {
                            sql.append(";");
                        }
                        if (logger.isDebugEnabled()) {
                            logger.debug(sql.toString());
                        }
                        Connection conn = sqlgGraph.tx().getConnection();
                        try (PreparedStatement preparedStatement = conn.prepareStatement(sql.toString())) {
                            count = 1;
                            for (SqlgEdge sqlgEdge : subEdges) {
                                preparedStatement.setLong(count++, ((RecordId) sqlgEdge.id()).getId());
                            }
                            preparedStatement.executeUpdate();
                        } catch (SQLException e) {
                            throw new RuntimeException(e);
                        }
                    }
                }
            }
        }
    }

    @Override
    public String getBatchNull() {
        return BATCH_NULL;
    }


    private InputStream mapVertexToInputStream(Map<String, PropertyType> propertyTypeMap, Pair<SortedSet<String>, Map<SqlgVertex, Map<String, Object>>> vertexCache) throws SQLException {
        //String str = "2,peter\n3,john";
        StringBuilder sb = new StringBuilder();
        int count = 1;
        for (SqlgVertex sqlgVertex : vertexCache.getRight().keySet()) {
            Map<String, Object> triple = vertexCache.getRight().get(sqlgVertex);
            //set the internal batch id to be used with inserting batch edges
            if (!vertexCache.getLeft().isEmpty()) {
                int countKeys = 1;
                for (String key : vertexCache.getLeft()) {
                    PropertyType propertyType = propertyTypeMap.get(key);
                    if (countKeys > 1 && countKeys <= vertexCache.getLeft().size()) {
                        sb.append(COPY_COMMAND_DELIMITER);
                    }
                    countKeys++;
                    Object value = triple.get(key);
//                    if (value == null) {
//                        sb.append(getBatchNull());
//                    }
                    switch (propertyType) {
                        case BYTE_ARRAY:
                            String valueOfArrayAsString = PGbytea.toPGString((byte[]) SqlgUtil.convertByteArrayToPrimitiveArray((Byte[]) value));
                            sb.append(valueOfArrayAsString);
                            break;
                        case byte_ARRAY:
                            valueOfArrayAsString = PGbytea.toPGString((byte[]) value);
                            sb.append(valueOfArrayAsString);
                            break;
                        default:
                            sb.append(valueToStreamString(propertyType, value));
                    }
                }
            } else {
                sb.append("0");
            }
            if (count++ < vertexCache.getRight().size()) {
                sb.append("\n");
            }
        }
        return new ByteArrayInputStream(sb.toString().getBytes());
    }

    private InputStream mapEdgeToInputStream(Map<String, PropertyType> propertyTypeMap, Pair<SortedSet<String>, Map<SqlgEdge, Triple<SqlgVertex, SqlgVertex, Map<String, Object>>>> edgeCache) throws SQLException {
        StringBuilder sb = new StringBuilder();
        int count = 1;
        for (Triple<SqlgVertex, SqlgVertex, Map<String, Object>> triple : edgeCache.getRight().values()) {
            sb.append(((RecordId) triple.getLeft().id()).getId());
            sb.append(COPY_COMMAND_DELIMITER);
            sb.append(((RecordId) triple.getMiddle().id()).getId());
            if (!edgeCache.getLeft().isEmpty()) {
                sb.append(COPY_COMMAND_DELIMITER);
            }
            int countKeys = 1;
            for (String key : edgeCache.getLeft()) {
                PropertyType propertyType = propertyTypeMap.get(key);
                Object value = triple.getRight().get(key);
//                if (value == null) {
//                    sb.append(getBatchNull());
//                }
                switch (propertyType) {
                    case BYTE_ARRAY:
                        String valueOfArrayAsString = PGbytea.toPGString((byte[]) SqlgUtil.convertByteArrayToPrimitiveArray((Byte[]) value));
                        sb.append(valueOfArrayAsString);
                        break;
                    case byte_ARRAY:
                        valueOfArrayAsString = PGbytea.toPGString((byte[]) value);
                        sb.append(valueOfArrayAsString);
                        break;
                    default:
                        sb.append(valueToStreamString(propertyType, value));
                }
                if (countKeys < edgeCache.getLeft().size()) {
                    sb.append(COPY_COMMAND_DELIMITER);
                }
                countKeys++;
            }
            if (count++ < edgeCache.getRight().size()) {
                sb.append("\n");
            }
        }
        return new ByteArrayInputStream(sb.toString().getBytes());
    }

    /**
     * this follows the PostgreSQL rules at https://www.postgresql.org/docs/current/static/sql-copy.html#AEN77663
     * "If the value contains the delimiter character, the QUOTE character, the NULL string, a carriage return,
     * or line feed character, then the whole value is prefixed and suffixed by the QUOTE character,
     * and any occurrence within the value of a QUOTE character or the ESCAPE character is preceded
     * by the escape character."
     *
     * @param s
     * @return
     */
    private String escapeSpecialCharacters(String s) {
        StringBuilder sb = new StringBuilder();
        boolean needEscape = s.length() == 0; // escape empty strings
        for (int a = 0; a < s.length(); a++) {
            char c = s.charAt(a);
            if (c == '\n' || c == '\r' || c == 0 || c == COPY_COMMAND_DELIMITER.charAt(0)) {
                needEscape = true;
            }
            if (c == ESCAPE || c == QUOTE) {
                needEscape = true;
                sb.append(ESCAPE);
            }
            sb.append(c);
        }
        if (needEscape) {
            return QUOTE + sb.toString() + QUOTE;
        }
        return s;
    }

    @Override
    public String[] propertyTypeToSqlDefinition(PropertyType propertyType) {
        switch (propertyType) {
            case BOOLEAN:
                return new String[]{"BOOLEAN"};
            case SHORT:
                return new String[]{"SMALLINT"};
            case INTEGER:
                return new String[]{"INTEGER"};
            case LONG:
                return new String[]{"BIGINT"};
            case FLOAT:
                return new String[]{"REAL"};
            case DOUBLE:
                return new String[]{"DOUBLE PRECISION"};
            case LOCALDATE:
                return new String[]{"DATE"};
            case LOCALDATETIME:
                return new String[]{"TIMESTAMP WITH TIME ZONE"};
            case ZONEDDATETIME:
                return new String[]{"TIMESTAMP WITH TIME ZONE", "TEXT"};
            case LOCALTIME:
                return new String[]{"TIME WITH TIME ZONE"};
            case PERIOD:
                return new String[]{"INTEGER", "INTEGER", "INTEGER"};
            case DURATION:
                return new String[]{"BIGINT", "INTEGER"};
            case STRING:
                return new String[]{"TEXT"};
            case JSON:
                return new String[]{"JSONB"};
            case POINT:
                return new String[]{"geometry(POINT)"};
            case LINESTRING:
                return new String[]{"geometry(LINESTRING)"};
            case POLYGON:
                return new String[]{"geometry(POLYGON)"};
            case GEOGRAPHY_POINT:
                return new String[]{"geography(POINT, 4326)"};
            case GEOGRAPHY_POLYGON:
                return new String[]{"geography(POLYGON, 4326)"};
            case byte_ARRAY:
                return new String[]{"BYTEA"};
            case boolean_ARRAY:
                return new String[]{"BOOLEAN[]"};
            case short_ARRAY:
                return new String[]{"SMALLINT[]"};
            case int_ARRAY:
                return new String[]{"INTEGER[]"};
            case long_ARRAY:
                return new String[]{"BIGINT[]"};
            case float_ARRAY:
                return new String[]{"REAL[]"};
            case double_ARRAY:
                return new String[]{"DOUBLE PRECISION[]"};
            case STRING_ARRAY:
                return new String[]{"TEXT[]"};
            case LOCALDATETIME_ARRAY:
                return new String[]{"TIMESTAMP WITH TIME ZONE[]"};
            case LOCALDATE_ARRAY:
                return new String[]{"DATE[]"};
            case LOCALTIME_ARRAY:
                return new String[]{"TIME WITH TIME ZONE[]"};
            case ZONEDDATETIME_ARRAY:
                return new String[]{"TIMESTAMP WITH TIME ZONE[]", "TEXT[]"};
            case DURATION_ARRAY:
                return new String[]{"BIGINT[]", "INTEGER[]"};
            case PERIOD_ARRAY:
                return new String[]{"INTEGER[]", "INTEGER[]", "INTEGER[]"};
            case INTEGER_ARRAY:
                return new String[]{"INTEGER[]"};
            case BOOLEAN_ARRAY:
                return new String[]{"BOOLEAN[]"};
            case BYTE_ARRAY:
                return new String[]{"BYTEA"};
            case SHORT_ARRAY:
                return new String[]{"SMALLINT[]"};
            case LONG_ARRAY:
                return new String[]{"BIGINT[]"};
            case FLOAT_ARRAY:
                return new String[]{"REAL[]"};
            case DOUBLE_ARRAY:
                return new String[]{"DOUBLE PRECISION[]"};
            case JSON_ARRAY:
                return new String[]{"JSONB[]"};
            default:
                throw new IllegalStateException("Unknown propertyType " + propertyType.name());
        }
    }

    /**
     * This is only used for upgrading from pre sqlg_schema sqlg to a sqlg_schema
     *
     * @param sqlType
     * @param typeName
     * @return
     */
    @Override
    public PropertyType sqlTypeToPropertyType(SqlgGraph sqlgGraph, String schema, String table, String column, int sqlType, String typeName) {
        switch (sqlType) {
            case Types.BIT:
                return PropertyType.BOOLEAN;
            case Types.SMALLINT:
                return PropertyType.SHORT;
            case Types.INTEGER:
                return PropertyType.INTEGER;
            case Types.BIGINT:
                return PropertyType.LONG;
            case Types.REAL:
                return PropertyType.FLOAT;
            case Types.DOUBLE:
                return PropertyType.DOUBLE;
            case Types.VARCHAR:
                return PropertyType.STRING;
            case Types.TIMESTAMP:
                return PropertyType.LOCALDATETIME;
            case Types.DATE:
                return PropertyType.LOCALDATE;
            case Types.TIME:
                return PropertyType.LOCALTIME;
            case Types.OTHER:
                //this is a f up as only JSON can be used for other.
                //means all the gis data types which are also OTHER are not supported
                switch (typeName) {
                    case "JSON":
                        return PropertyType.JSON;
                    case "geometry":
                        return getPostGisGeometryType(sqlgGraph, schema, table, column);
                    case "geography":
                        return getPostGisGeographyType(sqlgGraph, schema, table, column);
                    default:
                        throw new RuntimeException("Other type not supported " + typeName);

                }
            case Types.BINARY:
                return byte_ARRAY;
            case Types.ARRAY:
                switch (typeName) {
                    case "_bool":
                        return boolean_ARRAY;
                    case "_int2":
                        return short_ARRAY;
                    case "_int4":
                        return PropertyType.int_ARRAY;
                    case "_int8":
                        return PropertyType.long_ARRAY;
                    case "_float4":
                        return PropertyType.float_ARRAY;
                    case "_float8":
                        return PropertyType.double_ARRAY;
                    case "_text":
                        return PropertyType.STRING_ARRAY;
                    default:
                        throw new RuntimeException("Array type not supported " + typeName);
                }
            default:
                throw new IllegalStateException("Unknown sqlType " + sqlType);
        }
    }

    @Override
    public int propertyTypeToJavaSqlType(PropertyType propertyType) {
        switch (propertyType) {
            case BOOLEAN:
                return Types.BOOLEAN;
            case SHORT:
                return Types.SMALLINT;
            case INTEGER:
                return Types.INTEGER;
            case LONG:
                return Types.BIGINT;
            case FLOAT:
                return Types.REAL;
            case DOUBLE:
                return Types.DOUBLE;
            case STRING:
                return Types.CLOB;
            case byte_ARRAY:
                return Types.ARRAY;
            case LOCALDATETIME:
                return Types.TIMESTAMP;
            case LOCALDATE:
                return Types.DATE;
            case LOCALTIME:
                return Types.TIME;
            case JSON:
                //TODO support other others like Geometry...
                return Types.OTHER;
            case boolean_ARRAY:
                return Types.ARRAY;
            case short_ARRAY:
                return Types.ARRAY;
            case int_ARRAY:
                return Types.ARRAY;
            case long_ARRAY:
                return Types.ARRAY;
            case float_ARRAY:
                return Types.ARRAY;
            case double_ARRAY:
                return Types.ARRAY;
            case STRING_ARRAY:
                return Types.ARRAY;
            default:
                throw new IllegalStateException("Unknown propertyType " + propertyType.name());
        }
    }

    @Override
    public void validateProperty(Object key, Object value) {
        if (key instanceof String && ((String) key).length() > 63) {
            validateColumnName((String) key);
        }
        if (value instanceof String) {
            return;
        }
        if (value instanceof Character) {
            return;
        }
        if (value instanceof Boolean) {
            return;
        }
        if (value instanceof Byte) {
            return;
        }
        if (value instanceof Short) {
            return;
        }
        if (value instanceof Integer) {
            return;
        }
        if (value instanceof Long) {
            return;
        }
        if (value instanceof Float) {
            return;
        }
        if (value instanceof Double) {
            return;
        }
        if (value instanceof LocalDate) {
            return;
        }
        if (value instanceof LocalDateTime) {
            return;
        }
        if (value instanceof ZonedDateTime) {
            return;
        }
        if (value instanceof LocalTime) {
            return;
        }
        if (value instanceof Period) {
            return;
        }
        if (value instanceof Duration) {
            return;
        }
        if (value instanceof JsonNode) {
            return;
        }
        if (value instanceof Point) {
            return;
        }
        if (value instanceof LineString) {
            return;
        }
        if (value instanceof Polygon) {
            return;
        }
        if (value instanceof byte[]) {
            return;
        }
        if (value instanceof boolean[]) {
            return;
        }
        if (value instanceof char[]) {
            return;
        }
        if (value instanceof short[]) {
            return;
        }
        if (value instanceof int[]) {
            return;
        }
        if (value instanceof long[]) {
            return;
        }
        if (value instanceof float[]) {
            return;
        }
        if (value instanceof double[]) {
            return;
        }
        if (value instanceof String[]) {
            return;
        }
        if (value instanceof Character[]) {
            return;
        }
        if (value instanceof Boolean[]) {
            return;
        }
        if (value instanceof Byte[]) {
            return;
        }
        if (value instanceof Short[]) {
            return;
        }
        if (value instanceof Integer[]) {
            return;
        }
        if (value instanceof Long[]) {
            return;
        }
        if (value instanceof Float[]) {
            return;
        }
        if (value instanceof Double[]) {
            return;
        }
        if (value instanceof LocalDateTime[]) {
            return;
        }
        if (value instanceof LocalDate[]) {
            return;
        }
        if (value instanceof LocalTime[]) {
            return;
        }
        if (value instanceof ZonedDateTime[]) {
            return;
        }
        if (value instanceof Duration[]) {
            return;
        }
        if (value instanceof Period[]) {
            return;
        }
        if (value instanceof JsonNode[]) {
            return;
        }
        throw Property.Exceptions.dataTypeOfPropertyValueNotSupported(value);
    }

    @Override
    public boolean needForeignKeyIndex() {
        return true;
    }

    private Set<String> getForeignKeyConstraintNames(SqlgGraph sqlgGraph, String foreignKeySchema, String foreignKeyTable) {
        Set<String> result = new HashSet<>();
        Connection conn = sqlgGraph.tx().getConnection();
        DatabaseMetaData metadata;
        try {
            metadata = conn.getMetaData();
            String childCatalog = null;
            String childSchemaPattern = foreignKeySchema;
            String childTableNamePattern = foreignKeyTable;
            ResultSet resultSet = metadata.getImportedKeys(childCatalog, childSchemaPattern, childTableNamePattern);
            while (resultSet.next()) {
                result.add(resultSet.getString("FK_NAME"));
            }
        } catch (SQLException e) {
            throw new RuntimeException(e);
        }
        return result;
    }

    public boolean supportsClientInfo() {
        return true;
    }

    public void validateSchemaName(String schema) {
        if (schema.length() > getMinimumSchemaNameLength()) {
            throw SqlgExceptions.invalidSchemaName("Postgresql schema names can only be 63 characters. " + schema + " exceeds that");
        }
    }

    public void validateTableName(String table) {
        if (table.length() > getMinimumTableNameLength()) {
            throw SqlgExceptions.invalidTableName("Postgresql table names can only be 63 characters. " + table + " exceeds that");
        }
    }

    @Override
    public void validateColumnName(String column) {
        super.validateColumnName(column);
        if (column.length() > getMinimumColumnNameLength()) {
            throw SqlgExceptions.invalidColumnName("Postgresql column names can only be 63 characters. " + column + " exceeds that");
        }
    }

    public int getMinimumSchemaNameLength() {
        return 63;
    }

    public int getMinimumTableNameLength() {
        return 63;
    }

    public int getMinimumColumnNameLength() {
        return 63;
    }

    @Override
    public boolean supportsILike() {
        return Boolean.TRUE;
    }

    @Override
    public boolean needsTimeZone() {
        return Boolean.TRUE;
    }


    @Override
    public void setJson(PreparedStatement preparedStatement, int parameterStartIndex, JsonNode json) {
        PGobject jsonObject = new PGobject();
        jsonObject.setType("jsonb");
        try {
            jsonObject.setValue(json.toString());
            preparedStatement.setObject(parameterStartIndex, jsonObject);
        } catch (SQLException e) {
            throw new RuntimeException(e);
        }
    }

    @Override
    public void setPoint(PreparedStatement preparedStatement, int parameterStartIndex, Object point) {
        Preconditions.checkArgument(point instanceof Point, "point must be an instance of " + Point.class.getName());
        try {
            preparedStatement.setObject(parameterStartIndex, new PGgeometry((Point) point));
        } catch (SQLException e) {
            throw new RuntimeException(e);
        }
    }

    @Override
    public void setLineString(PreparedStatement preparedStatement, int parameterStartIndex, Object lineString) {
        Preconditions.checkArgument(lineString instanceof LineString, "lineString must be an instance of " + LineString.class.getName());
        try {
            preparedStatement.setObject(parameterStartIndex, new PGgeometry((LineString) lineString));
        } catch (SQLException e) {
            throw new RuntimeException(e);
        }
    }

    @Override
    public void setPolygon(PreparedStatement preparedStatement, int parameterStartIndex, Object polygon) {
        Preconditions.checkArgument(polygon instanceof Polygon, "polygon must be an instance of " + Polygon.class.getName());
        try {
            preparedStatement.setObject(parameterStartIndex, new PGgeometry((Polygon) polygon));
        } catch (SQLException e) {
            throw new RuntimeException(e);
        }
    }

    @Override
    public void setGeographyPoint(PreparedStatement preparedStatement, int parameterStartIndex, Object point) {
        Preconditions.checkArgument(point instanceof GeographyPoint, "point must be an instance of " + GeographyPoint.class.getName());
        try {
            preparedStatement.setObject(parameterStartIndex, new PGgeometry((GeographyPoint) point));
        } catch (SQLException e) {
            throw new RuntimeException(e);
        }
    }

    @Override
    public void handleOther(Map<String, Object> properties, String columnName, Object o, PropertyType propertyType) {
        switch (propertyType) {
            case POINT:
                properties.put(columnName, ((PGgeometry) o).getGeometry());
                break;
            case LINESTRING:
                properties.put(columnName, ((PGgeometry) o).getGeometry());
                break;
            case GEOGRAPHY_POINT:
                try {
                    Geometry geometry = PGgeometry.geomFromString(((PGobject) o).getValue());
                    properties.put(columnName, new GeographyPoint((Point) geometry));
                } catch (SQLException e) {
                    throw new RuntimeException(e);
                }
                break;
            case GEOGRAPHY_POLYGON:
                try {
                    Geometry geometry = PGgeometry.geomFromString(((PGobject) o).getValue());
                    properties.put(columnName, new GeographyPolygon((Polygon) geometry));
                } catch (SQLException e) {
                    throw new RuntimeException(e);
                }
                break;
            case POLYGON:
                properties.put(columnName, ((PGgeometry) o).getGeometry());
                break;
            case JSON:
                ObjectMapper objectMapper = new ObjectMapper();
                try {
                    JsonNode jsonNode = objectMapper.readTree(((PGobject) o).getValue());
                    properties.put(columnName, jsonNode);
                } catch (IOException e) {
                    throw new RuntimeException(e);
                }
                break;
            case BYTE_ARRAY:
                java.sql.Array array = (java.sql.Array) o;
                String arrayAsString = array.toString();
                //remove the wrapping curly brackets
                arrayAsString = arrayAsString.substring(1);
                arrayAsString = arrayAsString.substring(0, arrayAsString.length() - 1);
                String[] byteAsString = arrayAsString.split(",");
//                PGbytea.toBytes();
                Byte[] result = new Byte[byteAsString.length];
                int count = 0;
                for (String s : byteAsString) {
                    Integer byteAsInteger = Integer.parseUnsignedInt(s.replace("\"", ""));
                    result[count++] = new Byte("");
                }
                properties.put(columnName, result);
                break;
            default:
                throw new IllegalStateException("sqlgDialect.handleOther does not handle " + propertyType.name());
        }
//        if (o instanceof PGgeometry) {
//            properties.put(columnName, ((PGgeometry) o).getGeometry());
//        } else if ((o instanceof PGobject) && ((PGobject) o).getType().equals("geography")) {
//            try {
//                Geometry geometry = PGgeometry.geomFromString(((PGobject) o).getValue());
//                if (geometry instanceof Point) {
//                    properties.put(columnName, new GeographyPoint((Point) geometry));
//                } else if (geometry instanceof Polygon) {
//                    properties.put(columnName, new GeographyPolygon((Polygon) geometry));
//                } else {
//                    throw new IllegalStateException("Gis type " + geometry.getClass().getName() + " is not supported.");
//                }
//            } catch (SQLException e) {
//                throw new RuntimeException(e);
//            }
//        } else {
//            //Assume json for now
//            if (o instanceof java.sql.Array) {
//                java.sql.Array array = (java.sql.Array) o;
//                String arrayAsString = array.toString();
//                //remove the wrapping curly brackets
//                arrayAsString = arrayAsString.substring(1);
//                arrayAsString = arrayAsString.substring(0, arrayAsString.length() - 1);
//                arrayAsString = StringEscapeUtils.unescapeJava(arrayAsString);
//                //remove the wrapping qoutes
//                arrayAsString = arrayAsString.substring(1);
//                arrayAsString = arrayAsString.substring(0, arrayAsString.length() - 1);
//                String[] jsons = arrayAsString.split("\",\"");
//                JsonNode[] jsonNodes = new JsonNode[jsons.length];
//                ObjectMapper objectMapper = new ObjectMapper();
//                int count = 0;
//                for (String json : jsons) {
//                    try {
//                        JsonNode jsonNode = objectMapper.readTree(json);
//                        jsonNodes[count++] = jsonNode;
//                    } catch (IOException e) {
//                        throw new RuntimeException(e);
//                    }
//                }
//                properties.put(columnName, jsonNodes);
//            } else {
//                ObjectMapper objectMapper = new ObjectMapper();
//                try {
//                    JsonNode jsonNode = objectMapper.readTree(((PGobject) o).getValue());
//                    properties.put(columnName, jsonNode);
//                } catch (IOException e) {
//                    throw new RuntimeException(e);
//                }
//            }
//        }
    }

    @Override
    public boolean supportsJson() {
        return true;
    }

    @Override
    public OutputStream streamSql(SqlgGraph sqlgGraph, String sql) {
        C3P0ProxyConnection conn = (C3P0ProxyConnection) sqlgGraph.tx().getConnection();
        PGConnection pgConnection;
        try {
            pgConnection = conn.unwrap(PGConnection.class);
            return new PGCopyOutputStream(pgConnection, sql);
        } catch (SQLException e) {
            throw new RuntimeException(e);
        }
    }

    @Override
    public InputStream inputStreamSql(SqlgGraph sqlgGraph, String sql) {
        C3P0ProxyConnection conn = (C3P0ProxyConnection) sqlgGraph.tx().getConnection();
        PGConnection pgConnection;
        try {
            pgConnection = conn.unwrap(PGConnection.class);
            return new PGCopyInputStream(pgConnection, sql);
        } catch (SQLException e) {
            throw new RuntimeException(e);
        }
    }

    private <L, R> void copyInBulkTempEdges(SqlgGraph sqlgGraph, SchemaTable schemaTable, Collection<Pair<L, R>> uids, PropertyType inPropertyType, PropertyType outPropertyType) {
        try {
            StringBuilder sql = new StringBuilder();
            sql.append("COPY ");
            sql.append(maybeWrapInQoutes(schemaTable.getTable()));
            sql.append(" (");
            int count = 1;
            for (String key : Arrays.asList("out", "in")) {
                if (count > 1 && count <= 2) {
                    sql.append(", ");
                }
                count++;
                sql.append(maybeWrapInQoutes(key));
            }
            sql.append(")");
            sql.append(" FROM stdin DELIMITER '");
            sql.append(COPY_COMMAND_DELIMITER);
            sql.append("';");
            if (logger.isDebugEnabled()) {
                logger.debug(sql.toString());
            }
            OutputStream out = streamSql(sqlgGraph, sql.toString());
            for (Pair<L, R> uid : uids) {
                out.write(valueToStreamBytes(inPropertyType, uid.getLeft()));
                out.write(COPY_COMMAND_DELIMITER.getBytes());
                out.write(valueToStreamBytes(outPropertyType, uid.getRight()));
                out.write("\n".getBytes());
            }
            out.close();
        } catch (Exception e) {
            throw new RuntimeException(e);
        }
    }

    @Override
    public <L, R> void bulkAddEdges(SqlgGraph sqlgGraph, SchemaTable out, SchemaTable in, String edgeLabel, Pair<String, String> idFields, Collection<Pair<L, R>> uids) {
        if (!sqlgGraph.tx().isInStreamingBatchMode() && !sqlgGraph.tx().isInStreamingWithLockBatchMode()) {
            throw SqlgExceptions.invalidMode("Transaction must be in " + BatchManager.BatchModeType.STREAMING + " or " + BatchManager.BatchModeType.STREAMING_WITH_LOCK + " mode for bulkAddEdges");
        }
        if (!uids.isEmpty()) {
            //createVertexLabel temp table and copy the uids into it
            Map<String, PropertyType> columns = new HashMap<>();
            Map<String, PropertyType> outProperties = sqlgGraph.getTopology().getTableFor(out.withPrefix(VERTEX_PREFIX));
            Map<String, PropertyType> inProperties = sqlgGraph.getTopology().getTableFor(in.withPrefix(VERTEX_PREFIX));
            PropertyType outPropertyType;
            if (idFields.getLeft().equals(SchemaManager.ID)) {
                outPropertyType = PropertyType.INTEGER;
            } else {
                outPropertyType = outProperties.get(idFields.getLeft());
            }
            PropertyType inPropertyType;
            if (idFields.getRight().equals(SchemaManager.ID)) {
                inPropertyType = PropertyType.INTEGER;
            } else {
                inPropertyType = inProperties.get(idFields.getRight());
            }
            columns.put("out", outPropertyType);
            columns.put("in", inPropertyType);
            SecureRandom random = new SecureRandom();
            byte bytes[] = new byte[6];
            random.nextBytes(bytes);
            String tmpTableIdentified = Base64.getEncoder().encodeToString(bytes);
            tmpTableIdentified = SchemaManager.BULK_TEMP_EDGE + tmpTableIdentified;
            sqlgGraph.getTopology().createTempTable(tmpTableIdentified, columns);
            this.copyInBulkTempEdges(sqlgGraph, SchemaTable.of(out.getSchema(), tmpTableIdentified), uids, outPropertyType, inPropertyType);
            //executeRegularQuery copy from select. select the edge ids to copy into the new table by joining on the temp table

            Optional<VertexLabel> outVertexLabelOptional = sqlgGraph.getTopology().getVertexLabel(out.getSchema(), out.getTable());
            Optional<VertexLabel> inVertexLabelOptional = sqlgGraph.getTopology().getVertexLabel(in.getSchema(), in.getTable());
            Preconditions.checkState(outVertexLabelOptional.isPresent(), "Out VertexLabel must be present. Not found for %s", out.toString());
            Preconditions.checkState(inVertexLabelOptional.isPresent(), "In VertexLabel must be present. Not found for %s", in.toString());

            //noinspection OptionalGetWithoutIsPresent
            sqlgGraph.getTopology().ensureEdgeLabelExist(edgeLabel, outVertexLabelOptional.get(), inVertexLabelOptional.get(), Collections.emptyMap());

            StringBuilder sql = new StringBuilder("INSERT INTO \n");
            sql.append(this.maybeWrapInQoutes(out.getSchema()));
            sql.append(".");
            sql.append(this.maybeWrapInQoutes(EDGE_PREFIX + edgeLabel));
            sql.append(" (");
            sql.append(this.maybeWrapInQoutes(out.getSchema() + "." + out.getTable() + SchemaManager.OUT_VERTEX_COLUMN_END));
            sql.append(",");
            sql.append(this.maybeWrapInQoutes(in.getSchema() + "." + in.getTable() + SchemaManager.IN_VERTEX_COLUMN_END));
            sql.append(") \n");
            sql.append("select _out.\"ID\" as \"");
            sql.append(out.getSchema() + "." + out.getTable() + SchemaManager.OUT_VERTEX_COLUMN_END);
            sql.append("\", _in.\"ID\" as \"");
            sql.append(in.getSchema() + "." + in.getTable() + SchemaManager.IN_VERTEX_COLUMN_END);
            sql.append("\" FROM ");
            sql.append(this.maybeWrapInQoutes(in.getSchema()));
            sql.append(".");
            sql.append(this.maybeWrapInQoutes(VERTEX_PREFIX + in.getTable()));
            sql.append(" _in join ");
            sql.append(this.maybeWrapInQoutes(tmpTableIdentified) + " ab on ab.in = _in." + this.maybeWrapInQoutes(idFields.getRight()) + " join ");
            sql.append(this.maybeWrapInQoutes(out.getSchema()));
            sql.append(".");
            sql.append(this.maybeWrapInQoutes(VERTEX_PREFIX + out.getTable()));
            sql.append(" _out on ab.out = _out." + this.maybeWrapInQoutes(idFields.getLeft()));
            if (logger.isDebugEnabled()) {
                logger.debug(sql.toString());
            }
            Connection conn = sqlgGraph.tx().getConnection();
            try (PreparedStatement preparedStatement = conn.prepareStatement(sql.toString())) {
                preparedStatement.executeUpdate();
            } catch (SQLException e) {
                throw new RuntimeException(e);
            }
        }
    }

    @Override
    public void lockTable(SqlgGraph sqlgGraph, SchemaTable schemaTable, String prefix) {
        Preconditions.checkArgument(prefix.equals(VERTEX_PREFIX) || prefix.equals(EDGE_PREFIX), "prefix must be " + VERTEX_PREFIX + " or " + EDGE_PREFIX);
        StringBuilder sql = new StringBuilder();
        sql.append("LOCK TABLE ");
        sql.append(sqlgGraph.getSchemaManager().getSqlDialect().maybeWrapInQoutes(schemaTable.getSchema()));
        sql.append(".");
        sql.append(sqlgGraph.getSchemaManager().getSqlDialect().maybeWrapInQoutes(prefix + schemaTable.getTable()));
        sql.append(" IN SHARE MODE");
        if (this.needsSemicolon()) {
            sql.append(";");
        }
        if (logger.isDebugEnabled()) {
            logger.debug(sql.toString());
        }
        Connection conn = sqlgGraph.tx().getConnection();
        try (PreparedStatement preparedStatement = conn.prepareStatement(sql.toString())) {
            preparedStatement.executeUpdate();
        } catch (SQLException e) {
            throw new RuntimeException(e);
        }
    }

    @Override
    public void alterSequenceCacheSize(SqlgGraph sqlgGraph, SchemaTable schemaTable, String sequence, int batchSize) {
        StringBuilder sql = new StringBuilder();
        sql.append("ALTER SEQUENCE ");
        sql.append(sequence);
        sql.append(" CACHE ");
        sql.append(String.valueOf(batchSize));
        if (this.needsSemicolon()) {
            sql.append(";");
        }
        if (logger.isDebugEnabled()) {
            logger.debug(sql.toString());
        }
        Connection conn = sqlgGraph.tx().getConnection();
        try (PreparedStatement preparedStatement = conn.prepareStatement(sql.toString())) {
            preparedStatement.executeUpdate();
        } catch (SQLException e) {
            throw new RuntimeException(e);
        }
    }

    @Override
    public long nextSequenceVal(SqlgGraph sqlgGraph, SchemaTable schemaTable, String prefix) {
        Preconditions.checkArgument(prefix.equals(VERTEX_PREFIX) || prefix.equals(EDGE_PREFIX), "prefix must be " + VERTEX_PREFIX + " or " + EDGE_PREFIX);
        long result;
        Connection conn = sqlgGraph.tx().getConnection();
        StringBuilder sql = new StringBuilder();
        sql.append("SELECT NEXTVAL('\"" + schemaTable.getSchema() + "\".\"" + prefix + schemaTable.getTable() + "_ID_seq\"');");
        if (logger.isDebugEnabled()) {
            logger.debug(sql.toString());
        }
        try (PreparedStatement preparedStatement = conn.prepareStatement(sql.toString())) {
            ResultSet resultSet = preparedStatement.executeQuery();
            resultSet.next();
            result = resultSet.getLong(1);
            resultSet.close();
        } catch (SQLException e) {
            throw new RuntimeException(e);
        }
        return result;
    }

    @Override
    public long currSequenceVal(SqlgGraph sqlgGraph, SchemaTable schemaTable, String prefix) {
        Preconditions.checkArgument(prefix.equals(VERTEX_PREFIX) || prefix.equals(EDGE_PREFIX), "prefix must be " + VERTEX_PREFIX + " or " + EDGE_PREFIX);
        long result;
        Connection conn = sqlgGraph.tx().getConnection();
        StringBuilder sql = new StringBuilder();
        sql.append("SELECT CURRVAL('\"" + schemaTable.getSchema() + "\".\"" + prefix + schemaTable.getTable() + "_ID_seq\"');");
        if (logger.isDebugEnabled()) {
            logger.debug(sql.toString());
        }
        try (PreparedStatement preparedStatement = conn.prepareStatement(sql.toString())) {
            ResultSet resultSet = preparedStatement.executeQuery();
            resultSet.next();
            result = resultSet.getLong(1);
            resultSet.close();
        } catch (SQLException e) {
            throw new RuntimeException(e);
        }
        return result;
    }

    @Override
    public String sequenceName(SqlgGraph sqlgGraph, SchemaTable outSchemaTable, String prefix) {
        Preconditions.checkArgument(prefix.equals(VERTEX_PREFIX) || prefix.equals(EDGE_PREFIX), "prefix must be " + VERTEX_PREFIX + " or " + EDGE_PREFIX);
//        select pg_get_serial_sequence('public."V_Person"', 'ID')
        String result;
        StringBuilder sql = new StringBuilder();
        sql.append("SELECT pg_get_serial_sequence('\"");
        sql.append(outSchemaTable.getSchema());
        sql.append("\".\"");
        sql.append(prefix).append(outSchemaTable.getTable()).append("\"', 'ID')");
        if (logger.isDebugEnabled()) {
            logger.debug(sql.toString());
        }
        Connection conn = sqlgGraph.tx().getConnection();
        try (PreparedStatement preparedStatement = conn.prepareStatement(sql.toString())) {
            ResultSet resultSet = preparedStatement.executeQuery();
            resultSet.next();
            result = resultSet.getString(1);
            resultSet.close();
        } catch (SQLException e) {
            throw new RuntimeException(e);
        }
        return result;
    }

    @Override
    public boolean supportsBulkWithinOut() {
        return true;
    }

    @Override
    public boolean isPostgresql() {
        return true;
    }

    //This is not being called but leaving it here for prosperity.
//    @Override
//    public void registerGisDataTypes(Connection connection) {
//        try {
//            ((Jdbc4Connection) ((com.mchange.v2.c3p0.impl.NewProxyConnection) connection).unwrap(Jdbc4Connection.class)).addDataType("geometry", "org.postgis.PGgeometry");
//        } catch (SQLException e) {
//            throw new RuntimeException(e);
//        }
//    }

    @Override
    public <T> T getGis(SqlgGraph sqlgGraph) {
        Gis gis = Gis.GIS;
        gis.setSqlgGraph(sqlgGraph);
        return (T) gis;
    }

    @Override
    public String afterCreateTemporaryTableStatement() {
        return "ON COMMIT DROP";
    }

    @Override
    public List<String> columnsToIgnore() {
        return Arrays.asList(COPY_DUMMY);
    }

    @Override
    public List<String> sqlgTopologyCreationScripts() {
        List<String> result = new ArrayList<>();

        result.add("CREATE TABLE IF NOT EXISTS \"sqlg_schema\".\"V_schema\" (\"ID\" SERIAL PRIMARY KEY, \"createdOn\" TIMESTAMP WITH TIME ZONE, \"name\" TEXT);");
        result.add("CREATE TABLE IF NOT EXISTS \"sqlg_schema\".\"V_vertex\" (\"ID\" SERIAL PRIMARY KEY, \"createdOn\" TIMESTAMP WITH TIME ZONE, \"name\" TEXT, \"schemaVertex\" TEXT);");
        result.add("CREATE TABLE IF NOT EXISTS \"sqlg_schema\".\"V_edge\" (\"ID\" SERIAL PRIMARY KEY, \"createdOn\" TIMESTAMP WITH TIME ZONE, \"name\" TEXT);");
        result.add("CREATE TABLE IF NOT EXISTS \"sqlg_schema\".\"V_property\" (\"ID\" SERIAL PRIMARY KEY, \"createdOn\" TIMESTAMP WITH TIME ZONE, \"name\" TEXT, \"type\" TEXT, \"index_type\" TEXT DEFAULT 'NONE');");
        result.add("CREATE TABLE IF NOT EXISTS \"sqlg_schema\".\"E_schema_vertex\"(\"ID\" SERIAL PRIMARY KEY, \"sqlg_schema.vertex__I\" BIGINT, \"sqlg_schema.schema__O\" BIGINT, FOREIGN KEY (\"sqlg_schema.vertex__I\") REFERENCES \"sqlg_schema\".\"V_vertex\" (\"ID\"),  FOREIGN KEY (\"sqlg_schema.schema__O\") REFERENCES \"sqlg_schema\".\"V_schema\" (\"ID\"));");

        result.add("CREATE INDEX IF NOT EXISTS \"E_schema_vertex_vertex__I_idx\" ON \"sqlg_schema\".\"E_schema_vertex\" (\"sqlg_schema.vertex__I\");");
        result.add("CREATE INDEX IF NOT EXISTS \"E_schema_vertex_schema__O_idx\" ON \"sqlg_schema\".\"E_schema_vertex\" (\"sqlg_schema.schema__O\");");

        result.add("CREATE TABLE IF NOT EXISTS \"sqlg_schema\".\"E_in_edges\"(\"ID\" SERIAL PRIMARY KEY, \"sqlg_schema.edge__I\" BIGINT, \"sqlg_schema.vertex__O\" BIGINT, FOREIGN KEY (\"sqlg_schema.edge__I\") REFERENCES \"sqlg_schema\".\"V_edge\" (\"ID\"),  FOREIGN KEY (\"sqlg_schema.vertex__O\") REFERENCES \"sqlg_schema\".\"V_vertex\" (\"ID\"));");

        result.add("CREATE INDEX IF NOT EXISTS \"E_in_edges_edge__I_ix\" ON \"sqlg_schema\".\"E_in_edges\" (\"sqlg_schema.edge__I\");");
        result.add("CREATE INDEX IF NOT EXISTS \"E_in_edges_vertex__O_idx\" ON \"sqlg_schema\".\"E_in_edges\" (\"sqlg_schema.vertex__O\");");

        result.add("CREATE TABLE IF NOT EXISTS \"sqlg_schema\".\"E_out_edges\"(\"ID\" SERIAL PRIMARY KEY, \"sqlg_schema.edge__I\" BIGINT, \"sqlg_schema.vertex__O\" BIGINT, FOREIGN KEY (\"sqlg_schema.edge__I\") REFERENCES \"sqlg_schema\".\"V_edge\" (\"ID\"),  FOREIGN KEY (\"sqlg_schema.vertex__O\") REFERENCES \"sqlg_schema\".\"V_vertex\" (\"ID\"));");

        result.add("CREATE INDEX IF NOT EXISTS \"E_out_edges_edge__I_idx\" ON \"sqlg_schema\".\"E_out_edges\" (\"sqlg_schema.edge__I\");");
        result.add("CREATE INDEX IF NOT EXISTS \"E_out_edges_vertex__O_idx\" ON \"sqlg_schema\".\"E_out_edges\" (\"sqlg_schema.vertex__O\");");

        result.add("CREATE TABLE IF NOT EXISTS \"sqlg_schema\".\"E_vertex_property\"(\"ID\" SERIAL PRIMARY KEY, \"sqlg_schema.property__I\" BIGINT, \"sqlg_schema.vertex__O\" BIGINT, FOREIGN KEY (\"sqlg_schema.property__I\") REFERENCES \"sqlg_schema\".\"V_property\" (\"ID\"),  FOREIGN KEY (\"sqlg_schema.vertex__O\") REFERENCES \"sqlg_schema\".\"V_vertex\" (\"ID\"));");

        result.add("CREATE INDEX IF NOT EXISTS \"E_vertex_property_property__I_idx\" ON \"sqlg_schema\".\"E_vertex_property\" (\"sqlg_schema.property__I\");");
        result.add("CREATE INDEX IF NOT EXISTS \"E_vertex_property_vertex__O_idx\" ON \"sqlg_schema\".\"E_vertex_property\" (\"sqlg_schema.vertex__O\");");

        result.add("CREATE TABLE IF NOT EXISTS \"sqlg_schema\".\"E_edge_property\"(\"ID\" SERIAL PRIMARY KEY, \"sqlg_schema.property__I\" BIGINT, \"sqlg_schema.edge__O\" BIGINT, FOREIGN KEY (\"sqlg_schema.property__I\") REFERENCES \"sqlg_schema\".\"V_property\" (\"ID\"),  FOREIGN KEY (\"sqlg_schema.edge__O\") REFERENCES \"sqlg_schema\".\"V_edge\" (\"ID\"));");

        result.add("CREATE INDEX IF NOT EXISTS \"E_edge_property_property__I_idx\" ON \"sqlg_schema\".\"E_edge_property\" (\"sqlg_schema.property__I\");");
        result.add("CREATE INDEX IF NOT EXISTS \"E_edge_property_edge__O_idx\" ON \"sqlg_schema\".\"E_edge_property\" (\"sqlg_schema.edge__O\");");

        result.add("CREATE TABLE IF NOT EXISTS \"sqlg_schema\".\"V_log\"(\"ID\" SERIAL PRIMARY KEY, \"timestamp\" TIMESTAMP, \"pid\" INTEGER, \"log\" JSONB);");

        return result;
    }

    @Override
    public String sqlgAddPropertyIndexTypeColumn() {
        return "ALTER TABLE \"sqlg_schema\".\"V_property\" ADD COLUMN \"index_type\" TEXT DEFAULT 'NONE';";
    }

    private Array createArrayOf(Connection conn, PropertyType propertyType, Object[] data) {
        try {
            switch (propertyType) {
                case STRING_ARRAY:
                case long_ARRAY:
                case LONG_ARRAY:
                case int_ARRAY:
                case INTEGER_ARRAY:
                case short_ARRAY:
                case SHORT_ARRAY:
                case float_ARRAY:
                case FLOAT_ARRAY:
                case double_ARRAY:
                case DOUBLE_ARRAY:
                case boolean_ARRAY:
                case BOOLEAN_ARRAY:
                case LOCALDATETIME_ARRAY:
                case LOCALDATE_ARRAY:
                case LOCALTIME_ARRAY:
                case ZONEDDATETIME_ARRAY:
                case JSON_ARRAY:
                    return conn.createArrayOf(getArrayDriverType(propertyType), data);
                default:
                    throw new IllegalStateException("Unhandled array type " + propertyType.name());
            }
        } catch (SQLException e) {
            throw new RuntimeException(e);
        }
    }

    @Override
    public Object convertArray(PropertyType propertyType, java.sql.Array array) throws SQLException {
        switch (propertyType) {
            case BOOLEAN_ARRAY:
                return array.getArray();
            case boolean_ARRAY:
                return SqlgUtil.convertObjectArrayToBooleanPrimitiveArray((Object[]) array.getArray());
            case SHORT_ARRAY:
                return SqlgUtil.convertObjectOfIntegersArrayToShortArray((Object[]) array.getArray());
            case short_ARRAY:
                return SqlgUtil.convertObjectOfIntegersArrayToShortPrimitiveArray((Object[]) array.getArray());
            case INTEGER_ARRAY:
                return array.getArray();
            case int_ARRAY:
                return SqlgUtil.convertObjectOfIntegersArrayToIntegerPrimitiveArray((Object[]) array.getArray());
            case LONG_ARRAY:
                return array.getArray();
            case long_ARRAY:
                return SqlgUtil.convertObjectOfLongsArrayToLongPrimitiveArray((Object[]) array.getArray());
            case DOUBLE_ARRAY:
                return array.getArray();
            case double_ARRAY:
                return SqlgUtil.convertObjectOfDoublesArrayToDoublePrimitiveArray((Object[]) array.getArray());
            case FLOAT_ARRAY:
                return array.getArray();
            case float_ARRAY:
                return SqlgUtil.convertObjectOfFloatsArrayToFloatPrimitiveArray((Object[]) array.getArray());
            case STRING_ARRAY:
                return array.getArray();
            case LOCALDATETIME_ARRAY:
                Timestamp[] timestamps = (Timestamp[]) array.getArray();
                return SqlgUtil.copyToLocalDateTime(timestamps, new LocalDateTime[timestamps.length]);
            case LOCALDATE_ARRAY:
                Date[] dates = (Date[]) array.getArray();
                return SqlgUtil.copyToLocalDate(dates, new LocalDate[dates.length]);
            case LOCALTIME_ARRAY:
                Time[] times = (Time[]) array.getArray();
                return SqlgUtil.copyToLocalTime(times, new LocalTime[times.length]);
            case JSON_ARRAY:
                String arrayAsString = array.toString();
                //remove the wrapping curly brackets
                arrayAsString = arrayAsString.substring(1);
                arrayAsString = arrayAsString.substring(0, arrayAsString.length() - 1);
                arrayAsString = StringEscapeUtils.unescapeJava(arrayAsString);
                //remove the wrapping qoutes
                arrayAsString = arrayAsString.substring(1);
                arrayAsString = arrayAsString.substring(0, arrayAsString.length() - 1);
                String[] jsons = arrayAsString.split("\",\"");
                JsonNode[] jsonNodes = new JsonNode[jsons.length];
                ObjectMapper objectMapper = new ObjectMapper();
                int count = 0;
                for (String json : jsons) {
                    try {
                        JsonNode jsonNode = objectMapper.readTree(json);
                        jsonNodes[count++] = jsonNode;
                    } catch (IOException e) {
                        throw new RuntimeException(e);
                    }
                }
                return jsonNodes;
            default:
                throw new IllegalStateException("Unhandled property type " + propertyType.name());
        }
    }

    @Override
    public void setArray(PreparedStatement statement, int index, PropertyType type,
                         Object[] values) throws SQLException {
        statement.setArray(index, createArrayOf(statement.getConnection(), type, values));
    }

    private PropertyType getPostGisGeometryType(SqlgGraph sqlgGraph, String schema, String table, String column) {
        Connection connection = sqlgGraph.tx().getConnection();
        try (PreparedStatement statement = connection.prepareStatement("SELECT type FROM geometry_columns WHERE f_table_schema = ? and f_table_name = ? and f_geometry_column = ?")) {
            statement.setString(1, schema);
            statement.setString(2, table);
            statement.setString(3, column);
            ResultSet resultSet = statement.executeQuery();
            if (resultSet.next()) {
                String type = resultSet.getString(1);
                return PropertyType.valueOf(type);
            } else {
                throw new IllegalStateException("PostGis property type for column " + column + " not found");
            }
        } catch (SQLException e) {
            throw new RuntimeException(e);
        }
    }

    private PropertyType getPostGisGeographyType(SqlgGraph sqlgGraph, String schema, String table, String column) {
        Connection connection = sqlgGraph.tx().getConnection();
        try (PreparedStatement statement = connection.prepareStatement("SELECT type FROM geography_columns WHERE f_table_schema = ? and f_table_name = ? and f_geography_column = ?")) {
            statement.setString(1, schema);
            statement.setString(2, table);
            statement.setString(3, column);
            ResultSet resultSet = statement.executeQuery();
            if (resultSet.next()) {
                String type = resultSet.getString(1);
                switch (type) {
                    case "Point":
                        return PropertyType.GEOGRAPHY_POINT;
                    case "Polygon":
                        return PropertyType.GEOGRAPHY_POLYGON;
                    default:
                        throw new IllegalStateException("Unhandled geography type " + type);
                }
            } else {
                throw new IllegalStateException("PostGis property type for column " + column + " not found");
            }
        } catch (SQLException e) {
            throw new RuntimeException(e);
        }
    }

<<<<<<< HEAD
    @Override
    public void lock(SqlgGraph sqlgGraph) {
        StringBuilder sql = new StringBuilder();
        sql.append("LOCK TABLE \"");
        sql.append(SQLG_SCHEMA);
        sql.append("\".\"");
        sql.append(VERTEX_PREFIX);
        sql.append(SQLG_SCHEMA_LOG);
        sql.append("\" IN EXCLUSIVE MODE");
        if (this.needsSemicolon()) {
            sql.append(";");
        }
        if (logger.isDebugEnabled()) {
            logger.info(sql.toString());
        }
        Connection conn = sqlgGraph.tx().getConnection();
        try (PreparedStatement preparedStatement = conn.prepareStatement(sql.toString())) {
            preparedStatement.executeUpdate();
        } catch (SQLException e) {
            throw new RuntimeException(e);
        }
    }

    @Override
    public void registerListener(SqlgGraph sqlgGraph) {
        this.executorService = Executors.newSingleThreadExecutor(r -> new Thread(r, "Sqlg notification merge " + sqlgGraph.toString()));
        ScheduledExecutorService scheduledExecutorService = Executors.newSingleThreadScheduledExecutor(r -> new Thread(r, "Sqlg notification listener " + sqlgGraph.toString()));
        try {
            this.listeningSemaphore = new Semaphore(1);
            this.future = scheduledExecutorService.schedule(new Listener(sqlgGraph, this.listeningSemaphore), 500, MILLISECONDS);
            //block here to only return once the listener is listening.
            this.listeningSemaphore.acquire();
            this.listeningSemaphore.tryAcquire(5, TimeUnit.MINUTES);
        } catch (Exception e) {
            throw new RuntimeException(e);
        }
    }

    @Override
    public void unregisterListener() {
        this.future.cancel(true);
        this.executorService.shutdownNow();
    }

    @Override
    public int notifyChange(SqlgGraph sqlgGraph, LocalDateTime timestamp, JsonNode jsonNode) {
        Connection connection = sqlgGraph.tx().getConnection();
        try {
            PGConnection pgConnection = connection.unwrap(PGConnection.class);
            if (sqlgGraph.tx().isInBatchMode()) {
                BatchManager.BatchModeType batchModeType = sqlgGraph.tx().getBatchModeType();
                sqlgGraph.tx().flush();
                sqlgGraph.tx().batchMode(BatchManager.BatchModeType.NONE);
                sqlgGraph.addVertex(
                        T.label,
                        SQLG_SCHEMA + "." + SQLG_SCHEMA_LOG,
                        "timestamp", timestamp,
                        "pid", pgConnection.getBackendPID(),
                        "log", jsonNode
                );
                sqlgGraph.tx().batchMode(batchModeType);
            } else {
                sqlgGraph.addVertex(
                        T.label,
                        SQLG_SCHEMA + "." + SQLG_SCHEMA_LOG,
                        "timestamp", timestamp,
                        "pid", pgConnection.getBackendPID(),
                        "log", jsonNode
                );
            }
            try (Statement statement = connection.createStatement()) {
                statement.execute("NOTIFY " + SQLG_NOTIFICATION_CHANNEL + ", '" + timestamp.format(DateTimeFormatter.ISO_LOCAL_DATE_TIME) + "'");
            }
            return pgConnection.getBackendPID();
        } catch (SQLException e) {
            throw new RuntimeException(e);
        }
    }

    private class Listener implements Runnable {

        private SqlgGraph sqlgGraph;
        private Semaphore semaphore;
        private boolean canceled;

        Listener(SqlgGraph sqlgGraph, Semaphore semaphore) throws SQLException {
            this.sqlgGraph = sqlgGraph;
            this.semaphore = semaphore;
        }

        @Override
        public void run() {
            try {
                Connection connection = this.sqlgGraph.tx().getConnection();
                while (true) {
                    PGConnection pgConnection = connection.unwrap(org.postgresql.PGConnection.class);
                    Statement stmt = connection.createStatement();
                    stmt.execute("LISTEN " + SQLG_NOTIFICATION_CHANNEL);
                    stmt.close();
                    connection.commit();
                    this.semaphore.release();
                    // issue a dummy query to contact the backend
                    // and receive any pending notifications.
                    stmt = connection.createStatement();
                    ResultSet rs = stmt.executeQuery("SELECT 1");
                    rs.close();
                    stmt.close();
                    //Does not work while in a transaction.
                    connection.rollback();
                    PGNotification notifications[] = pgConnection.getNotifications();
                    if (notifications != null) {
                        for (int i = 0; i < notifications.length; i++) {
                            int pid = notifications[i].getPID();
                            String notify = notifications[i].getParameter();
                            LocalDateTime timestamp = LocalDateTime.parse(notify, DateTimeFormatter.ISO_LOCAL_DATE_TIME);
                            executorService.submit(() -> {
                                try {
                                    this.sqlgGraph.getTopology().fromNotifyJson(pid, timestamp);
                                } catch (Exception e) {
                                    logger.error("Error in Postgresql notification", e);
                                } finally {
                                    this.sqlgGraph.tx().rollback();
                                }
                            });
                        }
                    }
                    Thread.sleep(100);
                }
            } catch (SQLException e) {
                logger.error(String.format("change listener on graph %s error", this.sqlgGraph.toString()), e);
                this.sqlgGraph.tx().rollback();
                throw new RuntimeException(e);
            } catch (InterruptedException e) {
                logger.warn(String.format("change listener on graph %s interrupted.", this.sqlgGraph.toString()));
                this.sqlgGraph.tx().rollback();
                //swallow
            }
        }
    }

=======
>>>>>>> 92640925
    /**
     * Postgres gets confused by DST, it sets the timezone badly and then reads the wrong value out, so we convert the value to "winter time"
     *
     * @param lt the current time
     * @return the time in "winter time" if there is DST in effect today
     */
    @SuppressWarnings("deprecation")
    private static Time shiftDST(LocalTime lt) {
        Time t = Time.valueOf(lt);
        int offset = Calendar.getInstance().get(Calendar.DST_OFFSET) / 1000;
        // I know this are deprecated methods, but it's so much clearer than alternatives
        int m = t.getSeconds();
        t.setSeconds(m + offset);
        return t;
    }
}<|MERGE_RESOLUTION|>--- conflicted
+++ resolved
@@ -211,13 +211,8 @@
 //                Map<String, PropertyType> propertyTypeMap = sqlgGraph.getTopology().getAllTables().get(schemaTable.getSchema() + "." + SchemaManager.VERTEX_PREFIX + schemaTable.getTable());
                 Map<String, PropertyType> propertyTypeMap = sqlgGraph.getTopology().getTableFor(schemaTable.withPrefix(VERTEX_PREFIX));
                 //insert the labeled vertices
-<<<<<<< HEAD
                 long endHigh;
                 long numberInserted;
-=======
-                long endHigh = 0;
-                long numberInserted = 0;
->>>>>>> 92640925
                 try (InputStream is = mapVertexToInputStream(propertyTypeMap, vertices)) {
                     StringBuilder sql = new StringBuilder();
                     sql.append("COPY ");
@@ -264,11 +259,7 @@
                     }
                     numberInserted = copyManager.copyIn(sql.toString(), is);
                     if (numberInserted > 0) {
-<<<<<<< HEAD
                         try (PreparedStatement preparedStatement = con.prepareStatement("SELECT CURRVAL('\"" + schemaTable.getSchema() + "\".\"" + VERTEX_PREFIX + schemaTable.getTable() + "_ID_seq\"');")) {
-=======
-                        try (PreparedStatement preparedStatement = con.prepareStatement("SELECT CURRVAL('\"" + schemaTable.getSchema() + "\".\"" + SchemaManager.VERTEX_PREFIX + schemaTable.getTable() + "_ID_seq\"');")) {
->>>>>>> 92640925
                             ResultSet resultSet = preparedStatement.executeQuery();
                             resultSet.next();
                             endHigh = resultSet.getLong(1);
@@ -282,7 +273,7 @@
                         verticesRanges.put(schemaTable, Pair.of(endHigh - numberInserted + 1, endHigh));
                     }
                 }
-
+                
             }
             return verticesRanges;
         } catch (Exception e) {
@@ -2637,7 +2628,6 @@
         }
     }
 
-<<<<<<< HEAD
     @Override
     public void lock(SqlgGraph sqlgGraph) {
         StringBuilder sql = new StringBuilder();
@@ -2778,8 +2768,6 @@
         }
     }
 
-=======
->>>>>>> 92640925
     /**
      * Postgres gets confused by DST, it sets the timezone badly and then reads the wrong value out, so we convert the value to "winter time"
      *
