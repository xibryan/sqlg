package org.umlg.sqlg;

import org.junit.runner.RunWith;
import org.junit.runners.Suite;
<<<<<<< HEAD
import org.umlg.sqlg.test.gremlincompile.*;
=======
import org.umlg.sqlg.test.index.TestIndex;
>>>>>>> 4e995fc2

/**
 * Date: 2014/07/16
 * Time: 12:10 PM
 */
@RunWith(Suite.class)
@Suite.SuiteClasses({
<<<<<<< HEAD
        TestTraversalPerformance.class,
//        TestReplacedStepEmitComparator.class,
//        TestRangeLimit.class,
//        TestGraphStepOrderBy.class,
//        TestRepeatStepGraphOut.class,
//        TestOptionalWithOrder.class,
//        TestGremlinOptional.class
=======
        TestIndex.class
>>>>>>> 4e995fc2
})
public class AnyTest {
}<|MERGE_RESOLUTION|>--- conflicted
+++ resolved
@@ -2,11 +2,8 @@
 
 import org.junit.runner.RunWith;
 import org.junit.runners.Suite;
-<<<<<<< HEAD
 import org.umlg.sqlg.test.gremlincompile.*;
-=======
 import org.umlg.sqlg.test.index.TestIndex;
->>>>>>> 4e995fc2
 
 /**
  * Date: 2014/07/16
@@ -14,7 +11,6 @@
  */
 @RunWith(Suite.class)
 @Suite.SuiteClasses({
-<<<<<<< HEAD
         TestTraversalPerformance.class,
 //        TestReplacedStepEmitComparator.class,
 //        TestRangeLimit.class,
@@ -22,9 +18,7 @@
 //        TestRepeatStepGraphOut.class,
 //        TestOptionalWithOrder.class,
 //        TestGremlinOptional.class
-=======
         TestIndex.class
->>>>>>> 4e995fc2
 })
 public class AnyTest {
 }