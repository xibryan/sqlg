--- conflicted
+++ resolved
@@ -2,11 +2,7 @@
 
 import org.junit.runner.RunWith;
 import org.junit.runners.Suite;
-<<<<<<< HEAD
-import org.umlg.sqlg.test.batch.TestBatchTemporaryVertex;
-=======
 import org.umlg.sqlg.test.topology.TestValidateTopology;
->>>>>>> 06554b93
 
 /**
  * Date: 2014/07/16
@@ -14,9 +10,6 @@
  */
 @RunWith(Suite.class)
 @Suite.SuiteClasses({
-<<<<<<< HEAD
-        TestBatchTemporaryVertex.class
-=======
 //        TestSharding.class,
 //        TestShardingGremlin.class,
 //        TestSimpleJoinGremlin.class,
@@ -27,7 +20,6 @@
 //        TestGremlinCompileWithHas.class
         TestValidateTopology.class
 
->>>>>>> 06554b93
 })
 public class AnyTest {
 }