--- conflicted
+++ resolved
@@ -90,14 +90,11 @@
         TestVertexStepOrderBy.class,
         TestTreeStep.class,
         LocalDateTest.class,
-        JsonTest.class,
-<<<<<<< HEAD
         TestBatchCompleteVertex.class,
         TestBatchCompleteEdge.class
-=======
+        JsonTest.class,
         TestLockedByCurrentThreadPerformance.class,
         TestSchemaManagerGetTablesFor.class
->>>>>>> 1e2d7892
 })
 public class AllTest {
 }