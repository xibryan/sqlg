--- conflicted
+++ resolved
@@ -1,21 +1,28 @@
 package org.umlg.sqlg.test.gremlincompile;
 
+import org.apache.tinkerpop.gremlin.AbstractGremlinTest;
 import org.apache.tinkerpop.gremlin.process.traversal.Path;
+import org.apache.tinkerpop.gremlin.process.traversal.Traversal;
+import org.apache.tinkerpop.gremlin.process.traversal.dsl.graph.GraphTraversalSource;
 import org.apache.tinkerpop.gremlin.process.traversal.dsl.graph.__;
+import org.apache.tinkerpop.gremlin.process.traversal.step.util.MapHelper;
+import org.apache.tinkerpop.gremlin.structure.Graph;
 import org.apache.tinkerpop.gremlin.structure.T;
 import org.apache.tinkerpop.gremlin.structure.Vertex;
+import org.apache.tinkerpop.gremlin.structure.io.GraphReader;
+import org.apache.tinkerpop.gremlin.structure.io.gryo.GryoIo;
+import org.apache.tinkerpop.gremlin.structure.io.gryo.GryoReader;
 import org.junit.Assert;
 import org.junit.Test;
 import org.umlg.sqlg.test.BaseTest;
 
-<<<<<<< HEAD
-import java.util.List;
-=======
 import java.io.File;
 import java.io.IOException;
 import java.io.InputStream;
-import java.util.*;
->>>>>>> 1d99de51
+import java.util.ArrayList;
+import java.util.HashMap;
+import java.util.List;
+import java.util.Map;
 
 /**
  * Date: 2015/10/21
@@ -263,7 +270,6 @@
 //        paths.remove(paths.stream().filter(p -> p.size() == 4 && p.get(0).equals(a1) && p.get(1).equals(b1) && p.get(2).equals(c1) && p.get(3).equals(d3)).findAny().get());
 //        Assert.assertTrue(paths.isEmpty());
 //    }
-<<<<<<< HEAD
 
     @Test
     public void testRepeatWithEmitLast() {
@@ -332,71 +338,6 @@
         Assert.assertTrue(paths.isEmpty());
     }
 
-=======
-//
-//    @Test
-//    public void testRepeatWithEmitLast() {
-//        Vertex a1 = this.sqlgGraph.addVertex(T.label, "A", "name", "a1");
-//        Vertex b1 = this.sqlgGraph.addVertex(T.label, "B", "name", "b1");
-//        Vertex b2 = this.sqlgGraph.addVertex(T.label, "B", "name", "b2");
-//        Vertex b3 = this.sqlgGraph.addVertex(T.label, "B", "name", "b3");
-//        a1.addEdge("ab", b1);
-//        a1.addEdge("ab", b2);
-//        a1.addEdge("ab", b3);
-//        Vertex c1 = this.sqlgGraph.addVertex(T.label, "C", "name", "c1");
-//        Vertex c2 = this.sqlgGraph.addVertex(T.label, "C", "name", "c2");
-//        Vertex c3 = this.sqlgGraph.addVertex(T.label, "C", "name", "c3");
-//        b1.addEdge("bc", c1);
-//        b1.addEdge("bc", c1);
-//        b1.addEdge("bc", c2);
-//        b1.addEdge("bc", c3);
-//        Vertex d1 = this.sqlgGraph.addVertex(T.label, "D", "name", "d1");
-//        Vertex d2 = this.sqlgGraph.addVertex(T.label, "D", "name", "d2");
-//        Vertex d3 = this.sqlgGraph.addVertex(T.label, "D", "name", "d3");
-//        c1.addEdge("cd", d1);
-//        c1.addEdge("cd", d2);
-//        c1.addEdge("cd", d3);
-//        this.sqlgGraph.tx().commit();
-//
-//        List<Path> paths = this.sqlgGraph.traversal().V().hasLabel("A").repeat(__.out("ab", "bc", "cd")).emit().times(3).path().toList();
-//        for (Path path : paths) {
-//            System.out.println(path.toString());
-//        }
-//        Assert.assertEquals(13, paths.size());
-//        Assert.assertTrue(paths.stream().anyMatch(p -> p.size() == 2 && p.get(0).equals(a1) && p.get(1).equals(b1)));
-//        paths.remove(paths.stream().filter(p -> p.size() == 2 && p.get(0).equals(a1) && p.get(1).equals(b1)).findAny().get());
-//        Assert.assertTrue(paths.stream().anyMatch(p -> p.size() == 2 && p.get(0).equals(a1) && p.get(1).equals(b2)));
-//        paths.remove(paths.stream().filter(p -> p.size() == 2 && p.get(0).equals(a1) && p.get(1).equals(b2)).findAny().get());
-//        Assert.assertTrue(paths.stream().anyMatch(p -> p.size() == 2 && p.get(0).equals(a1) && p.get(1).equals(b3)));
-//        paths.remove(paths.stream().filter(p -> p.size() == 2 && p.get(0).equals(a1) && p.get(1).equals(b3)).findAny().get());
-//
-//        Assert.assertTrue(paths.stream().anyMatch(p -> p.size() == 3 && p.get(0).equals(a1) && p.get(1).equals(b1) && p.get(2).equals(c1)));
-//        paths.remove(paths.stream().filter(p -> p.size() == 3 && p.get(0).equals(a1) && p.get(1).equals(b1) && p.get(2).equals(c1)).findAny().get());
-//        Assert.assertTrue(paths.stream().anyMatch(p -> p.size() == 3 && p.get(0).equals(a1) && p.get(1).equals(b1) && p.get(2).equals(c1)));
-//        paths.remove(paths.stream().filter(p -> p.size() == 3 && p.get(0).equals(a1) && p.get(1).equals(b1) && p.get(2).equals(c1)).findAny().get());
-//        Assert.assertTrue(paths.stream().anyMatch(p -> p.size() == 3 && p.get(0).equals(a1) && p.get(1).equals(b1) && p.get(2).equals(c2)));
-//        paths.remove(paths.stream().filter(p -> p.size() == 3 && p.get(0).equals(a1) && p.get(1).equals(b1) && p.get(2).equals(c2)).findAny().get());
-//        Assert.assertTrue(paths.stream().anyMatch(p -> p.size() == 3 && p.get(0).equals(a1) && p.get(1).equals(b1) && p.get(2).equals(c3)));
-//        paths.remove(paths.stream().filter(p -> p.size() == 3 && p.get(0).equals(a1) && p.get(1).equals(b1) && p.get(2).equals(c3)).findAny().get());
-//
-//        Assert.assertTrue(paths.stream().anyMatch(p -> p.size() == 4 && p.get(0).equals(a1) && p.get(1).equals(b1) && p.get(2).equals(c1) && p.get(3).equals(d1)));
-//        paths.remove(paths.stream().filter(p -> p.size() == 4 && p.get(0).equals(a1) && p.get(1).equals(b1) && p.get(2).equals(c1) && p.get(3).equals(d1)).findAny().get());
-//        Assert.assertTrue(paths.stream().anyMatch(p -> p.size() == 4 && p.get(0).equals(a1) && p.get(1).equals(b1) && p.get(2).equals(c1) && p.get(3).equals(d2)));
-//        paths.remove(paths.stream().filter(p -> p.size() == 4 && p.get(0).equals(a1) && p.get(1).equals(b1) && p.get(2).equals(c1) && p.get(3).equals(d2)).findAny().get());
-//        Assert.assertTrue(paths.stream().anyMatch(p -> p.size() == 4 && p.get(0).equals(a1) && p.get(1).equals(b1) && p.get(2).equals(c1) && p.get(3).equals(d3)));
-//        paths.remove(paths.stream().filter(p -> p.size() == 4 && p.get(0).equals(a1) && p.get(1).equals(b1) && p.get(2).equals(c1) && p.get(3).equals(d3)).findAny().get());
-//
-//        Assert.assertTrue(paths.stream().anyMatch(p -> p.size() == 4 && p.get(0).equals(a1) && p.get(1).equals(b1) && p.get(2).equals(c1) && p.get(3).equals(d1)));
-//        paths.remove(paths.stream().filter(p -> p.size() == 4 && p.get(0).equals(a1) && p.get(1).equals(b1) && p.get(2).equals(c1) && p.get(3).equals(d1)).findAny().get());
-//        Assert.assertTrue(paths.stream().anyMatch(p -> p.size() == 4 && p.get(0).equals(a1) && p.get(1).equals(b1) && p.get(2).equals(c1) && p.get(3).equals(d2)));
-//        paths.remove(paths.stream().filter(p -> p.size() == 4 && p.get(0).equals(a1) && p.get(1).equals(b1) && p.get(2).equals(c1) && p.get(3).equals(d2)).findAny().get());
-//        Assert.assertTrue(paths.stream().anyMatch(p -> p.size() == 4 && p.get(0).equals(a1) && p.get(1).equals(b1) && p.get(2).equals(c1) && p.get(3).equals(d3)));
-//        paths.remove(paths.stream().filter(p -> p.size() == 4 && p.get(0).equals(a1) && p.get(1).equals(b1) && p.get(2).equals(c1) && p.get(3).equals(d3)).findAny().get());
-//
-//        Assert.assertTrue(paths.isEmpty());
-//    }
-//
->>>>>>> 1d99de51
 //    @Test
 //    public void testRepeatWithEmitLastShouldNotLeftJoinFirstDegree() {
 //        Vertex a1 = this.sqlgGraph.addVertex(T.label, "A", "name", "a1");
@@ -494,30 +435,35 @@
 //        Assert.assertTrue(vertices.isEmpty());
 //    }
 //
-//    @Test
-//    public void g_V_repeatXoutX_timesX2X_emit_path() throws IOException {
-//        Graph graph = this.sqlgGraph;
-//        System.out.println(new File(".").getAbsolutePath());
-//        graph.io(GryoIo.build()).readGraph("../sqlg-test/src/main/resources/tinkerpop-modern.kryo");
-//        assertModernGraph(graph, true, false);
-//        GraphTraversalSource g = graph.traversal();
-//        final List<Traversal<Vertex, Path>> traversals = new ArrayList<>();
-//        Traversal t = g.V().repeat(__.out()).times(2).emit().path();
-//        traversals.add(t);
-//        traversals.forEach(traversal -> {
-//            printTraversalForm(traversal);
-//            final Map<Integer, Long> pathLengths = new HashMap<>();
-//            int counter = 0;
-//            while (traversal.hasNext()) {
-//                counter++;
-//                MapHelper.incr(pathLengths, traversal.next().size(), 1l);
-//            }
-//            Assert.assertEquals(2, pathLengths.size());
-//            Assert.assertEquals(8, counter);
-//            Assert.assertEquals(new Long(6), pathLengths.get(2));
-//            Assert.assertEquals(new Long(2), pathLengths.get(3));
-//        });
-//    }
+////    @Test
+////    public void g_V_repeatXoutX_timesX2X_emit_path() throws IOException {
+////        Graph graph = this.sqlgGraph;
+////        System.out.println(new File(".").getAbsolutePath());
+////        graph.io(GryoIo.build()).readGraph("../sqlg-test/src/main/resources/tinkerpop-modern.kryo");
+////        assertModernGraph(graph, true, false);
+////        GraphTraversalSource g = graph.traversal();
+////        List<Path> t = g.V().repeat(__.out()).times(2).emit().path().toList();
+////        for (Path path : t) {
+////            System.out.println(path);
+////        }
+////
+////        final List<Traversal<Vertex, Path>> traversals = new ArrayList<>();
+////        Traversal t = g.V().repeat(__.out()).times(2).emit().path();
+////        traversals.add(t);
+////        traversals.forEach(traversal -> {
+////            printTraversalForm(traversal);
+////            final Map<Integer, Long> pathLengths = new HashMap<>();
+////            int counter = 0;
+////            while (traversal.hasNext()) {
+////                counter++;
+////                MapHelper.incr(pathLengths, traversal.next().size(), 1l);
+////            }
+////            Assert.assertEquals(2, pathLengths.size());
+////            Assert.assertEquals(8, counter);
+////            Assert.assertEquals(new Long(6), pathLengths.get(2));
+////            Assert.assertEquals(new Long(2), pathLengths.get(3));
+////        });
+////    }
 //
 //    @Test
 //    public void testGremlinLeftJoin() {
