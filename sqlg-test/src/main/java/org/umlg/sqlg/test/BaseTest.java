package org.umlg.sqlg.test;

import static org.junit.Assert.assertEquals;
import static org.junit.Assert.fail;

import java.beans.PropertyVetoException;
import java.io.IOException;
import java.io.InputStream;
import java.net.URL;
import java.sql.Connection;
import java.sql.ResultSet;
import java.sql.SQLException;
import java.sql.Statement;
import java.util.ArrayList;
import java.util.HashMap;
import java.util.Iterator;
import java.util.List;
import java.util.Map;
import java.util.concurrent.TimeUnit;
import java.util.stream.Collectors;

import org.apache.commons.configuration.Configuration;
import org.apache.commons.configuration.ConfigurationException;
import org.apache.commons.configuration.PropertiesConfiguration;
import org.apache.commons.lang3.time.StopWatch;
import org.apache.log4j.Level;
import org.apache.tinkerpop.gremlin.AbstractGremlinTest;
import org.apache.tinkerpop.gremlin.process.traversal.Step;
import org.apache.tinkerpop.gremlin.process.traversal.Traversal;
import org.apache.tinkerpop.gremlin.process.traversal.dsl.graph.GraphTraversal;
import org.apache.tinkerpop.gremlin.process.traversal.dsl.graph.GraphTraversalSource;
import org.apache.tinkerpop.gremlin.process.traversal.step.util.MapHelper;
import org.apache.tinkerpop.gremlin.structure.Direction;
import org.apache.tinkerpop.gremlin.structure.Edge;
import org.apache.tinkerpop.gremlin.structure.Element;
import org.apache.tinkerpop.gremlin.structure.Graph;
import org.apache.tinkerpop.gremlin.structure.Transaction;
import org.apache.tinkerpop.gremlin.structure.Vertex;
import org.apache.tinkerpop.gremlin.structure.io.GraphReader;
import org.apache.tinkerpop.gremlin.structure.io.Io;
import org.apache.tinkerpop.gremlin.structure.io.graphson.GraphSONIo;
import org.apache.tinkerpop.gremlin.structure.io.graphson.GraphSONVersion;
import org.apache.tinkerpop.gremlin.util.iterator.IteratorUtils;
import org.hamcrest.CoreMatchers;
import org.junit.After;
import org.junit.Assert;
import org.junit.Before;
import org.junit.BeforeClass;
import org.junit.Rule;
import org.junit.rules.TestRule;
import org.junit.rules.TestWatcher;
import org.junit.runner.Description;
import org.slf4j.Logger;
import org.slf4j.LoggerFactory;
import org.umlg.sqlg.TestAppender;
import org.umlg.sqlg.sql.parse.ReplacedStep;
import org.umlg.sqlg.step.SqlgGraphStep;
import org.umlg.sqlg.step.SqlgStep;
import org.umlg.sqlg.step.SqlgVertexStep;
import org.umlg.sqlg.strategy.SqlgSqlExecutor;
import org.umlg.sqlg.structure.SqlgGraph;
import org.umlg.sqlg.util.SqlgUtil;

<<<<<<< HEAD
=======
import java.beans.PropertyVetoException;
import java.io.IOException;
import java.io.InputStream;
import java.net.URL;
import java.sql.Connection;
import java.sql.ResultSet;
import java.sql.SQLException;
import java.sql.Statement;
import java.util.*;
import java.util.concurrent.TimeUnit;
import java.util.stream.Collectors;

import static org.junit.Assert.assertEquals;
import static org.junit.Assert.assertNotNull;
import static org.junit.Assert.fail;

>>>>>>> ee8241cf
/**
 * Date: 2014/07/12
 * Time: 5:44 PM
 */
public abstract class BaseTest {

    private static Logger logger = LoggerFactory.getLogger(BaseTest.class.getName());
    protected SqlgGraph sqlgGraph;
    protected SqlgGraph sqlgGraph1;
    protected GraphTraversalSource gt;
    protected static Configuration configuration;
    private long start;
    protected static final int SLEEP_TIME = 1000;

    @Rule
    public TestRule watcher = new TestWatcher() {
        protected void starting(Description description) {
            BaseTest.this.start = System.currentTimeMillis();
            logger.info("Starting test: " + description.getClassName() + "." + description.getMethodName());
        }

        protected void finished(Description description) {
            long millis = System.currentTimeMillis() - BaseTest.this.start;
            String time = String.format("%02d min, %02d sec, %02d mil",
                    TimeUnit.MILLISECONDS.toMinutes(millis),
                    TimeUnit.MILLISECONDS.toSeconds(millis) - TimeUnit.MINUTES.toSeconds(TimeUnit.MILLISECONDS.toMinutes(millis)),
                    TimeUnit.MILLISECONDS.toMillis(millis) - TimeUnit.SECONDS.toMillis(TimeUnit.MILLISECONDS.toSeconds(millis))
            );
            logger.info(String.format("Finished test: %s.%s Time taken: %s", description.getClassName(), description.getMethodName(), time));
        }
    };

    @BeforeClass
    public static void beforeClass() throws ClassNotFoundException, IOException, PropertyVetoException {
        URL sqlProperties = Thread.currentThread().getContextClassLoader().getResource("sqlg.properties");
        try {
            configuration = new PropertiesConfiguration(sqlProperties);
            if (!configuration.containsKey("jdbc.url")) {
                throw new IllegalArgumentException(String.format("SqlGraph configuration requires that the %s be set", "jdbc.url"));
            }
        } catch (ConfigurationException e) {
            throw new RuntimeException(e);
        }
    }

    @Before
    public void before() throws Exception {
        StopWatch stopWatch = new StopWatch();
        stopWatch.start();
        this.sqlgGraph = SqlgGraph.open(configuration);
        SqlgUtil.dropDb(this.sqlgGraph);
        this.sqlgGraph.tx().commit();
        this.sqlgGraph.close();
        this.sqlgGraph = SqlgGraph.open(configuration);
        assertNotNull(this.sqlgGraph);
        assertNotNull(this.sqlgGraph.getBuildVersion());
        this.gt = this.sqlgGraph.traversal();
        if (configuration.getBoolean("distributed", false)) {
            this.sqlgGraph1 = SqlgGraph.open(configuration);
            assertNotNull(this.sqlgGraph1);
            assertEquals(this.sqlgGraph.getBuildVersion(),this.sqlgGraph1.getBuildVersion());
        }
        stopWatch.stop();
        logger.info("Startup time for test = " + stopWatch.toString());
    }

    @After
    public void after() throws Exception {
        try {
            this.sqlgGraph.tx().onClose(Transaction.CLOSE_BEHAVIOR.ROLLBACK);
            this.sqlgGraph.close();
        } catch (Exception e) {
            logger.error(e.getMessage(), e);
        }
        try {
            if (this.sqlgGraph1 != null) {
                this.sqlgGraph1.tx().onClose(Transaction.CLOSE_BEHAVIOR.ROLLBACK);
                this.sqlgGraph1.close();
            }
        } catch (Exception e) {
            logger.error(e.getMessage(), e);
        }
    }

    public static boolean isPostgres() {
        return configuration.getString("jdbc.url").contains("postgresql");
    }

    public static boolean isMsSqlServer() {
        return configuration.getString("jdbc.url").contains("sqlserver");
    }

    /**
     * return a clone of the configuration
     *
     * @return
     */
    protected static Configuration getConfigurationClone() {
        Configuration conf = new PropertiesConfiguration();
        Iterator<String> it = configuration.getKeys();
        while (it.hasNext()) {
            String s = it.next();
            conf.setProperty(s, configuration.getProperty(s));
        }
        return conf;
    }

    public void dropSqlgSchema(SqlgGraph sqlgGraph) {
        List<String> result = new ArrayList<>();
        result.add("DROP TABLE " + sqlgGraph.getSqlDialect().maybeWrapInQoutes("sqlg_schema") + "." + sqlgGraph.getSqlDialect().maybeWrapInQoutes("E_schema_vertex") + (sqlgGraph.getSqlDialect().needsSemicolon() ? ";" : ""));
        result.add("DROP TABLE " + sqlgGraph.getSqlDialect().maybeWrapInQoutes("sqlg_schema") + "." + sqlgGraph.getSqlDialect().maybeWrapInQoutes("E_in_edges") + (sqlgGraph.getSqlDialect().needsSemicolon() ? ";" : ""));
        result.add("DROP TABLE " + sqlgGraph.getSqlDialect().maybeWrapInQoutes("sqlg_schema") + "." + sqlgGraph.getSqlDialect().maybeWrapInQoutes("E_out_edges") + (sqlgGraph.getSqlDialect().needsSemicolon() ? ";" : ""));
        result.add("DROP TABLE " + sqlgGraph.getSqlDialect().maybeWrapInQoutes("sqlg_schema") + "." + sqlgGraph.getSqlDialect().maybeWrapInQoutes("E_vertex_property") + (sqlgGraph.getSqlDialect().needsSemicolon() ? ";" : ""));
        result.add("DROP TABLE " + sqlgGraph.getSqlDialect().maybeWrapInQoutes("sqlg_schema") + "." + sqlgGraph.getSqlDialect().maybeWrapInQoutes("E_vertex_partition") + (sqlgGraph.getSqlDialect().needsSemicolon() ? ";" : ""));
        result.add("DROP TABLE " + sqlgGraph.getSqlDialect().maybeWrapInQoutes("sqlg_schema") + "." + sqlgGraph.getSqlDialect().maybeWrapInQoutes("E_edge_partition") + (sqlgGraph.getSqlDialect().needsSemicolon() ? ";" : ""));
        result.add("DROP TABLE " + sqlgGraph.getSqlDialect().maybeWrapInQoutes("sqlg_schema") + "." + sqlgGraph.getSqlDialect().maybeWrapInQoutes("E_partition_partition") + (sqlgGraph.getSqlDialect().needsSemicolon() ? ";" : ""));
        result.add("DROP TABLE " + sqlgGraph.getSqlDialect().maybeWrapInQoutes("sqlg_schema") + "." + sqlgGraph.getSqlDialect().maybeWrapInQoutes("E_edge_property") + (sqlgGraph.getSqlDialect().needsSemicolon() ? ";" : ""));
        result.add("DROP TABLE " + sqlgGraph.getSqlDialect().maybeWrapInQoutes("sqlg_schema") + "." + sqlgGraph.getSqlDialect().maybeWrapInQoutes("E_vertex_identifier") + (sqlgGraph.getSqlDialect().needsSemicolon() ? ";" : ""));
        result.add("DROP TABLE " + sqlgGraph.getSqlDialect().maybeWrapInQoutes("sqlg_schema") + "." + sqlgGraph.getSqlDialect().maybeWrapInQoutes("E_edge_identifier") + (sqlgGraph.getSqlDialect().needsSemicolon() ? ";" : ""));
        result.add("DROP TABLE " + sqlgGraph.getSqlDialect().maybeWrapInQoutes("sqlg_schema") + "." + sqlgGraph.getSqlDialect().maybeWrapInQoutes("E_vertex_distribution") + (sqlgGraph.getSqlDialect().needsSemicolon() ? ";" : ""));
        result.add("DROP TABLE " + sqlgGraph.getSqlDialect().maybeWrapInQoutes("sqlg_schema") + "." + sqlgGraph.getSqlDialect().maybeWrapInQoutes("E_edge_distribution") + (sqlgGraph.getSqlDialect().needsSemicolon() ? ";" : ""));
        result.add("DROP TABLE " + sqlgGraph.getSqlDialect().maybeWrapInQoutes("sqlg_schema") + "." + sqlgGraph.getSqlDialect().maybeWrapInQoutes("E_vertex_colocate") + (sqlgGraph.getSqlDialect().needsSemicolon() ? ";" : ""));
        result.add("DROP TABLE " + sqlgGraph.getSqlDialect().maybeWrapInQoutes("sqlg_schema") + "." + sqlgGraph.getSqlDialect().maybeWrapInQoutes("E_edge_colocate") + (sqlgGraph.getSqlDialect().needsSemicolon() ? ";" : ""));
        result.add("DROP TABLE " + sqlgGraph.getSqlDialect().maybeWrapInQoutes("sqlg_schema") + "." + sqlgGraph.getSqlDialect().maybeWrapInQoutes("E_vertex_index") + (sqlgGraph.getSqlDialect().needsSemicolon() ? ";" : ""));
        result.add("DROP TABLE " + sqlgGraph.getSqlDialect().maybeWrapInQoutes("sqlg_schema") + "." + sqlgGraph.getSqlDialect().maybeWrapInQoutes("E_edge_index") + (sqlgGraph.getSqlDialect().needsSemicolon() ? ";" : ""));
        result.add("DROP TABLE " + sqlgGraph.getSqlDialect().maybeWrapInQoutes("sqlg_schema") + "." + sqlgGraph.getSqlDialect().maybeWrapInQoutes("E_index_property") + (sqlgGraph.getSqlDialect().needsSemicolon() ? ";" : ""));
        result.add("DROP TABLE " + sqlgGraph.getSqlDialect().maybeWrapInQoutes("sqlg_schema") + "." + sqlgGraph.getSqlDialect().maybeWrapInQoutes("E_globalUniqueIndex_property") + (sqlgGraph.getSqlDialect().needsSemicolon() ? ";" : ""));

        result.add("DROP TABLE " + sqlgGraph.getSqlDialect().maybeWrapInQoutes("sqlg_schema") + "." + sqlgGraph.getSqlDialect().maybeWrapInQoutes("V_graph") + (sqlgGraph.getSqlDialect().needsSemicolon() ? ";" : ""));
        result.add("DROP TABLE " + sqlgGraph.getSqlDialect().maybeWrapInQoutes("sqlg_schema") + "." + sqlgGraph.getSqlDialect().maybeWrapInQoutes("V_log") + (sqlgGraph.getSqlDialect().needsSemicolon() ? ";" : ""));
        result.add("DROP TABLE " + sqlgGraph.getSqlDialect().maybeWrapInQoutes("sqlg_schema") + "." + sqlgGraph.getSqlDialect().maybeWrapInQoutes("V_schema") + (sqlgGraph.getSqlDialect().needsSemicolon() ? ";" : ""));
        result.add("DROP TABLE " + sqlgGraph.getSqlDialect().maybeWrapInQoutes("sqlg_schema") + "." + sqlgGraph.getSqlDialect().maybeWrapInQoutes("V_vertex") + (sqlgGraph.getSqlDialect().needsSemicolon() ? ";" : ""));
        result.add("DROP TABLE " + sqlgGraph.getSqlDialect().maybeWrapInQoutes("sqlg_schema") + "." + sqlgGraph.getSqlDialect().maybeWrapInQoutes("V_edge") + (sqlgGraph.getSqlDialect().needsSemicolon() ? ";" : ""));
        result.add("DROP TABLE " + sqlgGraph.getSqlDialect().maybeWrapInQoutes("sqlg_schema") + "." + sqlgGraph.getSqlDialect().maybeWrapInQoutes("V_partition") + (sqlgGraph.getSqlDialect().needsSemicolon() ? ";" : ""));
        result.add("DROP TABLE " + sqlgGraph.getSqlDialect().maybeWrapInQoutes("sqlg_schema") + "." + sqlgGraph.getSqlDialect().maybeWrapInQoutes("V_property") + (sqlgGraph.getSqlDialect().needsSemicolon() ? ";" : ""));
        result.add("DROP TABLE " + sqlgGraph.getSqlDialect().maybeWrapInQoutes("sqlg_schema") + "." + sqlgGraph.getSqlDialect().maybeWrapInQoutes("V_index") + (sqlgGraph.getSqlDialect().needsSemicolon() ? ";" : ""));
        result.add("DROP TABLE " + sqlgGraph.getSqlDialect().maybeWrapInQoutes("sqlg_schema") + "." + sqlgGraph.getSqlDialect().maybeWrapInQoutes("V_globalUniqueIndex") + (sqlgGraph.getSqlDialect().needsSemicolon() ? ";" : ""));

        result.add(sqlgGraph.getSqlDialect().dropSchemaStatement("sqlg_schema"));

        Connection connection = sqlgGraph.tx().getConnection();
        try (Statement statement = connection.createStatement()) {
            for (String s : result) {
                statement.execute(s);
            }
        } catch (SQLException e) {
            throw new RuntimeException(e);
        }

    }

    protected GraphTraversal<Vertex, Vertex> vertexTraversal(SqlgGraph sqlgGraph, Vertex v) {
        return sqlgGraph.traversal().V(v);
    }

    protected GraphTraversal<Edge, Edge> edgeTraversal(SqlgGraph sqlgGraph, Edge e) {
        return sqlgGraph.traversal().E(e);
    }

    protected void assertDb(String table, int numberOfRows) {
        Connection conn = null;
        Statement stmt = null;
        try {
            conn = this.sqlgGraph.getConnection();
            stmt = conn.createStatement();
            StringBuilder sql = new StringBuilder("SELECT * FROM ");
            sql.append(this.sqlgGraph.getSqlDialect().maybeWrapInQoutes(this.sqlgGraph.getSqlDialect().getPublicSchema()));
            sql.append(".");
            sql.append(this.sqlgGraph.getSqlDialect().maybeWrapInQoutes(table));
            if (this.sqlgGraph.getSqlDialect().needsSemicolon()) {
                sql.append(";");
            }
            if (logger.isDebugEnabled()) {
                logger.debug(sql.toString());
            }
            ResultSet rs = stmt.executeQuery(sql.toString());
            int countRows = 0;
            while (rs.next()) {
                countRows++;
            }
            assertEquals(numberOfRows, countRows);
            rs.close();
            stmt.close();
            conn.close();
        } catch (Exception e) {
            fail(e.getMessage());
        } finally {
            //noinspection EmptyCatchBlock
            try {
                if (stmt != null)
                    stmt.close();
            } catch (SQLException se2) {
            }
            try {
                if (conn != null)
                    conn.close();
            } catch (SQLException se) {
                fail(se.getMessage());
            }
        }

    }

    /**
     * print the traversal before and after execution
     * @param traversal
     */
    protected void printTraversalForm(final Traversal<?, ?> traversal) {
        final boolean muted = Boolean.parseBoolean(System.getProperty("muteTestLogs", "false"));

        if (!muted) System.out.println("   pre-strategy:" + traversal);
        traversal.hasNext();
        if (!muted) System.out.println("  post-strategy:" + traversal);
    }

    /**
     * print the traversal before and after execution, and return the last SQL generated
     * @param traversal
     * @return the SQL or null
     */
    protected String getSQL(final Traversal<?, ?> traversal){
    	org.apache.log4j.Logger l=org.apache.log4j.Logger.getLogger(SqlgSqlExecutor.class);
    	Level old=l.getLevel();
    	try {
    		l.setLevel(Level.DEBUG);
	    	printTraversalForm(traversal);
	    	org.apache.log4j.spi.LoggingEvent evt=TestAppender.getLast(SqlgSqlExecutor.class.getName());
	    	if (evt!=null){
	    		return String.valueOf(evt.getMessage());
	    	}
    	return null;
    	} finally {
    		l.setLevel(old);
    	}
    	
    }
    
    protected void loadModern(SqlgGraph sqlgGraph) {
        Io.Builder<GraphSONIo> builder = GraphSONIo.build(GraphSONVersion.V3_0);
        final GraphReader reader = sqlgGraph.io(builder).reader().create();
        try (final InputStream stream = AbstractGremlinTest.class.getResourceAsStream("/tinkerpop-modern-v3d0.json")) {
            reader.readGraph(stream, sqlgGraph);
        } catch (IOException e) {
            Assert.fail(e.getMessage());
        }
    }

    protected void loadModern() {
        loadModern(this.sqlgGraph);
    }

    protected void loadGratefulDead(SqlgGraph sqlgGraph) {
        Io.Builder<GraphSONIo> builder = GraphSONIo.build(GraphSONVersion.V3_0);
        final GraphReader reader = sqlgGraph.io(builder).reader().create();
        try (final InputStream stream = AbstractGremlinTest.class.getResourceAsStream("/grateful-dead-v3d0.json")) {
            reader.readGraph(stream, sqlgGraph);
        } catch (IOException e) {
            Assert.fail(e.getMessage());
        }
    }

    protected void loadGratefulDead() {
        loadGratefulDead(this.sqlgGraph);
    }

    /**
     * Looks up the identifier as generated by the current source graph being tested.
     *
     * @param vertexName a unique string that will identify a graph element within a graph
     * @return the id as generated by the graph
     */
    public Object convertToVertexId(final String vertexName) {
        return convertToVertexId(this.sqlgGraph, vertexName);
    }

    /**
     * Looks up the identifier as generated by the current source graph being tested.
     *
     * @param g          the graph to get the element id from
     * @param vertexName a unique string that will identify a graph element within a graph
     * @return the id as generated by the graph
     */
    public Object convertToVertexId(final Graph g, final String vertexName) {
        return convertToVertex(g, vertexName).id();
    }

    protected Vertex convertToVertex(final Graph graph, final String vertexName) {
        // all test graphs have "name" as a unique id which makes it easy to hardcode this...works for now
        return graph.traversal().V().has("name", vertexName).next();
    }

    public Object convertToEdgeId(final Graph graph, final String outVertexName, String edgeLabel, final String inVertexName) {
        return graph.traversal().V().has("name", outVertexName).outE(edgeLabel).as("e").inV().has("name", inVertexName).<Edge>select("e").next().id();
    }

    public static void assertModernGraph(final Graph g1, final boolean assertDouble, final boolean lossyForId) {
        assertToyGraph(g1, assertDouble, lossyForId, true);
    }

    private static void assertToyGraph(final Graph g1, final boolean assertDouble, final boolean lossyForId, final boolean assertSpecificLabel) {
        assertEquals(new Long(6), g1.traversal().V().count().next());
        assertEquals(new Long(6), g1.traversal().E().count().next());

        final Vertex v1 = g1.traversal().V().has("name", "marko").next();
        assertEquals(29, v1.<Integer>value("age").intValue());
        assertEquals(2, v1.keys().size());
        assertEquals(assertSpecificLabel ? "person" : Vertex.DEFAULT_LABEL, v1.label());
        assertId(g1, lossyForId, v1, 1);

        final List<Edge> v1Edges = g1.traversal().V(v1.id()).bothE().toList();
        assertEquals(3, v1Edges.size());
        v1Edges.forEach(e -> {
            if (g1.traversal().E(e.id()).inV().values("name").next().equals("vadas")) {
                assertEquals("knows", e.label());
                if (assertDouble)
                    assertEquals(0.5d, e.value("weight"), 0.0001d);
                else
                    assertEquals(0.5f, e.value("weight"), 0.0001f);
                assertEquals(1, e.keys().size());
                assertId(g1, lossyForId, e, 7);
            } else if (g1.traversal().E(e.id()).inV().values("name").next().equals("josh")) {
                assertEquals("knows", e.label());
                if (assertDouble)
                    assertEquals(1.0, e.value("weight"), 0.0001d);
                else
                    assertEquals(1.0f, e.value("weight"), 0.0001f);
                assertEquals(1, e.keys().size());
                assertId(g1, lossyForId, e, 8);
            } else if (g1.traversal().E(e.id()).inV().values("name").next().equals("lop")) {
                assertEquals("created", e.label());
                if (assertDouble)
                    assertEquals(0.4d, e.value("weight"), 0.0001d);
                else
                    assertEquals(0.4f, e.value("weight"), 0.0001f);
                assertEquals(1, e.keys().size());
                assertId(g1, lossyForId, e, 9);
            } else {
                fail("Edge not expected");
            }
        });

        final Vertex v2 = g1.traversal().V().has("name", "vadas").next();
        assertEquals(27, v2.<Integer>value("age").intValue());
        assertEquals(2, v2.keys().size());
        assertEquals(assertSpecificLabel ? "person" : Vertex.DEFAULT_LABEL, v2.label());
        assertId(g1, lossyForId, v2, 2);

        final List<Edge> v2Edges = g1.traversal().V(v2.id()).bothE().toList();
        assertEquals(1, v2Edges.size());
        v2Edges.forEach(e -> {
            if (g1.traversal().E(e.id()).outV().values("name").next().equals("marko")) {
                assertEquals("knows", e.label());
                if (assertDouble)
                    assertEquals(0.5d, e.value("weight"), 0.0001d);
                else
                    assertEquals(0.5f, e.value("weight"), 0.0001f);
                assertEquals(1, e.keys().size());
                assertId(g1, lossyForId, e, 7);
            } else {
                fail("Edge not expected");
            }
        });

        final Vertex v3 = g1.traversal().V().has("name", "lop").next();
        assertEquals("java", v3.<String>value("lang"));
        assertEquals(2, v2.keys().size());
        assertEquals(assertSpecificLabel ? "software" : Vertex.DEFAULT_LABEL, v3.label());
        assertId(g1, lossyForId, v3, 3);

        final List<Edge> v3Edges = g1.traversal().V(v3.id()).bothE().toList();
        assertEquals(3, v3Edges.size());
        v3Edges.forEach(e -> {
            if (g1.traversal().E(e.id()).outV().values("name").next().equals("peter")) {
                assertEquals("created", e.label());
                if (assertDouble)
                    assertEquals(0.2d, e.value("weight"), 0.0001d);
                else
                    assertEquals(0.2f, e.value("weight"), 0.0001f);
                assertEquals(1, e.keys().size());
                assertId(g1, lossyForId, e, 12);
            } else if (g1.traversal().E(e.id()).outV().next().value("name").equals("josh")) {
                assertEquals("created", e.label());
                if (assertDouble)
                    assertEquals(0.4d, e.value("weight"), 0.0001d);
                else
                    assertEquals(0.4f, e.value("weight"), 0.0001f);
                assertEquals(1, e.keys().size());
                assertId(g1, lossyForId, e, 11);
            } else if (g1.traversal().E(e.id()).outV().values("name").next().equals("marko")) {
                assertEquals("created", e.label());
                if (assertDouble)
                    assertEquals(0.4d, e.value("weight"), 0.0001d);
                else
                    assertEquals(0.4f, e.value("weight"), 0.0001f);
                assertEquals(1, e.keys().size());
                assertId(g1, lossyForId, e, 9);
            } else {
                fail("Edge not expected");
            }
        });

        final Vertex v4 = g1.traversal().V().has("name", "josh").next();
        assertEquals(32, v4.<Integer>value("age").intValue());
        assertEquals(2, v4.keys().size());
        assertEquals(assertSpecificLabel ? "person" : Vertex.DEFAULT_LABEL, v4.label());
        assertId(g1, lossyForId, v4, 4);

        final List<Edge> v4Edges = g1.traversal().V(v4.id()).bothE().toList();
        assertEquals(3, v4Edges.size());
        v4Edges.forEach(e -> {
            if (e.inVertex().values("name").next().equals("ripple")) {
                assertEquals("created", e.label());
                if (assertDouble)
                    assertEquals(1.0d, e.value("weight"), 0.0001d);
                else
                    assertEquals(1.0f, e.value("weight"), 0.0001f);
                assertEquals(1, e.keys().size());
                assertId(g1, lossyForId, e, 10);
            } else if (e.inVertex().values("name").next().equals("lop")) {
                assertEquals("created", e.label());
                if (assertDouble)
                    assertEquals(0.4d, e.value("weight"), 0.0001d);
                else
                    assertEquals(0.4f, e.value("weight"), 0.0001f);
                assertEquals(1, e.keys().size());
                assertId(g1, lossyForId, e, 11);
            } else if (e.outVertex().values("name").next().equals("marko")) {
                assertEquals("knows", e.label());
                if (assertDouble)
                    assertEquals(1.0d, e.value("weight"), 0.0001d);
                else
                    assertEquals(1.0f, e.value("weight"), 0.0001f);
                assertEquals(1, e.keys().size());
                assertId(g1, lossyForId, e, 8);
            } else {
                fail("Edge not expected");
            }
        });

        final Vertex v5 = g1.traversal().V().has("name", "ripple").next();
        assertEquals("java", v5.<String>value("lang"));
        assertEquals(2, v5.keys().size());
        assertEquals(assertSpecificLabel ? "software" : Vertex.DEFAULT_LABEL, v5.label());
        assertId(g1, lossyForId, v5, 5);

        final List<Edge> v5Edges = IteratorUtils.list(v5.edges(Direction.BOTH));
        assertEquals(1, v5Edges.size());
        v5Edges.forEach(e -> {
            if (e.outVertex().values("name").next().equals("josh")) {
                assertEquals("created", e.label());
                if (assertDouble)
                    assertEquals(1.0d, e.value("weight"), 0.0001d);
                else
                    assertEquals(1.0f, e.value("weight"), 0.0001f);
                assertEquals(1, e.keys().size());
                assertId(g1, lossyForId, e, 10);
            } else {
                fail("Edge not expected");
            }
        });

        final Vertex v6 = g1.traversal().V().has("name", "peter").next();
        assertEquals(35, v6.<Integer>value("age").intValue());
        assertEquals(2, v6.keys().size());
        assertEquals(assertSpecificLabel ? "person" : Vertex.DEFAULT_LABEL, v6.label());
        assertId(g1, lossyForId, v6, 6);

        final List<Edge> v6Edges = IteratorUtils.list(v6.edges(Direction.BOTH));
        assertEquals(1, v6Edges.size());
        v6Edges.forEach(e -> {
            if (e.inVertex().values("name").next().equals("lop")) {
                assertEquals("created", e.label());
                if (assertDouble)
                    assertEquals(0.2d, e.value("weight"), 0.0001d);
                else
                    assertEquals(0.2f, e.value("weight"), 0.0001f);
                assertEquals(1, e.keys().size());
                assertId(g1, lossyForId, e, 12);
            } else {
                fail("Edge not expected");
            }
        });
    }

    private static void assertId(final Graph g, final boolean lossyForId, final Element e, final Object expected) {
        if (g.features().edge().supportsUserSuppliedIds()) {
            if (lossyForId)
                assertEquals(expected.toString(), e.id().toString());
            else
                assertEquals(expected, e.id());
        }
    }

    //copied from TinkerPop
    protected static <T> void checkResults(final List<T> expectedResults, final Traversal<?, T> traversal) {
        final List<T> results = traversal.toList();
        Assert.assertFalse(traversal.hasNext());
        if (expectedResults.size() != results.size()) {
            logger.error("Expected results: " + expectedResults);
            logger.error("Actual results:   " + results);
            Assert.assertEquals("Checking result size", expectedResults.size(), results.size());
        }

        for (T t : results) {
            if (t instanceof Map) {
                Assert.assertThat("Checking map result existence: " + t, expectedResults.stream().filter(e -> e instanceof Map).filter(e -> internalCheckMap((Map) e, (Map) t)).findAny().isPresent(), CoreMatchers.is(true));
            } else {
                Assert.assertThat("Checking result existence: " + t, expectedResults.contains(t), CoreMatchers.is(true));
            }
        }
        final Map<T, Long> expectedResultsCount = new HashMap<>();
        final Map<T, Long> resultsCount = new HashMap<>();
        Assert.assertEquals("Checking indexing is equivalent", expectedResultsCount.size(), resultsCount.size());
        expectedResults.forEach(t -> MapHelper.incr(expectedResultsCount, t, 1l));
        results.forEach(t -> MapHelper.incr(resultsCount, t, 1l));
        expectedResultsCount.forEach((k, v) -> Assert.assertEquals("Checking result group counts", v, resultsCount.get(k)));
        Assert.assertThat(traversal.hasNext(), CoreMatchers.is(false));
    }

    private static <A, B> boolean internalCheckMap(final Map<A, B> expectedMap, final Map<A, B> actualMap) {
        final List<Map.Entry<A, B>> actualList = actualMap.entrySet().stream().sorted((a, b) -> a.getKey().toString().compareTo(b.getKey().toString())).collect(Collectors.toList());
        final List<Map.Entry<A, B>> expectedList = expectedMap.entrySet().stream().sorted((a, b) -> a.getKey().toString().compareTo(b.getKey().toString())).collect(Collectors.toList());

        if (expectedList.size() != actualList.size()) {
            return false;
        }

        for (int i = 0; i < actualList.size(); i++) {
            if (!actualList.get(i).getKey().equals(expectedList.get(i).getKey())) {
                return false;
            }
            if (!actualList.get(i).getValue().equals(expectedList.get(i).getValue())) {
                return false;
            }
        }
        return true;
    }

    protected void assertStep(Step<?, ?> step, boolean isGraph, boolean isEagerLoad, boolean isForMultipleQueries, boolean comparatorsNotOnDb, boolean rangeOnDb) {
        if (isGraph) {
            Assert.assertTrue("Expected SqlgGraphStep, found " + step.getClass().getName(), step instanceof SqlgGraphStep);
        } else {
            Assert.assertTrue("Expected SqlgVertexStep, found " + step.getClass().getName(), step instanceof SqlgVertexStep);
        }
        SqlgStep sqlgStep = (SqlgStep) step;
        Assert.assertEquals("isEagerLoad should be " + isEagerLoad, isEagerLoad, sqlgStep.isEargerLoad());
        Assert.assertEquals("isForMultipleQueries should be " + isForMultipleQueries, isForMultipleQueries, sqlgStep.isForMultipleQueries());
        Assert.assertEquals("comparatorsNotOnDb should be " + comparatorsNotOnDb, comparatorsNotOnDb, sqlgStep.getReplacedSteps().stream().allMatch(r -> r.getDbComparators().isEmpty()));
        if (!rangeOnDb) {
            Assert.assertEquals("rangeOnDb should be " + rangeOnDb, rangeOnDb, sqlgStep.getReplacedSteps().get(sqlgStep.getReplacedSteps().size() - 1).getSqlgRangeHolder().isApplyOnDb());
        } else {
            //rangeOnDb is true even if there is no range
            ReplacedStep<?, ?> replacedStep = sqlgStep.getReplacedSteps().get(sqlgStep.getReplacedSteps().size() - 1);
            if (replacedStep.getSqlgRangeHolder() != null) {
                Assert.assertEquals("rangeOnDb should be " + rangeOnDb, rangeOnDb, replacedStep.getSqlgRangeHolder().isApplyOnDb());
            }
        }
    }

    protected void assertStep(Step<?, ?> step, boolean isGraph, boolean isEagerLoad, boolean isForMultipleQueries, boolean comparatorsNotOnDb) {
        if (isGraph) {
            Assert.assertTrue("Expected SqlgGraphStep, found " + step.getClass().getName(), step instanceof SqlgGraphStep);
        } else {
            Assert.assertTrue("Expected SqlgVertexStep, found " + step.getClass().getName(), step instanceof SqlgVertexStep);
        }
        SqlgStep sqlgStep = (SqlgStep) step;
        Assert.assertEquals("isEagerLoad should be " + isEagerLoad, isEagerLoad, sqlgStep.isEargerLoad());
        Assert.assertEquals("isForMultipleQueries should be " + isForMultipleQueries, isForMultipleQueries, sqlgStep.isForMultipleQueries());
        Assert.assertEquals("comparatorsNotOnDb should be " + comparatorsNotOnDb, comparatorsNotOnDb, sqlgStep.getReplacedSteps().stream().allMatch(r -> r.getDbComparators().isEmpty()));
    }

    protected void assertStep(Step<?, ?> step, boolean isGraph, boolean isEagerLoad, boolean comparatorsNotOnDb) {
        if (isGraph) {
            Assert.assertTrue("Expected SqlgGraphStep, found " + step.getClass().getName(), step instanceof SqlgGraphStep);
        } else {
            Assert.assertTrue("Expected SqlgVertexStep, found " + step.getClass().getName(), step instanceof SqlgVertexStep);
        }
        SqlgStep sqlgStep = (SqlgStep) step;
        Assert.assertEquals("isEagerLoad should be " + isEagerLoad, isEagerLoad, sqlgStep.isEargerLoad());
        Assert.assertEquals("comparatorsNotOnDb should be " + comparatorsNotOnDb, comparatorsNotOnDb, sqlgStep.getReplacedSteps().stream().allMatch(r -> r.getDbComparators().isEmpty()));
    }

    public <A, B> List<Map<A, B>> makeMapList(final int size, final Object... keyValues) {
        final List<Map<A, B>> mapList = new ArrayList<>();
        for (int i = 0; i < keyValues.length; i = i + (2 * size)) {
            final Map<A, B> map = new HashMap<>();
            for (int j = 0; j < (2 * size); j = j + 2) {
                map.put((A) keyValues[i + j], (B) keyValues[i + j + 1]);
            }
            mapList.add(map);
        }
        return mapList;
    }
}<|MERGE_RESOLUTION|>--- conflicted
+++ resolved
@@ -61,8 +61,6 @@
 import org.umlg.sqlg.structure.SqlgGraph;
 import org.umlg.sqlg.util.SqlgUtil;
 
-<<<<<<< HEAD
-=======
 import java.beans.PropertyVetoException;
 import java.io.IOException;
 import java.io.InputStream;
@@ -79,7 +77,6 @@
 import static org.junit.Assert.assertNotNull;
 import static org.junit.Assert.fail;
 
->>>>>>> ee8241cf
 /**
  * Date: 2014/07/12
  * Time: 5:44 PM
@@ -314,9 +311,9 @@
     	} finally {
     		l.setLevel(old);
     	}
-    	
-    }
-    
+
+    }
+
     protected void loadModern(SqlgGraph sqlgGraph) {
         Io.Builder<GraphSONIo> builder = GraphSONIo.build(GraphSONVersion.V3_0);
         final GraphReader reader = sqlgGraph.io(builder).reader().create();
