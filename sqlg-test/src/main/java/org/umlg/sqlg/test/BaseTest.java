--- conflicted
+++ resolved
@@ -61,100 +61,6 @@
 
     @Before
     public void before() throws Exception {
-<<<<<<< HEAD
-//        SqlgDataSource sqlgDataSource = null;
-//        SqlDialect sqlDialect;
-//        try {
-//            Class<?> sqlDialectClass = findSqlgDialect();
-//            Constructor<?> constructor = sqlDialectClass.getConstructor(Configuration.class);
-//            sqlDialect = (SqlDialect) constructor.newInstance(configuration);
-//        } catch (Exception e) {
-//            throw new RuntimeException(e);
-//        }
-//        try {
-//
-//            sqlgDataSource = SqlgDataSource.setupDataSource(
-//                    sqlDialect.getJdbcDriver(),
-//                    configuration);
-//            Connection conn;
-//            try {
-//                conn = sqlgDataSource.get(configuration.getString("jdbc.url")).getConnection();
-//                DatabaseMetaData metadata = conn.getMetaData();
-//                if (sqlDialect.supportsCascade()) {
-//                    String catalog = null;
-//                    String schemaPattern = null;
-//                    String tableNamePattern = "%";
-//                    String[] types = {"TABLE"};
-//                    ResultSet result = metadata.getTables(catalog, schemaPattern, tableNamePattern, types);
-//                    while (result.next()) {
-//                        String schema = result.getString(2);
-//                        String table = result.getString(3);
-//                        if (sqlDialect.getGisSchemas().contains(schema) || sqlDialect.getSpacialRefTable().contains(table)) {
-//                            continue;
-//                        }
-//                        StringBuilder sql = new StringBuilder("DROP TABLE ");
-//                        sql.append(sqlDialect.maybeWrapInQoutes(schema));
-//                        sql.append(".");
-//                        sql.append(sqlDialect.maybeWrapInQoutes(table));
-//                        sql.append(" CASCADE");
-//                        if (sqlDialect.needsSemicolon()) {
-//                            sql.append(";");
-//                        }
-//                        try (PreparedStatement preparedStatement = conn.prepareStatement(sql.toString())) {
-//                            preparedStatement.executeUpdate();
-//                        }
-//                    }
-//                    catalog = null;
-//                    schemaPattern = null;
-//                    result = metadata.getSchemas(catalog, schemaPattern);
-//                    while (result.next()) {
-//                        String schema = result.getString(1);
-//                        if (!sqlDialect.getDefaultSchemas().contains(schema) && !sqlDialect.getGisSchemas().contains(schema)) {
-//                            StringBuilder sql = new StringBuilder("DROP SCHEMA ");
-//                            sql.append(sqlDialect.maybeWrapInQoutes(schema));
-//                            sql.append(" CASCADE");
-//                            if (sqlDialect.needsSemicolon()) {
-//                                sql.append(";");
-//                            }
-//                            try (PreparedStatement preparedStatement = conn.prepareStatement(sql.toString())) {
-//                                preparedStatement.executeUpdate();
-//                            }
-//                        }
-//                    }
-//                } else if (!sqlDialect.supportSchemas()) {
-//                    ResultSet result = metadata.getCatalogs();
-//                    while (result.next()) {
-//                        StringBuilder sql = new StringBuilder("DROP DATABASE ");
-//                        String database = result.getString(1);
-//                        if (!sqlDialect.getDefaultSchemas().contains(database)) {
-//                            sql.append(sqlDialect.maybeWrapInQoutes(database));
-//                            if (sqlDialect.needsSemicolon()) {
-//                                sql.append(";");
-//                            }
-//                            try (PreparedStatement preparedStatement = conn.prepareStatement(sql.toString())) {
-//                                preparedStatement.executeUpdate();
-//                            }
-//                        }
-//                    }
-//                } else {
-//                    conn.setAutoCommit(false);
-//                    JDBC.dropSchema(metadata, "APP");
-//                    conn.commit();
-//                }
-//            } catch (SQLException e) {
-//                throw new RuntimeException(e);
-//            }
-//        } catch (PropertyVetoException e) {
-//            throw new RuntimeException(e);
-//        } finally {
-//            if (sqlgDataSource != null)
-//                sqlgDataSource.close(configuration.getString("jdbc.url"));
-//        }
-        this.sqlgGraph = SqlgGraph.open(configuration);
-        this.sqlgGraph.drop();
-        this.sqlgGraph.tx().commit();
-        this.sqlgGraph.close();
-=======
         this.sqlgGraph = SqlgGraph.open(configuration);
         SqlgUtil.dropDb(this.sqlgGraph);
         this.sqlgGraph.tx().commit();
@@ -251,7 +157,6 @@
             if (sqlgDataSource != null)
                 sqlgDataSource.close(configuration.getString("jdbc.url"));
         }
->>>>>>> 76ef8a5a
         this.sqlgGraph = SqlgGraph.open(configuration);
         this.gt = this.sqlgGraph.traversal();
     }
@@ -343,10 +248,6 @@
 
     protected void loadModern() {
         Graph g = this.sqlgGraph;
-        loadModern(g);
-    }
-
-    protected void loadModern(Graph g) {
         final GraphReader initreader = GryoReader.build().create();
         try (final InputStream stream = AbstractGremlinTest.class.getResourceAsStream("/org/apache/tinkerpop/gremlin/structure/io/gryo/tinkerpop-modern.kryo")) {
             initreader.readGraph(stream, g);
@@ -356,6 +257,13 @@
     }
 
     protected void loadGratefulDead() {
+//        Graph g = this.sqlgGraph;
+//        final GraphReader initreader = GryoReader.build().workingDirectory(File.separator + "tmp").create();
+//        try (final InputStream stream = AbstractGremlinTest.class.getResourceAsStream("/org/apache/tinkerpop/gremlin/structure/io/gryo/tinkerpop-modern.kryo")) {
+//            initreader.readGraph(stream, g);
+//        } catch (IOException e){
+//            Assert.fail(e.getMessage());
+//        }
         try {
             final InputStream stream = AbstractGremlinTest.class.getResourceAsStream("/org/apache/tinkerpop/gremlin/structure/io/gryo/tinkerpop-modern.kryo");
             final GraphReader gryoReader = GryoReader.build()
