package org.umlg.sqlg.test;

import org.umlg.sqlg.AnyTest;

<<<<<<< HEAD
=======
/**
 * @author Lukas Krejci
 * @since 1.3.0
 */
>>>>>>> 5add5d5f
public class H2AnyTest extends AnyTest {
}<|MERGE_RESOLUTION|>--- conflicted
+++ resolved
@@ -2,12 +2,9 @@
 
 import org.umlg.sqlg.AnyTest;
 
-<<<<<<< HEAD
-=======
 /**
  * @author Lukas Krejci
  * @since 1.3.0
  */
->>>>>>> 5add5d5f
 public class H2AnyTest extends AnyTest {
 }