--- conflicted
+++ resolved
@@ -5,11 +5,7 @@
     <parent>
         <artifactId>sqlg</artifactId>
         <groupId>org.umlg</groupId>
-<<<<<<< HEAD
-        <version>2.1.0-SNAPSHOT</version>
-=======
         <version>2.0.3-SNAPSHOT</version>
->>>>>>> 9aed844b
     </parent>
     <modelVersion>4.0.0</modelVersion>
 
