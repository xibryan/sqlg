--- conflicted
+++ resolved
@@ -690,7 +690,7 @@
         }
 
 
-        //check if the 'where' existVertexLabel already been printed
+        //check if the 'where' has already been printed
         boolean printedWhere = (lastOfPrevious == null) && (distinctQueryStack.getFirst().stepType != STEP_TYPE.GRAPH_STEP);
         MutableBoolean mutableWhere = new MutableBoolean(printedWhere);
         MutableBoolean mutableOrderBy = new MutableBoolean(false);
@@ -999,7 +999,7 @@
     }
 
     /**
-     * Checks if the stack existVertexLabel the same element more than once.
+     * Checks if the stack has the same element more than once.
      *
      * @param distinctQueryStack
      * @return true is there are duplicates else false
@@ -1162,14 +1162,7 @@
             printFromClauseFor(lastSchemaTableTree, columnList);
 
             if (lastSchemaTableTree.getSchemaTable().isEdgeTable()) {
-<<<<<<< HEAD
-                sql += ", ";
-                //This is to prevent selecting the same column twice.
-                //if first = last then the foreign key existVertexLabel already been printed, however the other direction still needs to be printed
-                sql = printEdgeInOutVertexIdFromClauseFor(sqlgGraph, firstSchemaTableTree, lastSchemaTableTree, sql);
-=======
                 printEdgeInOutVertexIdFromClauseFor(sqlgGraph, firstSchemaTableTree, lastSchemaTableTree, columnList);
->>>>>>> 8a0e0512
             }
 
             constructAllLabeledFromClause(distinctQueryStack, columnList);
@@ -1685,7 +1678,7 @@
         if (parent != null) {
             parent.children.remove(node);
             this.leafNodes.remove(node);
-            //check if the parent existVertexLabel any other children. if not it too can be deleted. Follow this pattern recursively up.
+            //check if the parent has any other children. if not it too can be deleted. Follow this pattern recursively up.
             if (parent.children.isEmpty()) {
                 removeNode(parent);
             }
