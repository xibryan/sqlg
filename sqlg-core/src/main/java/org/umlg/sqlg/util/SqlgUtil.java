--- conflicted
+++ resolved
@@ -48,30 +48,24 @@
         return result;
     }
 
-    public static <E> Pair<E, Multimap<String, Object>> loadElementsLabeledAndEndElements(SqlgGraph sqlgGraph, Map<String, String> aliasMap, ResultSetMetaData resultSetMetaData, final ResultSet resultSet, LinkedList<SchemaTableTree> schemaTableTreeStack) throws SQLException {
+    public static <E> Pair<E, Multimap<String, Object>> loadElementsLabeledAndEndElements(SqlgGraph sqlgGraph, ResultSetMetaData resultSetMetaData, final ResultSet resultSet, LinkedList<SchemaTableTree> schemaTableTreeStack) throws SQLException {
         //First load all labeled entries from the resultSet
         Multimap<String, Integer> columnMap1 = ArrayListMultimap.create();
         Multimap<String, Integer> columnMap2 = ArrayListMultimap.create();
         //Translate the columns back from alias to meaningful column headings
         for (int columnCount = 1; columnCount <= resultSetMetaData.getColumnCount(); columnCount++) {
-<<<<<<< HEAD
-            columnMap1.put(aliasMap.get(resultSetMetaData.getColumnLabel(columnCount)), columnCount);
-            columnMap2.put(aliasMap.get(resultSetMetaData.getColumnLabel(columnCount)), columnCount);
-=======
             String columnLabel = resultSetMetaData.getColumnLabel(columnCount);
             String unaliased = SchemaTableTree.threadLocalAliasColumnNameMap.get().get(columnLabel);
             columnMap1.put(unaliased != null ? unaliased : columnLabel, columnCount);
             columnMap2.put(unaliased != null ? unaliased : columnLabel, columnCount);
->>>>>>> 316b3ee7
-        }
-        Multimap<String, Object> labeledResult = loadLabeledElements(sqlgGraph, aliasMap, columnMap1, resultSet, schemaTableTreeStack);
-        E e = loadElements(sqlgGraph, aliasMap, columnMap2, resultSet, schemaTableTreeStack);
+        }
+        Multimap<String, Object> labeledResult = loadLabeledElements(sqlgGraph, columnMap1, resultSet, schemaTableTreeStack);
+        E e = loadElements(sqlgGraph, columnMap2, resultSet, schemaTableTreeStack);
         return Pair.of(e, labeledResult);
     }
 
-    private static <E> E loadElements(SqlgGraph sqlgGraph, Map<String,String> aliasMap, Multimap<String, Integer> columnMap, ResultSet resultSet, LinkedList<SchemaTableTree> schemaTableTreeStack) throws SQLException {
+    private static <E> E loadElements(SqlgGraph sqlgGraph, Multimap<String, Integer> columnMap, ResultSet resultSet, LinkedList<SchemaTableTree> schemaTableTreeStack) throws SQLException {
         SchemaTable schemaTable = schemaTableTreeStack.getLast().getSchemaTable();
-//        String idProperty = "\"" + schemaTable.getSchema() + "." + schemaTable.getTable() + "." + SchemaManager.ID + "\"";
         String idProperty = schemaTable.getSchema() + "." + schemaTable.getTable() + "." + SchemaManager.ID;
         Collection<Integer> propertyColumnsCounts = columnMap.get(idProperty);
         Integer columnCount = propertyColumnsCounts.iterator().next();
@@ -86,11 +80,11 @@
             String rawLabel = schemaTable.getTable().substring(SchemaManager.EDGE_PREFIX.length());
             sqlgElement = new SqlgEdge(sqlgGraph, id, schemaTable.getSchema(), rawLabel);
         }
-        sqlgElement.loadResultSet(resultSet, aliasMap, schemaTableTreeStack.getLast());
+        sqlgElement.loadResultSet(resultSet, schemaTableTreeStack.getLast());
         return (E) sqlgElement;
     }
 
-    private static Multimap<String, Object> loadLabeledElements(SqlgGraph sqlgGraph, Map<String, String> aliasMap, Multimap<String, Integer> columnMap, ResultSet resultSet, LinkedList<SchemaTableTree> schemaTableTreeStack) throws SQLException {
+    private static Multimap<String, Object> loadLabeledElements(SqlgGraph sqlgGraph, Multimap<String, Integer> columnMap, ResultSet resultSet, LinkedList<SchemaTableTree> schemaTableTreeStack) throws SQLException {
         Multimap<String, Object> result = ArrayListMultimap.create();
         for (SchemaTableTree schemaTableTree : schemaTableTreeStack) {
             if (!schemaTableTree.getLabels().isEmpty()) {
@@ -107,8 +101,8 @@
                 } else {
                     sqlgElement = new SqlgEdge(sqlgGraph, id, schemaTableTree.getSchemaTable().getSchema(), rawLabel);
                 }
-                sqlgElement.loadLabeledResultSet(resultSet, columnMap, schemaTableTree, aliasMap);
-                schemaTableTree.getLabels().forEach(l -> result.put(l, sqlgElement));
+                sqlgElement.loadLabeledResultSet(resultSet, columnMap, schemaTableTree);
+                schemaTableTree.getLabels().forEach(l->result.put(l, sqlgElement));
             }
         }
         return result;
@@ -306,7 +300,7 @@
                 if (!(value instanceof RecordId)) {
                     id = RecordId.from(value);
                 } else {
-                    id = (RecordId) value;
+                    id = (RecordId)value;
                 }
                 result.add(ImmutablePair.of(PropertyType.LONG, id.getId()));
             } else {
