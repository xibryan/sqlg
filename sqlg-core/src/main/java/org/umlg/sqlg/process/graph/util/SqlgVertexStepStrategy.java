--- conflicted
+++ resolved
@@ -7,20 +7,11 @@
 import com.tinkerpop.gremlin.process.graph.step.map.VertexStep;
 import com.tinkerpop.gremlin.process.graph.step.sideEffect.IdentityStep;
 import com.tinkerpop.gremlin.process.graph.strategy.AbstractTraversalStrategy;
-<<<<<<< HEAD
-import com.tinkerpop.gremlin.process.graph.util.HasContainer;
-import com.tinkerpop.gremlin.process.util.TraversalHelper;
-import org.apache.commons.lang3.tuple.Pair;
-
-import java.util.ArrayList;
-import java.util.Arrays;
-=======
 import com.tinkerpop.gremlin.process.util.EmptyStep;
 import com.tinkerpop.gremlin.process.util.TraversalHelper;
 import com.tinkerpop.gremlin.structure.Vertex;
 
 import java.util.HashSet;
->>>>>>> b139ad84
 import java.util.List;
 import java.util.Set;
 
@@ -31,52 +22,12 @@
 public class SqlgVertexStepStrategy extends AbstractTraversalStrategy {
 
     private static final SqlgVertexStepStrategy INSTANCE = new SqlgVertexStepStrategy();
-    private static final List<Class> consecutiveStepsToReplace = Arrays.asList(VertexStep.class);
 
     private SqlgVertexStepStrategy() {
     }
 
     @Override
     public void apply(final Traversal traversal, final TraversalEngine traversalEngine) {
-<<<<<<< HEAD
-        //Replace all consecutive out out out with one step
-        List<Step> steps = new ArrayList<>(traversal.asAdmin().getSteps());
-        Step previous = null;
-        SqlgVertexStepCompiler sqlgVertexStepCompiler = null;
-        for (Step step : steps) {
-            if (consecutiveStepsToReplace.contains(step.getClass())) {
-                Pair<Step, List<HasContainer>> stepPair = Pair.of(step, new ArrayList<>());
-                if (previous == null) {
-                    sqlgVertexStepCompiler = new SqlgVertexStepCompiler(traversal);
-                    TraversalHelper.replaceStep(step, sqlgVertexStepCompiler, traversal);
-                    //Collect the hasSteps
-                    Step currentStep = step.getNextStep();
-                    while (true) {
-                        if (currentStep instanceof HasContainerHolder) {
-                            if (TraversalHelper.isLabeled(currentStep)) {
-                                final IdentityStep identityStep = new IdentityStep<>(traversal);
-                                identityStep.setLabel(currentStep.getLabel());
-                                TraversalHelper.insertAfterStep(identityStep, currentStep, traversal);
-                            }
-                            TraversalHelper.removeStep(currentStep, traversal);
-                            stepPair.getValue().addAll(((HasContainerHolder) currentStep).getHasContainers());
-                        } else if (currentStep instanceof IdentityStep) {
-                            // do nothing
-                        } else {
-                            break;
-                        }
-                        currentStep = currentStep.getNextStep();
-                    }
-                } else {
-                    TraversalHelper.removeStep(step, traversal);
-                }
-                previous = step;
-                sqlgVertexStepCompiler.addReplacedStep(stepPair);
-            } else {
-                previous = null;
-            }
-        }
-=======
         List<VertexStep> vertexSteps = TraversalHelper.getStepsOfClass(VertexStep.class, traversal);
         vertexSteps.forEach(
                 (s) -> TraversalHelper.replaceStep(s, new SqlgVertexStep(s.getTraversal(), s.getReturnClass(), s.getDirection(), s.getLabel(), s.getEdgeLabels()), traversal)
@@ -108,7 +59,6 @@
         for (Step stepToRemove : toRemove) {
             TraversalHelper.removeStep(stepToRemove, traversal);
         }
->>>>>>> b139ad84
     }
 
     public static SqlgVertexStepStrategy instance() {
