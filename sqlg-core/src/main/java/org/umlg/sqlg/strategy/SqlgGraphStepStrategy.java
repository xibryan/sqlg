package org.umlg.sqlg.strategy;

import com.google.common.base.Preconditions;
import org.apache.commons.lang.exception.ExceptionUtils;
import org.apache.tinkerpop.gremlin.process.traversal.Step;
import org.apache.tinkerpop.gremlin.process.traversal.Traversal;
import org.apache.tinkerpop.gremlin.process.traversal.step.HasContainerHolder;
import org.apache.tinkerpop.gremlin.process.traversal.step.map.EdgeOtherVertexStep;
import org.apache.tinkerpop.gremlin.process.traversal.step.map.EdgeVertexStep;
import org.apache.tinkerpop.gremlin.process.traversal.step.map.VertexStep;
import org.apache.tinkerpop.gremlin.process.traversal.step.sideEffect.GraphStep;
<<<<<<< HEAD
=======
import org.apache.tinkerpop.gremlin.process.traversal.step.sideEffect.IdentityStep;
import org.apache.tinkerpop.gremlin.process.traversal.step.util.AbstractStep;
>>>>>>> 89a21966
import org.apache.tinkerpop.gremlin.process.traversal.util.TraversalHelper;
import org.apache.tinkerpop.gremlin.structure.Graph;
import org.apache.tinkerpop.gremlin.structure.Vertex;
import org.slf4j.Logger;
import org.slf4j.LoggerFactory;
import org.umlg.sqlg.sql.parse.ReplacedStep;
import org.umlg.sqlg.structure.SqlgGraph;

import java.util.*;
import java.util.stream.Stream;

/**
 * Date: 2014/07/12
 * Time: 5:45 AM
 */
public class SqlgGraphStepStrategy extends BaseSqlgStrategy {

<<<<<<< HEAD
    private static final List<Class> CONSECUTIVE_STEPS_TO_REPLACE = Arrays.asList(VertexStep.class, EdgeVertexStep.class, GraphStep.class);
=======
    private static final List<Class> CONSECUTIVE_STEPS_TO_REPLACE = Arrays.asList(VertexStep.class, EdgeVertexStep.class, GraphStep.class, EdgeOtherVertexStep.class);
    private Logger logger = LoggerFactory.getLogger(SqlgVertexStepStrategy.class.getName());
>>>>>>> 89a21966

    public SqlgGraphStepStrategy(SqlgGraph sqlgGraph) {
        super(sqlgGraph);
    }

    @Override
    public void apply(final Traversal.Admin<?, ?> traversal) {
        final Step<?, ?> startStep = traversal.getStartStep();

        //Only optimize graph step.
        if (!(startStep instanceof GraphStep)) {
            return;
        }

        final GraphStep<?> originalGraphStep = (GraphStep) startStep;
        final List<Step> steps = new ArrayList<>(traversal.asAdmin().getSteps());
        final ListIterator<Step> stepIterator = steps.listIterator();

<<<<<<< HEAD
        if (originalGraphStep.getIds().length > 0) {
            return;
        }
        if (this.canNotBeOptimized(steps, stepIterator.nextIndex())) {
            this.logger.debug("gremlin not optimized due to path or tree step. " + traversal.toString() + "\nPath to gremlin:\n" + ExceptionUtils.getStackTrace(new Throwable()));
            return;
        }
        babySitSteps(traversal, originalGraphStep, steps, stepIterator);
    }


    @Override
    protected SqlgStep constructSqlgStep(Traversal.Admin<?, ?> traversal, Step startStep) {
        Preconditions.checkArgument(startStep instanceof GraphStep, "Expected a GraphStep, found instead a " + startStep.getClass().getName());
        return new SqlgGraphStepCompiled(this.sqlgGraph, traversal, ((GraphStep)startStep).getReturnClass(), ((GraphStep)startStep).getIds());
=======
        if (originalGraphStep.getIds().length > 0 && this.sqlgGraph.features().supportsBatchMode() && this.sqlgGraph.tx().isInBatchModeNormal()) {

            List<VertexStep> vertexSteps = TraversalHelper.getStepsOfClass(VertexStep.class, traversal);

            vertexSteps.forEach(
                    (s) -> {
                        SqlgVertexStep<Vertex> insertStep = new SqlgVertexStep<Vertex>(s.getTraversal(), s.getReturnClass(), s.getDirection(), s.getEdgeLabels());
                        TraversalHelper.replaceStep(
                                s,
                                insertStep,
                                traversal);
                    }
            );

            //The HasSteps following directly after a VertexStep is merged into the SqlgVertexStep
            Set<Step> toRemove = new HashSet<>();
            for (Step<?, ?> step : traversal.asAdmin().getSteps()) {
                if (step instanceof SqlgVertexStep && Vertex.class.isAssignableFrom(((SqlgVertexStep) step).getReturnClass())) {
                    SqlgVertexStep sqlgVertexStep = (SqlgVertexStep) step;
                    Step<?, ?> currentStep = sqlgVertexStep.getNextStep();
                    while (true) {
                        if (currentStep instanceof HasContainerHolder) {
                            sqlgVertexStep.hasContainers.addAll(((HasContainerHolder) currentStep).getHasContainers());
                            if (!currentStep.getLabels().isEmpty()) {
                                final IdentityStep identityStep = new IdentityStep<>(traversal);
                                currentStep.getLabels().forEach(identityStep::addLabel);
                                TraversalHelper.insertAfterStep(identityStep, currentStep, traversal);
                            }
                            toRemove.add(currentStep);
                        } else if (currentStep instanceof IdentityStep) {
                            // do nothing
                        } else {
                            break;
                        }
                        currentStep = currentStep.getNextStep();
                    }
                }
            }
            toRemove.forEach(traversal::removeStep);

        } else {
            if (this.mayNotBeOptimized(steps, stepIterator.nextIndex())) {
                logger.debug("gremlin not optimized due to path or tree step. " + traversal.toString() + "\nPath to gremlin:\n" + ExceptionUtils.getStackTrace(new Throwable()));
                return;
            }
            if (originalGraphStep.getIds().length>0) {
                Class clazz = originalGraphStep.getIds()[0].getClass();
                if (!Stream.of(originalGraphStep.getIds()).allMatch(id -> clazz.isAssignableFrom(id.getClass())))
                    throw Graph.Exceptions.idArgsMustBeEitherIdOrElement();
            }

            //Replace all consecutive VertexStep and HasStep with one step
            SqlgGraphStepCompiled sqlgGraphStepCompiled = null;
            Step previous = null;
            ReplacedStep<?, ?> lastReplacedStep = null;

            int pathCount = 0;
            while (stepIterator.hasNext()) {
                Step step = stepIterator.next();
                if (CONSECUTIVE_STEPS_TO_REPLACE.contains(step.getClass())) {
                    pathCount++;
                    ReplacedStep replacedStep = ReplacedStep.from(this.sqlgGraph.getSchemaManager(), (AbstractStep) step, pathCount);
                    if (replacedStep.getLabels().isEmpty()) {
                        boolean precedesPathStep = precedesPathOrTreeStep(steps, stepIterator.nextIndex());
                        if (precedesPathStep) {
                            replacedStep.addLabel(pathCount + BaseSqlgStrategy.PATH_LABEL_SUFFIX + BaseSqlgStrategy.SQLG_PATH_FAKE_LABEL);
                        }
                    }
                    if (previous == null) {
                        sqlgGraphStepCompiled = new SqlgGraphStepCompiled(this.sqlgGraph, traversal, originalGraphStep.getReturnClass(), originalGraphStep.getIds());
                        sqlgGraphStepCompiled.addReplacedStep(replacedStep);
                        TraversalHelper.replaceStep(step, sqlgGraphStepCompiled, traversal);
                        collectHasSteps(stepIterator, traversal, replacedStep, pathCount);
                    } else {
                        sqlgGraphStepCompiled.addReplacedStep(replacedStep);
                        traversal.removeStep(step);
                        collectHasSteps(stepIterator, traversal, replacedStep, pathCount);
                    }
                    previous = step;
                    lastReplacedStep = replacedStep;
                } else {
                    if (lastReplacedStep != null) {
                        //TODO optimize this, to not parse if there are no OrderGlobalSteps
                        sqlgGraphStepCompiled.parseForStrategy();
                        if (!sqlgGraphStepCompiled.isForMultipleQueries()) {
                            collectOrderGlobalSteps(step, stepIterator, traversal, lastReplacedStep);
                        }
                    }
                    break;
                }
            }
        }
>>>>>>> 89a21966
    }

    @Override
    protected boolean isReplaceableStep(Class<? extends Step> stepClass) {
        return CONSECUTIVE_STEPS_TO_REPLACE.contains(stepClass);
    }

    @Override
    protected void handleFirstReplacedStep(Step firstStep, SqlgStep sqlgStep, Traversal.Admin<?, ?>  traversal) {
        TraversalHelper.replaceStep(firstStep, sqlgStep, traversal);
    }

    @Override
    protected boolean doLastEntry(Step step, ListIterator<Step> stepIterator, Traversal.Admin<?, ?> traversal, ReplacedStep<?, ?> lastReplacedStep, SqlgStep sqlgStep) {
        if (lastReplacedStep != null) {
            //TODO optimize this, to not parse if there are no OrderGlobalSteps
            sqlgStep.parseForStrategy();
            if (!sqlgStep.isForMultipleQueries()) {
                collectOrderGlobalSteps(step, stepIterator, traversal, lastReplacedStep);
            }
        }
        return true;
    }
}
<|MERGE_RESOLUTION|>--- conflicted
+++ resolved
@@ -9,11 +9,8 @@
 import org.apache.tinkerpop.gremlin.process.traversal.step.map.EdgeVertexStep;
 import org.apache.tinkerpop.gremlin.process.traversal.step.map.VertexStep;
 import org.apache.tinkerpop.gremlin.process.traversal.step.sideEffect.GraphStep;
-<<<<<<< HEAD
-=======
 import org.apache.tinkerpop.gremlin.process.traversal.step.sideEffect.IdentityStep;
 import org.apache.tinkerpop.gremlin.process.traversal.step.util.AbstractStep;
->>>>>>> 89a21966
 import org.apache.tinkerpop.gremlin.process.traversal.util.TraversalHelper;
 import org.apache.tinkerpop.gremlin.structure.Graph;
 import org.apache.tinkerpop.gremlin.structure.Vertex;
@@ -31,12 +28,8 @@
  */
 public class SqlgGraphStepStrategy extends BaseSqlgStrategy {
 
-<<<<<<< HEAD
-    private static final List<Class> CONSECUTIVE_STEPS_TO_REPLACE = Arrays.asList(VertexStep.class, EdgeVertexStep.class, GraphStep.class);
-=======
     private static final List<Class> CONSECUTIVE_STEPS_TO_REPLACE = Arrays.asList(VertexStep.class, EdgeVertexStep.class, GraphStep.class, EdgeOtherVertexStep.class);
     private Logger logger = LoggerFactory.getLogger(SqlgVertexStepStrategy.class.getName());
->>>>>>> 89a21966
 
     public SqlgGraphStepStrategy(SqlgGraph sqlgGraph) {
         super(sqlgGraph);
@@ -55,23 +48,6 @@
         final List<Step> steps = new ArrayList<>(traversal.asAdmin().getSteps());
         final ListIterator<Step> stepIterator = steps.listIterator();
 
-<<<<<<< HEAD
-        if (originalGraphStep.getIds().length > 0) {
-            return;
-        }
-        if (this.canNotBeOptimized(steps, stepIterator.nextIndex())) {
-            this.logger.debug("gremlin not optimized due to path or tree step. " + traversal.toString() + "\nPath to gremlin:\n" + ExceptionUtils.getStackTrace(new Throwable()));
-            return;
-        }
-        babySitSteps(traversal, originalGraphStep, steps, stepIterator);
-    }
-
-
-    @Override
-    protected SqlgStep constructSqlgStep(Traversal.Admin<?, ?> traversal, Step startStep) {
-        Preconditions.checkArgument(startStep instanceof GraphStep, "Expected a GraphStep, found instead a " + startStep.getClass().getName());
-        return new SqlgGraphStepCompiled(this.sqlgGraph, traversal, ((GraphStep)startStep).getReturnClass(), ((GraphStep)startStep).getIds());
-=======
         if (originalGraphStep.getIds().length > 0 && this.sqlgGraph.features().supportsBatchMode() && this.sqlgGraph.tx().isInBatchModeNormal()) {
 
             List<VertexStep> vertexSteps = TraversalHelper.getStepsOfClass(VertexStep.class, traversal);
@@ -113,58 +89,24 @@
             toRemove.forEach(traversal::removeStep);
 
         } else {
-            if (this.mayNotBeOptimized(steps, stepIterator.nextIndex())) {
-                logger.debug("gremlin not optimized due to path or tree step. " + traversal.toString() + "\nPath to gremlin:\n" + ExceptionUtils.getStackTrace(new Throwable()));
-                return;
-            }
-            if (originalGraphStep.getIds().length>0) {
+            if (originalGraphStep.getIds().length > 0) {
                 Class clazz = originalGraphStep.getIds()[0].getClass();
                 if (!Stream.of(originalGraphStep.getIds()).allMatch(id -> clazz.isAssignableFrom(id.getClass())))
                     throw Graph.Exceptions.idArgsMustBeEitherIdOrElement();
             }
+            if (this.canNotBeOptimized(steps, stepIterator.nextIndex())) {
+                this.logger.debug("gremlin not optimized due to path or tree step. " + traversal.toString() + "\nPath to gremlin:\n" + ExceptionUtils.getStackTrace(new Throwable()));
+                return;
+            }
+            babySitSteps(traversal, originalGraphStep, steps, stepIterator);
+        }
+    }
 
-            //Replace all consecutive VertexStep and HasStep with one step
-            SqlgGraphStepCompiled sqlgGraphStepCompiled = null;
-            Step previous = null;
-            ReplacedStep<?, ?> lastReplacedStep = null;
 
-            int pathCount = 0;
-            while (stepIterator.hasNext()) {
-                Step step = stepIterator.next();
-                if (CONSECUTIVE_STEPS_TO_REPLACE.contains(step.getClass())) {
-                    pathCount++;
-                    ReplacedStep replacedStep = ReplacedStep.from(this.sqlgGraph.getSchemaManager(), (AbstractStep) step, pathCount);
-                    if (replacedStep.getLabels().isEmpty()) {
-                        boolean precedesPathStep = precedesPathOrTreeStep(steps, stepIterator.nextIndex());
-                        if (precedesPathStep) {
-                            replacedStep.addLabel(pathCount + BaseSqlgStrategy.PATH_LABEL_SUFFIX + BaseSqlgStrategy.SQLG_PATH_FAKE_LABEL);
-                        }
-                    }
-                    if (previous == null) {
-                        sqlgGraphStepCompiled = new SqlgGraphStepCompiled(this.sqlgGraph, traversal, originalGraphStep.getReturnClass(), originalGraphStep.getIds());
-                        sqlgGraphStepCompiled.addReplacedStep(replacedStep);
-                        TraversalHelper.replaceStep(step, sqlgGraphStepCompiled, traversal);
-                        collectHasSteps(stepIterator, traversal, replacedStep, pathCount);
-                    } else {
-                        sqlgGraphStepCompiled.addReplacedStep(replacedStep);
-                        traversal.removeStep(step);
-                        collectHasSteps(stepIterator, traversal, replacedStep, pathCount);
-                    }
-                    previous = step;
-                    lastReplacedStep = replacedStep;
-                } else {
-                    if (lastReplacedStep != null) {
-                        //TODO optimize this, to not parse if there are no OrderGlobalSteps
-                        sqlgGraphStepCompiled.parseForStrategy();
-                        if (!sqlgGraphStepCompiled.isForMultipleQueries()) {
-                            collectOrderGlobalSteps(step, stepIterator, traversal, lastReplacedStep);
-                        }
-                    }
-                    break;
-                }
-            }
-        }
->>>>>>> 89a21966
+    @Override
+    protected SqlgStep constructSqlgStep(Traversal.Admin<?, ?> traversal, Step startStep) {
+        Preconditions.checkArgument(startStep instanceof GraphStep, "Expected a GraphStep, found instead a " + startStep.getClass().getName());
+        return new SqlgGraphStepCompiled(this.sqlgGraph, traversal, ((GraphStep)startStep).getReturnClass(), ((GraphStep)startStep).getIds());
     }
 
     @Override
