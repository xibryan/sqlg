package org.umlg.sqlg.strategy;

import com.google.common.base.Preconditions;
import org.apache.commons.lang3.exception.ExceptionUtils;
import org.apache.commons.lang3.mutable.MutableInt;
import org.apache.tinkerpop.gremlin.process.traversal.*;
import org.apache.tinkerpop.gremlin.process.traversal.lambda.ElementValueTraversal;
import org.apache.tinkerpop.gremlin.process.traversal.lambda.LoopTraversal;
import org.apache.tinkerpop.gremlin.process.traversal.step.ComparatorHolder;
import org.apache.tinkerpop.gremlin.process.traversal.step.HasContainerHolder;
import org.apache.tinkerpop.gremlin.process.traversal.step.branch.ChooseStep;
import org.apache.tinkerpop.gremlin.process.traversal.step.branch.LocalStep;
import org.apache.tinkerpop.gremlin.process.traversal.step.branch.RepeatStep;
import org.apache.tinkerpop.gremlin.process.traversal.step.filter.CyclicPathStep;
import org.apache.tinkerpop.gremlin.process.traversal.step.filter.RangeGlobalStep;
import org.apache.tinkerpop.gremlin.process.traversal.step.filter.SimplePathStep;
import org.apache.tinkerpop.gremlin.process.traversal.step.map.*;
import org.apache.tinkerpop.gremlin.process.traversal.step.sideEffect.IdentityStep;
import org.apache.tinkerpop.gremlin.process.traversal.step.sideEffect.SackValueStep;
import org.apache.tinkerpop.gremlin.process.traversal.step.sideEffect.TreeSideEffectStep;
import org.apache.tinkerpop.gremlin.process.traversal.step.util.AbstractStep;
import org.apache.tinkerpop.gremlin.process.traversal.step.util.ElementValueComparator;
import org.apache.tinkerpop.gremlin.process.traversal.step.util.EmptyStep;
import org.apache.tinkerpop.gremlin.process.traversal.step.util.HasContainer;
import org.apache.tinkerpop.gremlin.process.traversal.strategy.AbstractTraversalStrategy;
import org.apache.tinkerpop.gremlin.process.traversal.util.OrP;
import org.apache.tinkerpop.gremlin.process.traversal.util.TraversalHelper;
import org.apache.tinkerpop.gremlin.structure.Element;
import org.apache.tinkerpop.gremlin.structure.T;
import org.javatuples.Pair;
import org.slf4j.Logger;
import org.slf4j.LoggerFactory;
import org.umlg.sqlg.predicate.Text;
import org.umlg.sqlg.sql.parse.ReplacedStep;
import org.umlg.sqlg.structure.SqlgGraph;

import java.time.Duration;
import java.time.Period;
import java.time.ZonedDateTime;
import java.util.*;
import java.util.function.BiPredicate;
import java.util.stream.Collectors;

/**
 * Created by pieter on 2015/07/19.
 */
public abstract class BaseSqlgStrategy extends AbstractTraversalStrategy<TraversalStrategy.OptimizationStrategy> implements TraversalStrategy.OptimizationStrategy {

//    protected SqlgGraph sqlgGraph;
    protected Logger logger = LoggerFactory.getLogger(getClass().getName());
    public static final String PATH_LABEL_SUFFIX = "P~~~";
    public static final String EMIT_LABEL_SUFFIX = "E~~~";
    public static final String SQLG_PATH_FAKE_LABEL = "sqlgPathFakeLabel";
    private static final List<BiPredicate> SUPPORTED_BI_PREDICATE = Arrays.asList(
            Compare.eq, Compare.neq, Compare.gt, Compare.gte, Compare.lt, Compare.lte);

    public BaseSqlgStrategy() {
    }

    protected abstract void replaceStepInTraversal(Step stepToReplace, SqlgStep sqlgStep, Traversal.Admin<?, ?> traversal);

    protected abstract void doLastEntry(Step step, ListIterator<Step> stepIterator, Traversal.Admin<?, ?> traversal, ReplacedStep<?, ?> lastReplacedStep, SqlgStep sqlgStep);

    protected abstract boolean isReplaceableStep(Class<? extends Step> stepClass, boolean alreadyReplacedGraphStep);

    protected abstract SqlgStep constructSqlgStep(Traversal.Admin<?, ?> traversal, Step startStep);

    void combineSteps(Traversal.Admin<?, ?> traversal, List<Step> steps, ListIterator<Step> stepIterator) {
        //Replace all consecutive VertexStep and HasStep with one step
        SqlgStep sqlgStep = null;
        Step previous = null;
        ReplacedStep<?, ?> lastReplacedStep = null;

        int pathCount = 0;
        boolean alreadyReplacedGraphStep = false;
        boolean repeatStepAdded;
        boolean chooseStepAdded = false;
        MutableInt repeatStepsAdded = new MutableInt(0);
        while (stepIterator.hasNext()) {
            Step step = stepIterator.next();

            //Check for RepeatStep(s) and insert them into the stepIterator
            if (step instanceof RepeatStep) {
                try {
                    //flatten the RepeatStep's repetitions into the stepIterator
                    repeatStepAdded = flattenRepeatStep(steps, stepIterator, (RepeatStep) step, traversal, repeatStepsAdded);
                    //This sucks again, this logic is for times(0) where the incoming vertex needs to be returned.
                    if (this instanceof SqlgVertexStepStrategy && !repeatStepAdded) {
                        traversal.addStep(new IdentityStep<>(traversal));
                    }
                } catch (UnoptimizableException e) {
                    //swallow as it is used for process flow only.
                    return;
                }
            } else if (step instanceof ChooseStep) {
                try {
                    chooseStepAdded = flattenChooseStep(steps, stepIterator, (ChooseStep) step, traversal);
                } catch (UnoptimizableException e) {
                    //swallow as it is used for process flow only.
                    return;
                }
            } else {

                if (isReplaceableStep(step.getClass(), alreadyReplacedGraphStep)) {

                    //check if repeat steps were added to the stepIterator
                    boolean emit = false;
                    boolean emitFirst = false;
                    boolean untilFirst = false;
                    Set<String> labels = new HashSet<>();
                    if (repeatStepsAdded.getValue() > 0) {
                        repeatStepsAdded.decrement();
                        RepeatStep repeatStep = (RepeatStep) step.getTraversal().getParent();
                        emit = repeatStep.getEmitTraversal() != null;
                        emitFirst = repeatStep.emitFirst;
                        untilFirst = repeatStep.untilFirst;
                        labels.addAll(repeatStep.getLabels());
                    }

                    pathCount++;

<<<<<<< HEAD
                    ReplacedStep replacedStep = ReplacedStep.from(((SqlgGraph)traversal.getGraph().get()).getTopology(), (AbstractStep) step, pathCount);
                    if (sqlgStep == null) {
=======
                    ReplacedStep replacedStep = ReplacedStep.from(this.sqlgGraph.getSchemaManager(), (AbstractStep) step, pathCount);
                    if (sqlgStep == null || step instanceof GraphStep) {
>>>>>>> 136847a4
                        sqlgStep = constructSqlgStep(traversal, step);
                        if (previous!=null){
                        	sqlgStep.setPreviousStep(previous);
                        }
                        alreadyReplacedGraphStep = alreadyReplacedGraphStep || step instanceof GraphStep;
                        //TODO this suck but brain is stuck.
                        if (this instanceof SqlgGraphStepStrategy) {
                            sqlgStep.addReplacedStep(replacedStep);
                        } else if (this instanceof SqlgVertexStepStrategy) {
                            previous = step;
                        } else {
                            throw new IllegalStateException("Unknown strategy " + this.getClass().getName());
                        }
                        replaceStepInTraversal(step, sqlgStep, traversal);
                        if (sqlgStep instanceof SqlgGraphStepCompiled && ((SqlgGraphStepCompiled) sqlgStep).getIds().length > 0) {
                            addHasContainerForIds((SqlgGraphStepCompiled) sqlgStep, replacedStep);
                        }
                        collectHasSteps(stepIterator, traversal, replacedStep, pathCount);
                    }

                    if (emit) {
                        //the previous step must be marked as emit.
                        //this is because emit() before repeat() indicates that the incoming element for every repeat must be emitted.
                        //i.e. g.V().hasLabel('A').emit().repeat(out('b', 'c')) means A and B must be emitted
                        List<ReplacedStep> previousReplacedSteps = sqlgStep.getReplacedSteps();
                        ReplacedStep previousReplacedStep;
                        if (emitFirst) {
                            previousReplacedStep = previousReplacedSteps.get(previousReplacedSteps.size() - 1);
                            pathCount--;
                        } else {
                            previousReplacedStep = replacedStep;
                        }
                        previousReplacedStep.setEmit(true);
                        previousReplacedStep.setUntilFirst(untilFirst);
                        if (labels.isEmpty()) {
                            previousReplacedStep.addLabel(pathCount + BaseSqlgStrategy.EMIT_LABEL_SUFFIX + BaseSqlgStrategy.SQLG_PATH_FAKE_LABEL);
                        } else {
                            for (String label : labels) {
                                previousReplacedStep.addLabel(pathCount + BaseSqlgStrategy.EMIT_LABEL_SUFFIX + label);
                            }
                        }
                        //Remove the path label if there is one. No need for 2 labels as emit labels go onto the path anyhow.
                        previousReplacedStep.getLabels().remove(pathCount + BaseSqlgStrategy.PATH_LABEL_SUFFIX + BaseSqlgStrategy.SQLG_PATH_FAKE_LABEL);
                        if (emitFirst) {
                            pathCount++;
                        }
                    }
                    if (chooseStepAdded) {
                        pathCount--;
                        List<ReplacedStep> previousReplacedSteps = sqlgStep.getReplacedSteps();
                        ReplacedStep previousReplacedStep = previousReplacedSteps.get(previousReplacedSteps.size() - 1);
                        previousReplacedStep.setLeftJoin(true);
                        //Remove the path label if there is one. No need for 2 labels.
                        previousReplacedStep.getLabels().remove(pathCount + BaseSqlgStrategy.PATH_LABEL_SUFFIX + BaseSqlgStrategy.SQLG_PATH_FAKE_LABEL);
                        previousReplacedStep.addLabel(pathCount + BaseSqlgStrategy.PATH_LABEL_SUFFIX + BaseSqlgStrategy.SQLG_PATH_FAKE_LABEL);
                        pathCount++;
                    }
                    if (replacedStep.getLabels().isEmpty()) {
                        boolean precedesPathStep = precedesPathOrTreeStep(traversal, steps, stepIterator.nextIndex());
                        if (precedesPathStep) {
                            replacedStep.addLabel(pathCount + BaseSqlgStrategy.PATH_LABEL_SUFFIX + BaseSqlgStrategy.SQLG_PATH_FAKE_LABEL);
                        }
                    }
                    if (previous != null && !(step instanceof GraphStep)) {
                        sqlgStep.addReplacedStep(replacedStep);
                        int index = TraversalHelper.stepIndex(step, traversal);
                        if (index != -1) {
                            traversal.removeStep(step);
                        }
                        collectHasSteps(stepIterator, traversal, replacedStep, pathCount);
                    }
                    previous = step;
                    lastReplacedStep = replacedStep;
                    chooseStepAdded = false;
                } else {
                    if (lastReplacedStep != null && steps.stream().anyMatch(s -> s instanceof OrderGlobalStep || s instanceof RangeGlobalStep)) {
                        doLastEntry(step, stepIterator, traversal, lastReplacedStep, sqlgStep);
                    }
                    break;
                }
            }
        }
        if (lastReplacedStep != null && !lastReplacedStep.isEmit() && lastReplacedStep.getLabels().isEmpty()) {
            lastReplacedStep.addLabel((pathCount) + BaseSqlgStrategy.PATH_LABEL_SUFFIX + BaseSqlgStrategy.SQLG_PATH_FAKE_LABEL);
        }
    }

    private boolean unoptimizableChooseStep(List<Step> steps, int index) {
        List<Step> toCome = steps.subList(index, steps.size());
        Step step = toCome.get(0);
        Preconditions.checkState(step instanceof ChooseStep, "Expected ChooseStep, found " + step.getClass().getSimpleName() + " instead. BUG!");
        ChooseStep chooseStep = (ChooseStep) step;

        List<Traversal.Admin<?, ?>> traversalAdmins = chooseStep.getGlobalChildren();
        Preconditions.checkState(traversalAdmins.size() == 2);

        Traversal.Admin<?, ?> predicate = (Traversal.Admin<?, ?>) chooseStep.getLocalChildren().get(0);
        List<Step> predicateSteps = new ArrayList<>(predicate.getSteps());
        predicateSteps.remove(predicate.getSteps().size() - 1);

        Traversal.Admin<?, ?> globalChildOne = (Traversal.Admin<?, ?>) chooseStep.getGlobalChildren().get(0);
        List<Step> globalChildOneSteps = new ArrayList<>(globalChildOne.getSteps());
        globalChildOneSteps.remove(globalChildOneSteps.size() - 1);

        Traversal.Admin<?, ?> globalChildTwo = (Traversal.Admin<?, ?>) chooseStep.getGlobalChildren().get(1);
        List<Step> globalChildTwoSteps = new ArrayList<>(globalChildTwo.getSteps());
        globalChildTwoSteps.remove(globalChildTwoSteps.size() - 1);


        boolean hasIdentity = globalChildOne.getSteps().stream().anyMatch(s -> s instanceof IdentityStep);
        if (!hasIdentity) {
            hasIdentity = globalChildTwo.getSteps().stream().anyMatch(s -> s instanceof IdentityStep);
            if (hasIdentity) {
                //Identity found check predicate and true are the same
                if (!predicateSteps.equals(globalChildOneSteps)) {
                    return true;
                }
            } else {
                //Identity not found
                return true;
            }
        } else {
            //Identity found check predicate and true are the same
            if (!predicateSteps.equals(globalChildTwoSteps)) {
                return true;
            }
        }
        return false;
    }

    protected boolean unoptimizableRepeat(List<Step> steps, int index) {
        List<Step> toCome = steps.subList(index, steps.size());
        boolean repeatExist = toCome.stream().anyMatch(s -> s.getClass().equals(RepeatStep.class));
        if (repeatExist) {
            boolean hasUntil = toCome.stream().filter(s -> s.getClass().equals(RepeatStep.class)).allMatch(r -> {
                RepeatStep repeatStep = (RepeatStep) r;
                return repeatStep.getUntilTraversal() != null;
            });
            boolean hasUnoptimizableUntil = false;
            if (hasUntil) {
                hasUnoptimizableUntil = toCome.stream().filter(s -> s.getClass().equals(RepeatStep.class)).allMatch(r -> {
                    RepeatStep repeatStep = (RepeatStep) r;
                    return !(repeatStep.getUntilTraversal() instanceof LoopTraversal);
                });
            }
            boolean badRepeat = !hasUntil || hasUnoptimizableUntil;
            //Check if the repeat step only contains optimizable steps
            if (!badRepeat) {
                List<Step> collectedRepeatInternalSteps = new ArrayList<>();
                List<Step> repeatSteps = toCome.stream().filter(s -> s.getClass().equals(RepeatStep.class)).collect(Collectors.toList());
                for (Step step : repeatSteps) {
                    RepeatStep repeatStep = (RepeatStep) step;
                    List<Traversal.Admin> repeatTraversals = repeatStep.<Traversal.Admin>getGlobalChildren();
                    Traversal.Admin admin = repeatTraversals.get(0);
                    List<Step> repeatInternalSteps = admin.getSteps();
                    collectedRepeatInternalSteps.addAll(repeatInternalSteps);
                }
                return !collectedRepeatInternalSteps.stream().filter(s -> !s.getClass().equals(RepeatStep.RepeatEndStep.class))
                        .allMatch((s) -> isReplaceableStep(s.getClass(), false));
            } else {
                return true;
            }
        } else {
            return false;
        }
    }

    boolean canNotBeOptimized(List<Step> steps, int index) {
        List<Step> toCome = steps.subList(index, steps.size());
        return toCome.stream().anyMatch(s ->
                s.getClass().equals(Order.class) ||
                        s.getClass().equals(LambdaCollectingBarrierStep.class) ||
                        s.getClass().equals(SackValueStep.class) ||
                        s.getClass().equals(SackStep.class));
    }

    private boolean precedesPathOrTreeStep(Traversal.Admin<?, ?> traversal, List<Step> steps, int index) {
        if (traversal.getParent() != null && traversal.getParent() instanceof LocalStep) {
            LocalStep localStep = (LocalStep) traversal.getParent();
            if (precedesPathOrTreeStep(localStep.getTraversal(), localStep.getTraversal().getSteps(), 0)) {
                return true;
            }
        }
        List<Step> toCome = steps.subList(index, steps.size());
        return toCome.stream().anyMatch(s ->
                (s.getClass().equals(PathStep.class) ||
                        s.getClass().equals(TreeStep.class) ||
                        s.getClass().equals(TreeSideEffectStep.class) ||
                        s.getClass().equals(CyclicPathStep.class) ||
                        s.getClass().equals(SimplePathStep.class) ||
                        s.getClass().equals(EdgeOtherVertexStep.class)));
    }

    private void collectHasSteps(ListIterator<Step> iterator, Traversal.Admin<?, ?> traversal, ReplacedStep<?, ?> replacedStep, int pathCount) {
        //Collect the hasSteps
        while (iterator.hasNext()) {
            Step<?, ?> currentStep = iterator.next();
            if (currentStep instanceof HasContainerHolder && isNotZonedDateTimeOrPeriodOrDuration((HasContainerHolder) currentStep) &&
                    (isSingleBiPredicate(((HasContainerHolder) currentStep).getHasContainers()) ||
                            isBetween(((HasContainerHolder) currentStep).getHasContainers()) ||
                            isInside(((HasContainerHolder) currentStep).getHasContainers()) ||
                            isOutside(((HasContainerHolder) currentStep).getHasContainers()) ||
                            isWithinOut(((HasContainerHolder) currentStep).getHasContainers()) ||
                            isTextContains(((HasContainerHolder) currentStep).getHasContainers()))) {

                if (!currentStep.getLabels().isEmpty()) {
                    final IdentityStep identityStep = new IdentityStep<>(traversal);
                    currentStep.getLabels().forEach(l -> replacedStep.addLabel(pathCount + BaseSqlgStrategy.PATH_LABEL_SUFFIX + l));
                    TraversalHelper.insertAfterStep(identityStep, currentStep, traversal);
                }
                iterator.remove();
                //TODO stengthen this if statement.
                //The step is not present for ChooseSteps as the currentStep is nested inside the ChooserStep which has already been removed.
                //The same should be true for RepeatStep only currently do not optimize if there is a HasStep in the nested traversal.
                if (traversal.getSteps().contains(currentStep)) {
                    traversal.removeStep(currentStep);
                }
                replacedStep.addHasContainers(((HasContainerHolder) currentStep).getHasContainers());
            } else if (currentStep instanceof IdentityStep) {
                // do nothing
            } else {
                iterator.previous();
                break;
            }
        }
    }

    protected boolean isNotZonedDateTimeOrPeriodOrDuration(HasContainerHolder currentStep) {
        return currentStep.getHasContainers().stream().filter(
                h -> h.getPredicate().getValue() instanceof ZonedDateTime ||
                        h.getPredicate().getValue() instanceof Period ||
                        h.getPredicate().getValue() instanceof Duration ||
                        (h.getPredicate().getValue() instanceof List && (
                                ((List) h.getPredicate().getValue()).stream().anyMatch(v -> v instanceof ZonedDateTime) ||
                                        ((List) h.getPredicate().getValue()).stream().anyMatch(v -> v instanceof Period) ||
                                        ((List) h.getPredicate().getValue()).stream().anyMatch(v -> v instanceof Duration)))
        ).count() < 1;
    }


    static boolean isElementValueComparator(OrderGlobalStep orderGlobalStep) {
        return orderGlobalStep.getComparators().stream().allMatch(c -> (c instanceof ElementValueComparator
                && (((ElementValueComparator) c).getValueComparator() == Order.incr ||
                ((ElementValueComparator) c).getValueComparator() == Order.decr))
        		|| (c instanceof Pair<?,?> 
        				&& ((Pair<?,?>)c).getValue0() instanceof ElementValueTraversal<?>
        				&& ((Pair<?,?>)c).getValue1() instanceof Order)
        		);
    }

    static boolean isTraversalComparatorWithSelectOneStep(OrderGlobalStep orderGlobalStep) {
        for (final Pair<Traversal.Admin<Object, Comparable>, Comparator<Comparable>> pair : ((ComparatorHolder<Object, Comparable>) orderGlobalStep).getComparators()) {
            Traversal.Admin<Object, Comparable> traversal = pair.getValue0();
            List<Step> traversalComparatorSteps = traversal.getSteps();
            return traversalComparatorSteps.size() == 1 && traversalComparatorSteps.get(0) instanceof SelectOneStep;
        }
        return false;
    }

    private boolean isSingleBiPredicate(List<HasContainer> hasContainers) {
        if (hasContainers.size() == 1) {
            return SUPPORTED_BI_PREDICATE.contains(hasContainers.get(0).getBiPredicate());
        } else {
            return false;
        }
    }

    private boolean isBetween(List<HasContainer> hasContainers) {
        if (hasContainers.size() == 2) {
            HasContainer hasContainer1 = hasContainers.get(0);
            HasContainer hasContainer2 = hasContainers.get(1);
            return hasContainer1.getBiPredicate().equals(Compare.gte) && hasContainer2.getBiPredicate().equals(Compare.lt);
        } else {
            return false;
        }
    }

    private boolean isInside(List<HasContainer> hasContainers) {
        if (hasContainers.size() == 2) {
            HasContainer hasContainer1 = hasContainers.get(0);
            HasContainer hasContainer2 = hasContainers.get(1);
            return hasContainer1.getBiPredicate().equals(Compare.gt) && hasContainer2.getBiPredicate().equals(Compare.lt);
        } else {
            return false;
        }
    }

    private <V> boolean isOutside(List<HasContainer> hasContainers) {
        if (hasContainers.size() == 1 && hasContainers.get(0).getPredicate() instanceof OrP) {
            OrP<V> orP = (OrP) hasContainers.get(0).getPredicate();
            if (orP.getPredicates().size() == 2) {
                P<V> predicate1 = orP.getPredicates().get(0);
                P<V> predicate2 = orP.getPredicates().get(1);
                return predicate1.getBiPredicate().equals(Compare.lt) && predicate2.getBiPredicate().equals(Compare.gt);
            } else {
                return false;
            }
        } else {
            return false;
        }
    }

    private boolean isWithinOut(List<HasContainer> hasContainers) {
        return (hasContainers.size() == 1 && !hasContainers.get(0).getKey().equals(T.label.getAccessor()) &&
                (hasContainers.get(0).getBiPredicate() == Contains.without || hasContainers.get(0).getBiPredicate() == Contains.within));
    }

    private boolean isTextContains(List<HasContainer> hasContainers) {
        return (hasContainers.size() == 1 && !hasContainers.get(0).getKey().equals(T.label.getAccessor()) &&
                !hasContainers.get(0).getKey().equals(T.id.getAccessor()) &&
                (hasContainers.get(0).getBiPredicate() == Text.contains ||
                        hasContainers.get(0).getBiPredicate() == Text.ncontains ||
                        hasContainers.get(0).getBiPredicate() == Text.containsCIS ||
                        hasContainers.get(0).getBiPredicate() == Text.ncontainsCIS ||
                        hasContainers.get(0).getBiPredicate() == Text.startsWith ||
                        hasContainers.get(0).getBiPredicate() == Text.nstartsWith ||
                        hasContainers.get(0).getBiPredicate() == Text.endsWith ||
                        hasContainers.get(0).getBiPredicate() == Text.nendsWith
                ));
    }

    private boolean flattenChooseStep(List<Step> steps, ListIterator<Step> stepIterator, ChooseStep chooseStep, Traversal.Admin<?, ?> traversal) {
        int stepsAdded = 0;
        if (unoptimizableChooseStep(steps, stepIterator.previousIndex())) {
            this.logger.debug("gremlin not optimized due to ChooseStep with ... " + traversal.toString() + "\nPath to gremlin:\n" + ExceptionUtils.getStackTrace(new Throwable()));
            throw new UnoptimizableException();
        }
        boolean chooseStepAdded = false;
        List<Traversal.Admin<?, ?>> localChildren = chooseStep.getLocalChildren();
        Preconditions.checkState(localChildren.size() == 1, "ChooseStep's localChildren must have size 1, one for the predicate traversal");

        List<Traversal.Admin<?, ?>> globalChildren = chooseStep.getGlobalChildren();
        Preconditions.checkState(globalChildren.size() == 2, "ChooseStep's globalChildren must have size 2, one for true and one for false");
        //Talk to Marko about the assumption made regarding the order of the GlobalChildren
        Traversal.Admin<?, ?> trueTraversal;
        Traversal.Admin<?, ?> falseTraversal;
        Traversal.Admin<?, ?> a = globalChildren.get(0);
        Traversal.Admin<?, ?> b = globalChildren.get(1);
        if (a.getSteps().stream().filter(s -> s instanceof IdentityStep).findAny().isPresent()) {
            trueTraversal = b;
        } else {
            trueTraversal = a;
        }

        boolean addedNestedChooseStep = false;
        List<Step> chooseStepInternalVertexSteps = trueTraversal.getSteps();
        for (Step internalVertexStep : chooseStepInternalVertexSteps) {
            if (internalVertexStep instanceof ChooseStep.EndStep) {
                break;
            }
            internalVertexStep.setPreviousStep(chooseStep.getPreviousStep());
            stepIterator.add(internalVertexStep);
            stepIterator.previous();
            stepIterator.next();
            stepsAdded++;
            chooseStepAdded = true;
            if (internalVertexStep instanceof ChooseStep) {
                addedNestedChooseStep = true;
            }
        }
        if (!addedNestedChooseStep) {
            stepIterator.add(EmptyStep.instance());
            stepIterator.previous();
            stepIterator.next();
            stepsAdded++;
        }
        if (traversal.getSteps().contains(chooseStep)) {
            traversal.removeStep(chooseStep);
        }
        //this is needed for the stepIterator.next() to be the newly inserted steps
        for (int i = 0; i < stepsAdded; i++) {
            stepIterator.previous();
        }
        return chooseStepAdded;
    }

    private boolean flattenRepeatStep(List<Step> steps, ListIterator<Step> stepIterator, RepeatStep repeatStep, Traversal.Admin<?, ?> traversal, MutableInt repeatStepsAdded) {
        if (unoptimizableRepeat(steps, stepIterator.previousIndex())) {
            this.logger.debug("gremlin not optimized due to RepeatStep with emit. " + traversal.toString() + "\nPath to gremlin:\n" + ExceptionUtils.getStackTrace(new Throwable()));
            throw new UnoptimizableException();
        }
        repeatStepsAdded.setValue(0);
        boolean repeatStepAdded = false;
        List<Traversal.Admin<?, ?>> repeatTraversals = repeatStep.getGlobalChildren();
        Traversal.Admin admin = repeatTraversals.get(0);
        List<Step> repeatStepInternalVertexSteps = admin.getSteps();
        //this is guaranteed by the previous check unoptimizableRepeat(...)
        LoopTraversal loopTraversal;
        long numberOfLoops;
        loopTraversal = (LoopTraversal) repeatStep.getUntilTraversal();
        numberOfLoops = loopTraversal.getMaxLoops();
        for (int i = 0; i < numberOfLoops; i++) {
            for (Step internalVertexStep : repeatStepInternalVertexSteps) {
                if (internalVertexStep instanceof RepeatStep.RepeatEndStep) {
                    break;
                }
                internalVertexStep.setPreviousStep(repeatStep.getPreviousStep());
                stepIterator.add(internalVertexStep);
                stepIterator.previous();
                stepIterator.next();
                repeatStepAdded = true;
                repeatStepsAdded.increment();
            }
        }
        traversal.removeStep(repeatStep);
        //this is needed for the stepIterator.next() to be the newly inserted steps
        for (int i = 0; i < repeatStepsAdded.getValue(); i++) {
            stepIterator.previous();
        }
        return repeatStepAdded;
    }

    private void addHasContainerForIds(SqlgGraphStepCompiled sqlgGraphStepCompiled, ReplacedStep replacedStep) {
        Object[] ids = sqlgGraphStepCompiled.getIds();
        List<Object> recordsIds = new ArrayList<>();
        for (Object id : ids) {
            if (id instanceof Element) {
                recordsIds.add(((Element) id).id());
            } else {
                recordsIds.add(id);
            }
        }
        HasContainer idHasContainer = new HasContainer(T.id.getAccessor(), P.within(recordsIds.toArray()));
        replacedStep.addHasContainers(Collections.singletonList(idHasContainer));
        sqlgGraphStepCompiled.clearIds();
    }

    private class UnoptimizableException extends RuntimeException {
    }
}<|MERGE_RESOLUTION|>--- conflicted
+++ resolved
@@ -119,13 +119,10 @@
 
                     pathCount++;
 
-<<<<<<< HEAD
                     ReplacedStep replacedStep = ReplacedStep.from(((SqlgGraph)traversal.getGraph().get()).getTopology(), (AbstractStep) step, pathCount);
                     if (sqlgStep == null) {
-=======
                     ReplacedStep replacedStep = ReplacedStep.from(this.sqlgGraph.getSchemaManager(), (AbstractStep) step, pathCount);
                     if (sqlgStep == null || step instanceof GraphStep) {
->>>>>>> 136847a4
                         sqlgStep = constructSqlgStep(traversal, step);
                         if (previous!=null){
                         	sqlgStep.setPreviousStep(previous);
