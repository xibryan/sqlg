--- conflicted
+++ resolved
@@ -459,8 +459,6 @@
 
     }
 
-<<<<<<< HEAD
-=======
     /**
      * Deletes all tables.
      */
@@ -493,7 +491,6 @@
         }
     }
 
->>>>>>> 8a0e0512
     Set<String> getEdgeForeignKeys(String schemaTable) {
         return getAllEdgeForeignKeys().get(schemaTable);
     }
