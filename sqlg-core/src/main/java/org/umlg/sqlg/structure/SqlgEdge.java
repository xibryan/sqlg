--- conflicted
+++ resolved
@@ -128,19 +128,12 @@
         return StringFactory.edgeString(this);
     }
 
-<<<<<<< HEAD
-    protected void insertEdge(boolean streaming, Object... keyValues) throws SQLException {
-        Map<String, Object> keyValueMap = SqlgUtil.transformToInsertValues(keyValues);
-        if (this.sqlgGraph.features().supportsBatchMode() && this.sqlgGraph.tx().isInBatchMode()) {
-            internalBatchAddEdge(streaming, keyValueMap);
-=======
     protected void insertEdge(boolean complete, Object... keyValues) throws SQLException {
         Pair<Map<String, Object>, Map<String, Object>> keyValueMapPair = SqlgUtil.transformToInsertValues(keyValues);
         Map<String, Object> allKeyValueMap = keyValueMapPair.getLeft();
         Map<String, Object> notNullKeyValueMap = keyValueMapPair.getRight();
         if (this.sqlgGraph.features().supportsBatchMode() && this.sqlgGraph.tx().isInBatchMode()) {
             internalBatchAddEdge(complete, allKeyValueMap);
->>>>>>> 92640925
         } else {
             internalAddEdge(notNullKeyValueMap);
         }
