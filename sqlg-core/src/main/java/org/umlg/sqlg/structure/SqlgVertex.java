package org.umlg.sqlg.structure;

import com.google.common.collect.ArrayListMultimap;
import com.google.common.collect.Multimap;
import org.apache.commons.lang3.tuple.Pair;
import org.apache.tinkerpop.gremlin.process.traversal.Compare;
import org.apache.tinkerpop.gremlin.process.traversal.step.util.HasContainer;
import org.apache.tinkerpop.gremlin.structure.*;
import org.apache.tinkerpop.gremlin.structure.util.ElementHelper;
import org.apache.tinkerpop.gremlin.structure.util.StringFactory;
import org.slf4j.Logger;
import org.slf4j.LoggerFactory;
import org.umlg.sqlg.sql.parse.SchemaTableTree;
import org.umlg.sqlg.util.SqlgUtil;

import java.sql.*;
import java.util.*;

/**
 * Date: 2014/07/12
 * Time: 5:42 AM
 */
public class SqlgVertex extends SqlgElement implements Vertex {

    private Logger logger = LoggerFactory.getLogger(SqlgVertex.class.getName());

    /**
     * Called from SqlG.addVertex
     *
     * @param sqlgGraph
     * @param schema
     * @param table
     * @param keyValues
     */
    public SqlgVertex(SqlgGraph sqlgGraph, String schema, String table, Object... keyValues) {
        super(sqlgGraph, schema, table);
        insertVertex(keyValues);
        if (!sqlgGraph.tx().isInBatchMode()) {
            sqlgGraph.tx().add(this);
        }
    }

    public static SqlgVertex of(SqlgGraph sqlgGraph, Long id, String schema, String table) {
        if (!sqlgGraph.tx().isInBatchMode()) {
            return sqlgGraph.tx().putVertexIfAbsent(sqlgGraph, RecordId.from(SchemaTable.of(schema, table), id));
        } else {
            return new SqlgVertex(sqlgGraph, id, schema, table);
        }
    }

    /**
     * This is the primary constructor to create a vertex that already exist
     *
     * @param sqlgGraph
     * @param id
     * @param schema
     * @param table
     */
    SqlgVertex(SqlgGraph sqlgGraph, Long id, String schema, String table) {
        super(sqlgGraph, id, schema, table);
    }

    public Edge addEdgeWithMap(String label, Vertex inVertex, Map<String, Object> keyValues) {
        Object[] parameters = SqlgUtil.mapToStringKeyValues(keyValues);
        return addEdge(label, inVertex, parameters);
    }

    @Override
    public Edge addEdge(String label, Vertex inVertex, Object... keyValues) {
        if (null == inVertex) throw Graph.Exceptions.argumentCanNotBeNull("vertex");
        if (this.removed) throw Element.Exceptions.elementAlreadyRemoved(Vertex.class, this.id());
        ElementHelper.validateLabel(label);
        if (label.contains("."))
            throw new IllegalStateException(String.format("Edge label may not contain a '.' , the edge will be stored in the schema of the owning vertex. label = %s", new Object[]{label}));
        ElementHelper.legalPropertyKeyValueArray(keyValues);
        if (ElementHelper.getIdValue(keyValues).isPresent())
            throw Edge.Exceptions.userSuppliedIdsNotSupported();

        int i = 0;
        String key = "";
        Object value;
        for (Object keyValue : keyValues) {
            if (i++ % 2 == 0) {
                key = (String) keyValue;
            } else {
                value = keyValue;
                ElementHelper.validateProperty(key, value);
                this.sqlgGraph.getSqlDialect().validateProperty(key, value);
            }
        }
        SchemaTable schemaTablePair = SchemaTable.of(this.schema, label);
        this.sqlgGraph.tx().readWrite();
        this.sqlgGraph.getSchemaManager().ensureEdgeTableExist(
                schemaTablePair.getSchema(),
                schemaTablePair.getTable(),
                SchemaTable.of(
                        ((SqlgVertex) inVertex).schema,
                        ((SqlgVertex) inVertex).table
                ),
                SchemaTable.of(
                        this.schema,
                        this.table
                ),
                keyValues);
        final SqlgEdge edge = new SqlgEdge(this.sqlgGraph, schemaTablePair.getSchema(), schemaTablePair.getTable(), (SqlgVertex) inVertex, this, keyValues);
        return edge;
    }

    @Override
    protected <V> Map<String, VertexProperty<V>> internalGetAllProperties(final String... propertyKeys) {
        this.sqlgGraph.tx().readWrite();
        Map<String, ? extends Property<V>> metaPropertiesMap = super.internalGetAllProperties(propertyKeys);
        return (Map<String, VertexProperty<V>>) metaPropertiesMap;
    }

    @Override
    protected <V> Map<String, VertexProperty<V>> internalGetProperties(final String... propertyKeys) {
        this.sqlgGraph.tx().readWrite();
        Map<String, ? extends Property<V>> metaPropertiesMap = super.internalGetProperties(propertyKeys);
        return (Map<String, VertexProperty<V>>) metaPropertiesMap;
    }

    @Override
    protected <V> Map<String, VertexProperty<V>> internalGetHiddens(final String... propertyKeys) {
        this.sqlgGraph.tx().readWrite();
        Map<String, ? extends Property<V>> metaPropertiesMap = super.internalGetHiddens(propertyKeys);
        return (Map<String, VertexProperty<V>>) metaPropertiesMap;
    }

    @Override
    public <V> VertexProperty<V> property(final String key) {
        this.sqlgGraph.tx().readWrite();
        if (this.removed) {
            throw Element.Exceptions.elementAlreadyRemoved(this.getClass(), this.id());
        } else {
            if (!sqlgGraph.tx().isInBatchMode()) {
                SqlgVertex sqlgVertex = this.sqlgGraph.tx().putVertexIfAbsent(this);
                if (sqlgVertex != this) {
                    //sync the properties
                    this.properties = sqlgVertex.properties;
                }
            }
            return (VertexProperty) super.property(key);
        }
    }

    @Override
    public <V> VertexProperty<V> property(final String key, final V value) {
        if (this.removed) throw Element.Exceptions.elementAlreadyRemoved(Vertex.class, this.id());
        ElementHelper.validateProperty(key, value);
        this.sqlgGraph.tx().readWrite();
        return (VertexProperty) super.property(key, value);
    }

    @Override
    public <V> VertexProperty<V> property(String key, V value, Object... keyValues) {
        throw VertexProperty.Exceptions.metaPropertiesNotSupported();
    }

    @Override
    public <V> VertexProperty<V> property(VertexProperty.Cardinality cardinality, String key, V value, Object... keyValues) {
        if (keyValues.length > 0)
            throw VertexProperty.Exceptions.metaPropertiesNotSupported();

        return property(key, value);
    }


    @Override
    protected <V> SqlgProperty<V> instantiateProperty(String key, V value) {
        return new SqlgVertexProperty<>(this.sqlgGraph, this, key, value);
    }

    @Override
    protected Property emptyProperty() {
        return VertexProperty.empty();
    }

    private Iterator<Edge> internalEdges(Direction direction, String... labels) {
        this.sqlgGraph.tx().readWrite();
        if (this.sqlgGraph.features().supportsBatchMode() && this.sqlgGraph.tx().isInBatchMode() && this.sqlgGraph.tx().getBatchManager().vertexIsCached(this)) {
            List<Edge> edges = this.sqlgGraph.tx().getBatchManager().getEdges(this, direction, labels);
            return edges.iterator();
        } else {
            List<Edge> edges = new ArrayList<>();
            List<Direction> directions = new ArrayList<>(2);
            Set<SchemaTable> inVertexLabels = new HashSet<>();
            Set<SchemaTable> outVertexLabels = new HashSet<>();
            if (direction == Direction.IN) {
                inVertexLabels.addAll(this.sqlgGraph.getSchemaManager().getTableLabels(this.getSchemaTablePrefixed()).getLeft());
                if (labels.length > 0) {
                    retainLabels(inVertexLabels, labels);
                }
                directions.add(direction);
            } else if (direction == Direction.OUT) {
                outVertexLabels.addAll(this.sqlgGraph.getSchemaManager().getTableLabels(this.getSchemaTablePrefixed()).getRight());
                if (labels.length > 0) {
                    retainLabels(outVertexLabels, labels);
                }
                directions.add(direction);
            } else {
                inVertexLabels.addAll(this.sqlgGraph.getSchemaManager().getTableLabels(this.getSchemaTablePrefixed()).getLeft());
                outVertexLabels.addAll(this.sqlgGraph.getSchemaManager().getTableLabels(this.getSchemaTablePrefixed()).getRight());
                if (labels.length > 0) {
                    retainLabels(inVertexLabels, labels);
                    retainLabels(outVertexLabels, labels);
                }
                directions.add(Direction.IN);
                directions.add(Direction.OUT);
            }
            for (Direction d : directions) {
                for (SchemaTable schemaTable : (d == Direction.IN ? inVertexLabels : outVertexLabels)) {
                    StringBuilder sql = new StringBuilder("SELECT * FROM ");
                    switch (d) {
                        case IN:
                            sql.append(this.sqlgGraph.getSqlDialect().maybeWrapInQoutes(schemaTable.getSchema()));
                            sql.append(".");
                            sql.append(this.sqlgGraph.getSqlDialect().maybeWrapInQoutes(schemaTable.getTable()));
                            sql.append(" WHERE ");
                            sql.append(this.sqlgGraph.getSqlDialect().maybeWrapInQoutes(this.schema + "." + this.table + SchemaManager.IN_VERTEX_COLUMN_END));
                            sql.append(" = ?");
                            break;
                        case OUT:
                            sql.append(this.sqlgGraph.getSqlDialect().maybeWrapInQoutes(schemaTable.getSchema()));
                            sql.append(".");
                            sql.append(this.sqlgGraph.getSqlDialect().maybeWrapInQoutes(schemaTable.getTable()));
                            sql.append(" WHERE ");
                            sql.append(this.sqlgGraph.getSchemaManager().getSqlDialect().maybeWrapInQoutes(this.schema + "." + this.table + SchemaManager.OUT_VERTEX_COLUMN_END));
                            sql.append(" = ?");
                            break;
                        case BOTH:
                            throw new IllegalStateException("BUG: Direction.BOTH should never fire here!");
                    }
                    if (this.sqlgGraph.getSqlDialect().needsSemicolon()) {
                        sql.append(";");
                    }
                    Connection conn = this.sqlgGraph.tx().getConnection();
                    if (logger.isDebugEnabled()) {
                        logger.debug(sql.toString());
                    }
                    try (PreparedStatement preparedStatement = conn.prepareStatement(sql.toString())) {
                        switch (d) {
                            case IN:
                                preparedStatement.setLong(1, this.recordId.getId());
                                break;
                            case OUT:
                                preparedStatement.setLong(1, this.recordId.getId());
                                break;
                            case BOTH:
                                throw new IllegalStateException("BUG: Direction.BOTH should never fire here!");
                        }

                        ResultSet resultSet = preparedStatement.executeQuery();
                        while (resultSet.next()) {
                            Set<String> inVertexColumnNames = new HashSet<>();
                            Set<String> outVertexColumnNames = new HashSet<>();
                            String inVertexColumnName = "";
                            String outVertexColumnName = "";
                            ResultSetMetaData resultSetMetaData = resultSet.getMetaData();
                            for (int i = 1; i <= resultSetMetaData.getColumnCount(); i++) {
                                String columnName = resultSetMetaData.getColumnLabel(i);
                                if (columnName.endsWith(SchemaManager.IN_VERTEX_COLUMN_END)) {
                                    inVertexColumnNames.add(columnName);
                                } else if (columnName.endsWith(SchemaManager.OUT_VERTEX_COLUMN_END)) {
                                    outVertexColumnNames.add(columnName);
                                }
                            }
                            if (inVertexColumnNames.isEmpty() || outVertexColumnNames.isEmpty()) {
                                throw new IllegalStateException("BUG: in or out vertex id not set!!!!");
                            }

                            Long edgeId = resultSet.getLong("ID");
                            Long inId = null;
                            Long outId = null;

                            //Only one in out pair should ever be set per row
                            for (String inColumnName : inVertexColumnNames) {
                                if (inId != null) {
                                    Long tempInId = resultSet.getLong(inColumnName);
                                    if (!resultSet.wasNull()) {
                                        throw new IllegalStateException("Multiple in columns are set in vertex row!");
                                    }
                                } else {
                                    Long tempInId = resultSet.getLong(inColumnName);
                                    if (!resultSet.wasNull()) {
                                        inId = tempInId;
                                        inVertexColumnName = inColumnName;
                                    }
                                }
                            }
                            for (String outColumnName : outVertexColumnNames) {
                                if (outId != null) {
                                    Long tempOutId = resultSet.getLong(outColumnName);
                                    if (!resultSet.wasNull()) {
                                        throw new IllegalStateException("Multiple out columns are set in vertex row!");
                                    }
                                } else {
                                    Long tempOutId = resultSet.getLong(outColumnName);
                                    if (!resultSet.wasNull()) {
                                        outId = tempOutId;
                                        outVertexColumnName = outColumnName;
                                    }
                                }
                            }
                            if (inVertexColumnName.isEmpty() || outVertexColumnName.isEmpty()) {
                                throw new IllegalStateException("inVertexColumnName or outVertexColumnName is empty!");
                            }
                            SchemaTable inSchemaTable = SchemaTable.from(this.sqlgGraph, inVertexColumnName, this.sqlgGraph.getSqlDialect().getPublicSchema());
                            SchemaTable outSchemaTable = SchemaTable.from(this.sqlgGraph, outVertexColumnName, this.sqlgGraph.getSqlDialect().getPublicSchema());

                            List<Object> keyValues = new ArrayList<>();
                            for (int i = 1; i <= resultSetMetaData.getColumnCount(); i++) {
                                String columnName = resultSetMetaData.getColumnLabel(i);
                                if (!((columnName.equals("ID") || columnName.equals(inVertexColumnNames) || columnName.equals(outVertexColumnNames)))) {
                                    keyValues.add(columnName);
                                    keyValues.add(resultSet.getObject(columnName));
                                }
                            }
                            SqlgEdge sqlGEdge = null;
                            switch (d) {
                                case IN:
                                    sqlGEdge = new SqlgEdge(
                                            this.sqlgGraph,
                                            edgeId,
                                            schemaTable.getSchema(),
                                            schemaTable.getTable().substring(SchemaManager.EDGE_PREFIX.length()),
                                            this,
                                            SqlgVertex.of(this.sqlgGraph, outId, outSchemaTable.getSchema(), SqlgUtil.removeTrailingOutId(outSchemaTable.getTable())),
                                            keyValues.toArray());
                                    break;
                                case OUT:
                                    sqlGEdge = new SqlgEdge(
                                            this.sqlgGraph,
                                            edgeId,
                                            schemaTable.getSchema(),
                                            schemaTable.getTable().substring(SchemaManager.EDGE_PREFIX.length()),
                                            SqlgVertex.of(this.sqlgGraph, inId, inSchemaTable.getSchema(), SqlgUtil.removeTrailingInId(inSchemaTable.getTable())),
                                            this,
                                            keyValues.toArray());
                                    break;
                                case BOTH:
                                    throw new IllegalStateException("This should not be possible!");
                            }
                            edges.add(sqlGEdge);
                        }

                    } catch (SQLException e) {
                        throw new RuntimeException(e);
                    }
                }
            }
            return edges.iterator();
        }
    }

    public Iterator<Vertex> vertices(List<HasContainer> hasContainers, Direction direction, String... labels) {
        this.sqlgGraph.tx().readWrite();
        return internalGetVertices(hasContainers, direction, labels);
    }

    @Override
    public void remove() {
        this.sqlgGraph.tx().readWrite();

        if (this.removed)
            throw Element.Exceptions.elementAlreadyRemoved(this.getClass(), this.id());

        if (this.sqlgGraph.features().supportsBatchMode() && this.sqlgGraph.tx().isInBatchMode()) {
            this.sqlgGraph.tx().getBatchManager().removeVertex(this.schema, this.table, this);
        } else {
            //Remove all internalEdges
            Pair<Set<SchemaTable>, Set<SchemaTable>> foreignKeys = this.sqlgGraph.getSchemaManager().getTableLabels(this.getSchemaTablePrefixed());
            //in edges
            for (SchemaTable schemaTable : foreignKeys.getLeft()) {
                deleteEdgesWithInKey(schemaTable, this.id());
            }
            //out edges
            for (SchemaTable schemaTable : foreignKeys.getRight()) {
                deleteEdgesWithOutKey(schemaTable, this.id());
            }
            super.remove();
        }
    }

    private void deleteEdgesWithOutKey(SchemaTable edgeSchemaTable, Object id) {
        deleteEdges(Direction.OUT, edgeSchemaTable);
    }

    private void deleteEdgesWithInKey(SchemaTable edgeSchemaTable, Object id) {
        deleteEdges(Direction.IN, edgeSchemaTable);
    }

    private void deleteEdges(Direction direction, SchemaTable edgeSchemaTable) {
        StringBuilder sql = new StringBuilder("DELETE FROM ");
        sql.append(this.sqlgGraph.getSchemaManager().getSqlDialect().maybeWrapInQoutes(edgeSchemaTable.getSchema()));
        sql.append(".");
        sql.append(this.sqlgGraph.getSchemaManager().getSqlDialect().maybeWrapInQoutes(edgeSchemaTable.getTable()));
        sql.append(" WHERE ");
        sql.append(this.sqlgGraph.getSqlDialect().maybeWrapInQoutes(this.schema + "." + this.table + (direction == Direction.OUT ? SchemaManager.OUT_VERTEX_COLUMN_END : SchemaManager.IN_VERTEX_COLUMN_END)));
        sql.append(" = ?");
        if (this.sqlgGraph.getSqlDialect().needsSemicolon()) {
            sql.append(";");
        }
        if (logger.isDebugEnabled()) {
            logger.debug(sql.toString());
        }
        Connection conn = this.sqlgGraph.tx().getConnection();
        try (PreparedStatement preparedStatement = conn.prepareStatement(sql.toString())) {
            preparedStatement.setLong(1, ((RecordId) this.id()).getId());
            preparedStatement.executeUpdate();
        } catch (SQLException e) {
            throw new RuntimeException(e);
        }
    }


    private void insertVertex(Object... keyValues) {
        Map<String, Object> keyValueMap = SqlgUtil.transformToInsertValues(keyValues);
        if (this.sqlgGraph.features().supportsBatchMode() && this.sqlgGraph.tx().isInBatchMode()) {
            internalBatchAddVertex(keyValueMap);
        } else {
            internalAddVertex(keyValueMap);
        }
        //Cache the properties
        this.properties.putAll(keyValueMap);
    }

    private void internalBatchAddVertex(Map<String, Object> keyValueMap) {
        this.sqlgGraph.tx().getBatchManager().addVertex(this, keyValueMap);
    }

    private void internalAddVertex(Map<String, Object> keyValueMap) {
        StringBuilder sql = new StringBuilder("INSERT INTO ");
        sql.append(this.sqlgGraph.getSchemaManager().getSqlDialect().maybeWrapInQoutes(this.schema));
        sql.append(".");
        sql.append(this.sqlgGraph.getSchemaManager().getSqlDialect().maybeWrapInQoutes(SchemaManager.VERTEX_PREFIX + this.table));
        int i = 1;
        if (!keyValueMap.isEmpty()) {
            sql.append(" ( ");
            for (String column : keyValueMap.keySet()) {
                sql.append(this.sqlgGraph.getSchemaManager().getSqlDialect().maybeWrapInQoutes(column));
                if (i++ < keyValueMap.size()) {
                    sql.append(", ");
                }
            }
            sql.append(") VALUES ( ");
            i = 1;
            for (String column : keyValueMap.keySet()) {
                sql.append("?");
                if (i++ < keyValueMap.size()) {
                    sql.append(", ");
                }
            }
            sql.append(")");
        } else {
            sql.append(" DEFAULT VALUES");
        }
        if (this.sqlgGraph.getSqlDialect().needsSemicolon()) {
            sql.append(";");
        }
        if (logger.isDebugEnabled()) {
            logger.debug(sql.toString());
        }
        i = 1;
        Connection conn = this.sqlgGraph.tx().getConnection();
        try (PreparedStatement preparedStatement = conn.prepareStatement(sql.toString(), Statement.RETURN_GENERATED_KEYS)) {
            SqlgUtil.setKeyValuesAsParameter(this.sqlgGraph, i, conn, preparedStatement, keyValueMap);
            preparedStatement.executeUpdate();
            ResultSet generatedKeys = preparedStatement.getGeneratedKeys();
            if (generatedKeys.next()) {
                this.recordId = RecordId.from(SchemaTable.of(this.schema, this.table), generatedKeys.getLong(1));
            } else {
                throw new RuntimeException("Could not retrieve the id after an insert into " + SchemaManager.VERTICES);
            }
        } catch (SQLException e) {
            throw new RuntimeException(e);
        }
    }

    private void retainLabels(Set<SchemaTable> vertexLabels, String... labels) {
        Set<SchemaTable> toRemove = new HashSet<>();
        for (SchemaTable schemaTable : vertexLabels) {
            boolean retain = false;
            for (String label : labels) {
                if (label.startsWith(SchemaManager.EDGE_PREFIX)) {
                    throw new IllegalStateException("labels may not start with " + SchemaManager.EDGE_PREFIX);
                }
                if (schemaTable.getTable().equals(SchemaManager.EDGE_PREFIX + label)) {
                    retain = true;
                    break;
                }
            }
            if (!retain) {
                toRemove.add(schemaTable);
            }
        }
        vertexLabels.removeAll(toRemove);
    }

    //TODO make this lazy
    private Iterator<Vertex> internalGetVertices(List<HasContainer> hasContainers, Direction direction, String... labels) {

        if (this.sqlgGraph.features().supportsBatchMode() && this.sqlgGraph.tx().isInBatchMode() && this.sqlgGraph.tx().getBatchManager().vertexIsCached(this)) {
            List<Vertex> vertices = this.sqlgGraph.tx().getBatchManager().getVertices(this, direction, labels);
            return vertices.stream().filter(v -> HasContainer.testAll(v, hasContainers)).iterator();
        } else {

            List<Vertex> vertices = new ArrayList<>();
            List<HasContainer> labelHasContainers = filterHasContainerOnKey(hasContainers, T.label.getAccessor());
            Set<String> hasContainerLabels = extractLabelsFromHasContainer(labelHasContainers);

            List<Direction> directions = new ArrayList<>(2);
            Set<SchemaTable> inVertexLabels = new HashSet<>();
            Set<SchemaTable> outVertexLabels = new HashSet<>();
            if (direction == Direction.IN) {
                inVertexLabels.addAll(this.sqlgGraph.getSchemaManager().getTableLabels(this.getSchemaTablePrefixed()).getLeft());
                if (labels.length > 0) {
                    retainLabels(inVertexLabels, labels);
                }
                directions.add(direction);
            } else if (direction == Direction.OUT) {
                outVertexLabels.addAll(this.sqlgGraph.getSchemaManager().getTableLabels(this.getSchemaTablePrefixed()).getRight());
                if (labels.length > 0) {
                    retainLabels(outVertexLabels, labels);
                }
                directions.add(direction);
            } else {
                inVertexLabels.addAll(this.sqlgGraph.getSchemaManager().getTableLabels(this.getSchemaTablePrefixed()).getLeft());
                outVertexLabels.addAll(this.sqlgGraph.getSchemaManager().getTableLabels(this.getSchemaTablePrefixed()).getRight());
                if (labels.length > 0) {
                    retainLabels(inVertexLabels, labels);
                    retainLabels(outVertexLabels, labels);
                }
                directions.add(Direction.IN);
                directions.add(Direction.OUT);
            }
            for (Direction d : directions) {
                for (SchemaTable schemaTable : (d == Direction.IN ? inVertexLabels : outVertexLabels)) {
                    Set<String> edgeForeignKeys = this.sqlgGraph.getSchemaManager().getEdgeForeignKeys(schemaTable.getSchema() + "." + schemaTable.getTable());
                    Set<SchemaTable> tables;
                    switch (d) {
                        case IN:
                            tables = transformToOutSchemaTables(edgeForeignKeys, hasContainerLabels);
                            break;
                        case OUT:
                            tables = transformToInSchemaTables(edgeForeignKeys, hasContainerLabels);
                            break;
                        default:
                            throw new IllegalStateException("BUG: Direction.BOTH should never fire here!");
                    }

                    for (SchemaTable joinSchemaTable : tables) {

                        StringBuilder sql = new StringBuilder("SELECT b.*");
                        sql.append(", a.");
                        switch (d) {
                            case IN:
                                sql.append(this.sqlgGraph.getSqlDialect().maybeWrapInQoutes(joinSchemaTable.getSchema() + "." + joinSchemaTable.getTable() + SchemaManager.OUT_VERTEX_COLUMN_END));
                                sql.append(" FROM ");

                                sql.append(this.sqlgGraph.getSqlDialect().maybeWrapInQoutes(schemaTable.getSchema()));
                                sql.append(".");
                                sql.append(this.sqlgGraph.getSqlDialect().maybeWrapInQoutes(schemaTable.getTable()));

                                //Need to join here on all of the out columns.
                                sql.append(" a JOIN ");
                                sql.append(this.sqlgGraph.getSqlDialect().maybeWrapInQoutes(joinSchemaTable.getSchema()));
                                sql.append(".");
                                sql.append(this.sqlgGraph.getSqlDialect().maybeWrapInQoutes(SchemaManager.VERTEX_PREFIX + joinSchemaTable.getTable()));
                                sql.append(" b ON a.");
                                sql.append(this.sqlgGraph.getSqlDialect().maybeWrapInQoutes(joinSchemaTable.getSchema() + "." + joinSchemaTable.getTable() + SchemaManager.OUT_VERTEX_COLUMN_END));
                                sql.append(" = b.");
                                sql.append(this.sqlgGraph.getSqlDialect().maybeWrapInQoutes("ID"));
                                sql.append(" WHERE ");
                                sql.append(this.sqlgGraph.getSqlDialect().maybeWrapInQoutes(this.schema + "." + this.table + SchemaManager.IN_VERTEX_COLUMN_END));
                                sql.append(" = ? ");

                                for (HasContainer hasContainer : hasContainers) {
                                    sql.append(" AND b.");
                                    sql.append(this.sqlgGraph.getSqlDialect().maybeWrapInQoutes(this.sqlgGraph.getSqlDialect().hasContainerKeyToColumn(hasContainer.getKey())));
                                    if (!hasContainer.getBiPredicate().equals(Compare.eq)) {
                                        throw new IllegalStateException("Only equals is supported at the moment");
                                    }
                                    sql.append(" = ?");
                                }

                                break;
                            case OUT:
                                sql.append(this.sqlgGraph.getSqlDialect().maybeWrapInQoutes(joinSchemaTable.getSchema() + "." + joinSchemaTable.getTable() + SchemaManager.IN_VERTEX_COLUMN_END));
                                sql.append(" FROM ");

                                sql.append(this.sqlgGraph.getSqlDialect().maybeWrapInQoutes(schemaTable.getSchema()));
                                sql.append(".");
                                sql.append(this.sqlgGraph.getSqlDialect().maybeWrapInQoutes(schemaTable.getTable()));

                                //Need to join here on all of the in columns.
                                sql.append(" a JOIN ");
                                sql.append(this.sqlgGraph.getSqlDialect().maybeWrapInQoutes(joinSchemaTable.getSchema()));
                                sql.append(".");
                                sql.append(this.sqlgGraph.getSqlDialect().maybeWrapInQoutes(SchemaManager.VERTEX_PREFIX + joinSchemaTable.getTable()));
                                sql.append(" b ON a.");
                                sql.append(this.sqlgGraph.getSqlDialect().maybeWrapInQoutes(joinSchemaTable.getSchema() + "." + joinSchemaTable.getTable() + SchemaManager.IN_VERTEX_COLUMN_END));
                                sql.append(" = b.");
                                sql.append(this.sqlgGraph.getSqlDialect().maybeWrapInQoutes("ID"));
                                sql.append(" WHERE ");
                                sql.append(this.sqlgGraph.getSqlDialect().maybeWrapInQoutes(this.schema + "." + this.table + SchemaManager.OUT_VERTEX_COLUMN_END));
                                sql.append(" = ? ");

                                for (HasContainer hasContainer : hasContainers) {
                                    sql.append(" AND b.");
                                    sql.append(this.sqlgGraph.getSqlDialect().maybeWrapInQoutes(this.sqlgGraph.getSqlDialect().hasContainerKeyToColumn(hasContainer.getKey())));
                                    if (!hasContainer.getBiPredicate().equals(Compare.eq)) {
                                        throw new IllegalStateException("Only equals is supported at the moment");
                                    }
                                    sql.append(" = ?");
                                }

                                break;
                            default:
                                throw new IllegalStateException("BUG: Direction.BOTH should never fire here!");
                        }
                        if (this.sqlgGraph.getSqlDialect().needsSemicolon()) {
                            sql.append(";");
                        }
                        Connection conn = this.sqlgGraph.tx().getConnection();
                        if (logger.isDebugEnabled()) {
                            logger.debug(sql.toString());
                        }
                        try (PreparedStatement preparedStatement = conn.prepareStatement(sql.toString())) {
                            switch (d) {
                                case IN:
                                    preparedStatement.setLong(1, this.recordId.getId());
                                    break;
                                case OUT:
                                    preparedStatement.setLong(1, this.recordId.getId());
                                    break;
                                case BOTH:
                                    throw new IllegalStateException("BUG: Direction.BOTH should never fire here!");
                            }
                            int countHasContainers = 2;
                            for (HasContainer hasContainer : hasContainers) {
                                if (!hasContainer.getBiPredicate().equals(Compare.eq)) {
                                    throw new IllegalStateException("Only equals is supported at present.");
                                }
                                Map<String, Object> keyValues = new HashMap<>();
                                keyValues.put(hasContainer.getKey(), hasContainer.getValue());
                                SqlgUtil.setKeyValuesAsParameter(this.sqlgGraph, countHasContainers++, conn, preparedStatement, keyValues);
                            }
                            ResultSet resultSet = preparedStatement.executeQuery();
                            while (resultSet.next()) {
                                Set<String> inVertexColumnNames = new HashSet<>();
                                Set<String> outVertexColumnNames = new HashSet<>();
                                String inVertexColumnName = "";
                                String outVertexColumnName = "";
                                ResultSetMetaData resultSetMetaData = resultSet.getMetaData();
                                for (int i = 1; i <= resultSetMetaData.getColumnCount(); i++) {
                                    String columnName = resultSetMetaData.getColumnLabel(i);
                                    if (columnName.endsWith(SchemaManager.IN_VERTEX_COLUMN_END)) {
                                        inVertexColumnNames.add(columnName);
                                    } else if (columnName.endsWith(SchemaManager.OUT_VERTEX_COLUMN_END)) {
                                        outVertexColumnNames.add(columnName);
                                    }
                                }
                                if (inVertexColumnNames.isEmpty() && outVertexColumnNames.isEmpty()) {
                                    throw new IllegalStateException("BUG: in or out vertex id not set!!!!");
                                }

                                Long inId = null;
                                Long outId = null;

                                //Only one in out pair should ever be set per row
                                for (String inColumnName : inVertexColumnNames) {
                                    if (inId != null) {
                                        resultSet.getLong(inColumnName);
                                        if (!resultSet.wasNull()) {
                                            throw new IllegalStateException("Multiple in columns are set in vertex row!");
                                        }
                                    } else {
                                        Long tempInId = resultSet.getLong(inColumnName);
                                        if (!resultSet.wasNull()) {
                                            inId = tempInId;
                                            inVertexColumnName = inColumnName;
                                        }
                                    }
                                }
                                for (String outColumnName : outVertexColumnNames) {
                                    if (outId != null) {
                                        resultSet.getLong(outColumnName);
                                        if (!resultSet.wasNull()) {
                                            throw new IllegalStateException("Multiple out columns are set in vertex row!");
                                        }
                                    } else {
                                        Long tempOutId = resultSet.getLong(outColumnName);
                                        if (!resultSet.wasNull()) {
                                            outId = tempOutId;
                                            outVertexColumnName = outColumnName;
                                        }
                                    }
                                }
                                if (inVertexColumnName.isEmpty() && outVertexColumnName.isEmpty()) {
                                    throw new IllegalStateException("inVertexColumnName or outVertexColumnName is empty!");
                                }

                                List<Object> keyValues = new ArrayList<>();
                                for (int i = 1; i <= resultSetMetaData.getColumnCount(); i++) {
                                    String columnName = resultSetMetaData.getColumnLabel(i);
                                    if (!(columnName.equals("ID") ||
                                            columnName.equals(SchemaManager.VERTEX_IN_LABELS) || columnName.equals(SchemaManager.VERTEX_OUT_LABELS) ||
                                            inVertexColumnNames.contains(columnName) || outVertexColumnNames.contains(columnName))) {
                                        //this values end up in SqlElement.properties.
                                        //Its a ConcurrentHashMap which does not allow null key or value
                                        Object object = resultSet.getObject(columnName);
                                        if (object != null) {
                                            keyValues.add(columnName);
                                            keyValues.add(object);
                                        }
                                    }

                                }
                                SqlgVertex sqlGVertex;
                                switch (d) {
                                    case IN:
                                        sqlGVertex = SqlgVertex.of(this.sqlgGraph, outId, joinSchemaTable.getSchema(), joinSchemaTable.getTable());
                                        Map<String, Object> keyValueMap = SqlgUtil.transformToInsertValues(keyValues.toArray());
                                        sqlGVertex.properties.clear();
                                        sqlGVertex.properties.putAll(keyValueMap);
                                        vertices.add(sqlGVertex);
                                        break;
                                    case OUT:
                                        sqlGVertex = SqlgVertex.of(this.sqlgGraph, inId, joinSchemaTable.getSchema(), joinSchemaTable.getTable());
                                        keyValueMap = SqlgUtil.transformToInsertValues(keyValues.toArray());
                                        sqlGVertex.properties.clear();
                                        sqlGVertex.properties.putAll(keyValueMap);
                                        vertices.add(sqlGVertex);
                                        break;
                                    case BOTH:
                                        throw new IllegalStateException("This should not be possible!");
                                }
                            }

                        } catch (SQLException e) {
                            throw new RuntimeException(e);
                        }
                    }
                }
            }
            return vertices.iterator();
        }
    }

    private Set<String> extractLabelsFromHasContainer(List<HasContainer> labelHasContainers) {
        Set<String> result = new HashSet<>();
        for (HasContainer hasContainer : labelHasContainers) {
            result.add((String) hasContainer.getValue());
        }
        return result;
    }

    /**
     * filters the hasContainer on its key.
     *
     * @param hasContainers all HasContainers matching the key will be removed from this list
     * @param key
     * @return the HasContainers matching the key.
     */
    private List<HasContainer> filterHasContainerOnKey(List<HasContainer> hasContainers, String key) {
        List<HasContainer> toRemove = new ArrayList<>();
        for (HasContainer hasContainer : hasContainers) {
            if (hasContainer.getKey().equals(key)) {
                toRemove.add(hasContainer);
            }
        }
        hasContainers.removeAll(toRemove);
        return toRemove;
    }

    private Set<SchemaTable> transformToOutSchemaTables(Set<String> edgeForeignKeys, Set<String> labels) {
        Set<SchemaTable> result = new HashSet<>();
        for (String edgeForeignKey : edgeForeignKeys) {
            String[] schemaTableArray = edgeForeignKey.split("\\.");
            String schema = schemaTableArray[0];
            String table = schemaTableArray[1];

            if (table.endsWith(SchemaManager.OUT_VERTEX_COLUMN_END)) {
                table = table.substring(0, table.length() - SchemaManager.OUT_VERTEX_COLUMN_END.length());
                if (labels.isEmpty() || labels.contains(table)) {
                    result.add(SchemaTable.of(schema, table));
                }
            }

        }
        return result;
    }

    private Set<SchemaTable> transformToInSchemaTables(Set<String> edgeForeignKeys, Set<String> labels) {
        Set<SchemaTable> result = new HashSet<>();
        for (String edgeForeignKey : edgeForeignKeys) {
            String[] schemaTableArray = edgeForeignKey.split("\\.");
            String schema = schemaTableArray[0];
            String table = schemaTableArray[1];
            if (table.endsWith(SchemaManager.IN_VERTEX_COLUMN_END)) {
                table = table.substring(0, table.length() - SchemaManager.IN_VERTEX_COLUMN_END.length());
                if (labels.isEmpty() || labels.contains(table)) {
                    result.add(SchemaTable.of(schema, table));
                }
            }
        }
        return result;
    }

    @Override
    protected void load() {
        //if in batch mode only load vertexes that are not new.
        //new vertexes have no id, impossible to load, but then all its properties are already cached.
        if ((!this.sqlgGraph.tx().isInBatchMode() && this.properties.isEmpty()) ||
                (this.properties.isEmpty() && this.sqlgGraph.features().supportsBatchMode() && this.sqlgGraph.tx().isInBatchMode() &&
                        !this.sqlgGraph.tx().getBatchManager().vertexIsCached(this))) {

            StringBuilder sql = new StringBuilder("SELECT * FROM ");
            sql.append(this.sqlgGraph.getSqlDialect().maybeWrapInQoutes(this.schema));
            sql.append(".");
            sql.append(this.sqlgGraph.getSqlDialect().maybeWrapInQoutes(SchemaManager.VERTEX_PREFIX + this.table));
            sql.append(" WHERE ");
            sql.append(this.sqlgGraph.getSqlDialect().maybeWrapInQoutes("ID"));
            sql.append(" = ?");
            if (this.sqlgGraph.getSqlDialect().needsSemicolon()) {
                sql.append(";");
            }
            Connection conn = this.sqlgGraph.tx().getConnection();
            if (logger.isDebugEnabled()) {
                logger.debug(sql.toString());
            }
            try (PreparedStatement preparedStatement = conn.prepareStatement(sql.toString())) {
                preparedStatement.setLong(1, this.recordId.getId());
                ResultSet resultSet = preparedStatement.executeQuery();
                if (resultSet.next()) {
                    loadResultSet(resultSet);
                } else {
                    throw new IllegalStateException(String.format("Vertex with label %s and id %d does exist.", new Object[]{this.schema + "." + this.table, this.recordId.getId()}));
                }
            } catch (SQLException e) {
                throw new RuntimeException(e);
            }
        } else {
//            logger.warn("debugging cm!!!!!, load not called");
        }
    }

    @Override
    public void loadResultSet(ResultSet resultSet, Map<String,String> aliasMap, SchemaTableTree schemaTableTree) throws SQLException {
        ResultSetMetaData resultSetMetaData = resultSet.getMetaData();
        for (int i = 1; i <= resultSetMetaData.getColumnCount(); i++) {
            String columnName = resultSetMetaData.getColumnLabel(i);
<<<<<<< HEAD
            String[] splittedColumn = aliasMap.get(columnName).split("\\.");
            if (splittedColumn.length < 4) {
                String name = schemaTableTree.propertyNameFromAlias(aliasMap.get(columnName));
=======
            String properName = SchemaTableTree.threadLocalAliasColumnNameMap.get().get(columnName);
            if (properName == null) {
                properName = columnName;
            }
            if (properName.split("\\.").length < 4) {
                String name = schemaTableTree.propertyNameFromAlias(properName);
>>>>>>> 316b3ee7
                Object o = resultSet.getObject(columnName);
                if (!name.equals("ID")
                        && !name.equals(SchemaManager.VERTEX_IN_LABELS)
                        && !name.equals(SchemaManager.VERTEX_OUT_LABELS)
                        && !name.equals(SchemaManager.VERTEX_SCHEMA)
                        && !name.equals(SchemaManager.VERTEX_TABLE)
                        && !Objects.isNull(o)) {

                    loadProperty(resultSetMetaData, i, name, o);
                }
            }
        }
    }

    @Override
    public void loadLabeledResultSet(ResultSet resultSet, Multimap<String, Integer> columnMap, SchemaTableTree schemaTableTree, Map<String, String> aliasMap) throws SQLException {
        ResultSetMetaData resultSetMetaData = resultSet.getMetaData();
        Multimap<String, Integer> toRemove = ArrayListMultimap.create();
        for (String columnName : columnMap.keySet()) {
            String properName = aliasMap.get(columnName);
            Collection<Integer> columnCounts = columnMap.get(columnName);
            Integer columnCount = columnCounts.iterator().next();
            if (schemaTableTree.containsLabelledColumn(properName)) {
                Object o = resultSet.getObject(columnCount);
                String name = schemaTableTree.propertyNameFromLabeledAlias(properName);
                if (!name.endsWith("ID")
                        && !name.equals(SchemaManager.VERTEX_IN_LABELS)
                        && !name.equals(SchemaManager.VERTEX_OUT_LABELS)
                        && !name.equals(SchemaManager.VERTEX_SCHEMA)
                        && !name.equals(SchemaManager.VERTEX_TABLE)
                        && !Objects.isNull(o)) {

                    toRemove.put(columnName, columnCount);
                    loadProperty(resultSetMetaData, columnCount, name, o);
                }
            }
        }
        for (String columnName : toRemove.keySet()) {
            Collection<Integer> columnCountsToRemove = toRemove.get(columnName);
            Collection<Integer> columnCounts = columnMap.get(columnName);
            for (Integer columnCountToRemove : columnCountsToRemove) {
                columnCounts.remove(columnCountToRemove);
            }
        }
    }

    @Override
    public void loadResultSet(ResultSet resultSet) throws SQLException {
        ResultSetMetaData resultSetMetaData = resultSet.getMetaData();
        for (int i = 1; i <= resultSetMetaData.getColumnCount(); i++) {
            String columnName = resultSetMetaData.getColumnLabel(i);
            Object o = resultSet.getObject(columnName);
            if (!columnName.equals("ID")
                    && !columnName.equals(SchemaManager.VERTEX_IN_LABELS)
                    && !columnName.equals(SchemaManager.VERTEX_OUT_LABELS)
                    && !columnName.equals(SchemaManager.VERTEX_SCHEMA)
                    && !columnName.equals(SchemaManager.VERTEX_TABLE)
                    && !Objects.isNull(o)) {

                loadProperty(resultSetMetaData, i, columnName, o);
            }
        }
    }

    @Override
    public Iterator<Edge> edges(Direction direction, String... edgeLabels) {
        SqlgVertex.this.sqlgGraph.tx().readWrite();
        return SqlgVertex.this.internalEdges(direction, edgeLabels);
    }

    @Override
    public Iterator<Vertex> vertices(Direction direction, String... edgeLabels) {
        SqlgVertex.this.sqlgGraph.tx().readWrite();
        return SqlgVertex.this.vertices(Collections.emptyList(), direction, edgeLabels);
    }

    @Override
    public <V> Iterator<VertexProperty<V>> properties(final String... propertyKeys) {
        SqlgVertex.this.sqlgGraph.tx().readWrite();
        return SqlgVertex.this.<V>internalGetAllProperties(propertyKeys).values().iterator();
    }

    SchemaTable getSchemaTablePrefixed() {
        return SchemaTable.of(this.getSchema(), SchemaManager.VERTEX_PREFIX + this.getTable());
    }

    @Override
    public String toString() {
        return StringFactory.vertexString(this);
    }
}<|MERGE_RESOLUTION|>--- conflicted
+++ resolved
@@ -847,22 +847,16 @@
     }
 
     @Override
-    public void loadResultSet(ResultSet resultSet, Map<String,String> aliasMap, SchemaTableTree schemaTableTree) throws SQLException {
+    public void loadResultSet(ResultSet resultSet, SchemaTableTree schemaTableTree) throws SQLException {
         ResultSetMetaData resultSetMetaData = resultSet.getMetaData();
         for (int i = 1; i <= resultSetMetaData.getColumnCount(); i++) {
             String columnName = resultSetMetaData.getColumnLabel(i);
-<<<<<<< HEAD
-            String[] splittedColumn = aliasMap.get(columnName).split("\\.");
-            if (splittedColumn.length < 4) {
-                String name = schemaTableTree.propertyNameFromAlias(aliasMap.get(columnName));
-=======
             String properName = SchemaTableTree.threadLocalAliasColumnNameMap.get().get(columnName);
             if (properName == null) {
                 properName = columnName;
             }
             if (properName.split("\\.").length < 4) {
                 String name = schemaTableTree.propertyNameFromAlias(properName);
->>>>>>> 316b3ee7
                 Object o = resultSet.getObject(columnName);
                 if (!name.equals("ID")
                         && !name.equals(SchemaManager.VERTEX_IN_LABELS)
@@ -878,16 +872,15 @@
     }
 
     @Override
-    public void loadLabeledResultSet(ResultSet resultSet, Multimap<String, Integer> columnMap, SchemaTableTree schemaTableTree, Map<String, String> aliasMap) throws SQLException {
+    public void loadLabeledResultSet(ResultSet resultSet, Multimap<String, Integer> columnMap, SchemaTableTree schemaTableTree) throws SQLException {
         ResultSetMetaData resultSetMetaData = resultSet.getMetaData();
         Multimap<String, Integer> toRemove = ArrayListMultimap.create();
         for (String columnName : columnMap.keySet()) {
-            String properName = aliasMap.get(columnName);
             Collection<Integer> columnCounts = columnMap.get(columnName);
             Integer columnCount = columnCounts.iterator().next();
-            if (schemaTableTree.containsLabelledColumn(properName)) {
+            if (schemaTableTree.containsLabelledColumn(columnName)) {
                 Object o = resultSet.getObject(columnCount);
-                String name = schemaTableTree.propertyNameFromLabeledAlias(properName);
+                String name = schemaTableTree.propertyNameFromLabeledAlias(columnName);
                 if (!name.endsWith("ID")
                         && !name.equals(SchemaManager.VERTEX_IN_LABELS)
                         && !name.equals(SchemaManager.VERTEX_OUT_LABELS)
